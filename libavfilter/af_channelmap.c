/*
 * Copyright (c) 2012 Google, Inc.
 *
 * This file is part of FFmpeg.
 *
 * FFmpeg is free software; you can redistribute it and/or
 * modify it under the terms of the GNU Lesser General Public
 * License as published by the Free Software Foundation; either
 * version 2.1 of the License, or (at your option) any later version.
 *
 * FFmpeg is distributed in the hope that it will be useful,
 * but WITHOUT ANY WARRANTY; without even the implied warranty of
 * MERCHANTABILITY or FITNESS FOR A PARTICULAR PURPOSE.  See the GNU
 * Lesser General Public License for more details.
 *
 * You should have received a copy of the GNU Lesser General Public
 * License along with FFmpeg; if not, write to the Free Software
 * Foundation, Inc., 51 Franklin Street, Fifth Floor, Boston, MA 02110-1301 USA
 */

/**
 * @file
 * audio channel mapping filter
 */

#include <ctype.h>

#include "libavutil/avstring.h"
#include "libavutil/channel_layout.h"
#include "libavutil/common.h"
#include "libavutil/mathematics.h"
#include "libavutil/opt.h"
#include "libavutil/samplefmt.h"

#include "audio.h"
#include "avfilter.h"
#include "formats.h"
#include "internal.h"

struct ChannelMap {
    uint64_t in_channel;
    uint64_t out_channel;
    int in_channel_idx;
    int out_channel_idx;
};

enum MappingMode {
    MAP_NONE,
    MAP_ONE_INT,
    MAP_ONE_STR,
    MAP_PAIR_INT_INT,
    MAP_PAIR_INT_STR,
    MAP_PAIR_STR_INT,
    MAP_PAIR_STR_STR
};

#define MAX_CH 64
typedef struct ChannelMapContext {
    const AVClass *class;
    AVFilterChannelLayouts *channel_layouts;
    char *mapping_str;
    char *channel_layout_str;
    uint64_t output_layout;
    struct ChannelMap map[MAX_CH];
    int nch;
    enum MappingMode mode;
} ChannelMapContext;

#define OFFSET(x) offsetof(ChannelMapContext, x)
#define A AV_OPT_FLAG_AUDIO_PARAM
#define F AV_OPT_FLAG_FILTERING_PARAM
static const AVOption options[] = {
    { "map", "A comma-separated list of input channel numbers in output order.",
          OFFSET(mapping_str),        AV_OPT_TYPE_STRING, .flags = A|F },
    { "channel_layout", "Output channel layout.",
          OFFSET(channel_layout_str), AV_OPT_TYPE_STRING, .flags = A|F },
    { NULL },
};

static const AVClass channelmap_class = {
    .class_name = "channel map filter",
    .item_name  = av_default_item_name,
    .option     = options,
    .version    = LIBAVUTIL_VERSION_INT,
};

static char* split(char *message, char delim) {
    char *next = strchr(message, delim);
    if (next)
      *next++ = '\0';
    return next;
}

static int get_channel_idx(char **map, int *ch, char delim, int max_ch)
{
    char *next = split(*map, delim);
    int len;
    int n = 0;
    if (!next && delim == '-')
        return AVERROR(EINVAL);
    len = strlen(*map);
    sscanf(*map, "%d%n", ch, &n);
    if (n != len)
        return AVERROR(EINVAL);
    if (*ch < 0 || *ch > max_ch)
        return AVERROR(EINVAL);
    *map = next;
    return 0;
}

static int get_channel(char **map, uint64_t *ch, char delim)
{
    char *next = split(*map, delim);
    if (!next && delim == '-')
        return AVERROR(EINVAL);
    *ch = av_get_channel_layout(*map);
    if (av_get_channel_layout_nb_channels(*ch) != 1)
        return AVERROR(EINVAL);
    *map = next;
    return 0;
}

static av_cold int channelmap_init(AVFilterContext *ctx, const char *args)
{
    ChannelMapContext *s = ctx->priv;
    int ret;
    char *mapping, separator = '|';
    int map_entries = 0;
    char buf[256];
    enum MappingMode mode;
    uint64_t out_ch_mask = 0;
    int i;

<<<<<<< HEAD
    if (!args) {
        av_log(ctx, AV_LOG_ERROR, "No parameters supplied.\n");
        return AVERROR(EINVAL);
    }

    s->class = &channelmap_class;
    av_opt_set_defaults(s);

    if ((ret = av_set_options_string(s, args, "=", ":")) < 0)
        return ret;

=======
>>>>>>> ba8efac9
    mapping = s->mapping_str;

    if (!mapping) {
        mode = MAP_NONE;
    } else {
        char *dash = strchr(mapping, '-');
        if (!dash) {  // short mapping
            if (av_isdigit(*mapping))
                mode = MAP_ONE_INT;
            else
                mode = MAP_ONE_STR;
        } else if (av_isdigit(*mapping)) {
            if (av_isdigit(*(dash+1)))
                mode = MAP_PAIR_INT_INT;
            else
                mode = MAP_PAIR_INT_STR;
        } else {
            if (av_isdigit(*(dash+1)))
                mode = MAP_PAIR_STR_INT;
            else
                mode = MAP_PAIR_STR_STR;
        }
#if FF_API_OLD_FILTER_OPTS
        if (strchr(mapping, ',')) {
            av_log(ctx, AV_LOG_WARNING, "This syntax is deprecated, use "
                   "'|' to separate the mappings.\n");
            separator = ',';
        }
#endif
    }

    if (mode != MAP_NONE) {
        char *sep = mapping;
        map_entries = 1;
        while ((sep = strchr(sep, separator))) {
            if (*++sep)  // Allow trailing comma
                map_entries++;
        }
    }

    if (map_entries > MAX_CH) {
        av_log(ctx, AV_LOG_ERROR, "Too many channels mapped: '%d'.\n", map_entries);
        ret = AVERROR(EINVAL);
        goto fail;
    }

    for (i = 0; i < map_entries; i++) {
        int in_ch_idx = -1, out_ch_idx = -1;
        uint64_t in_ch = 0, out_ch = 0;
        static const char err[] = "Failed to parse channel map\n";
        switch (mode) {
        case MAP_ONE_INT:
            if (get_channel_idx(&mapping, &in_ch_idx, separator, MAX_CH) < 0) {
                ret = AVERROR(EINVAL);
                av_log(ctx, AV_LOG_ERROR, err);
                goto fail;
            }
            s->map[i].in_channel_idx  = in_ch_idx;
            s->map[i].out_channel_idx = i;
            break;
        case MAP_ONE_STR:
            if (!get_channel(&mapping, &in_ch, separator)) {
                av_log(ctx, AV_LOG_ERROR, err);
                ret = AVERROR(EINVAL);
                goto fail;
            }
            s->map[i].in_channel      = in_ch;
            s->map[i].out_channel_idx = i;
            break;
        case MAP_PAIR_INT_INT:
            if (get_channel_idx(&mapping, &in_ch_idx, '-', MAX_CH) < 0 ||
                get_channel_idx(&mapping, &out_ch_idx, separator, MAX_CH) < 0) {
                av_log(ctx, AV_LOG_ERROR, err);
                ret = AVERROR(EINVAL);
                goto fail;
            }
            s->map[i].in_channel_idx  = in_ch_idx;
            s->map[i].out_channel_idx = out_ch_idx;
            break;
        case MAP_PAIR_INT_STR:
            if (get_channel_idx(&mapping, &in_ch_idx, '-', MAX_CH) < 0 ||
                get_channel(&mapping, &out_ch, separator) < 0 ||
                out_ch & out_ch_mask) {
                av_log(ctx, AV_LOG_ERROR, err);
                ret = AVERROR(EINVAL);
                goto fail;
            }
            s->map[i].in_channel_idx  = in_ch_idx;
            s->map[i].out_channel     = out_ch;
            out_ch_mask |= out_ch;
            break;
        case MAP_PAIR_STR_INT:
            if (get_channel(&mapping, &in_ch, '-') < 0 ||
                get_channel_idx(&mapping, &out_ch_idx, separator, MAX_CH) < 0) {
                av_log(ctx, AV_LOG_ERROR, err);
                ret = AVERROR(EINVAL);
                goto fail;
            }
            s->map[i].in_channel      = in_ch;
            s->map[i].out_channel_idx = out_ch_idx;
            break;
        case MAP_PAIR_STR_STR:
            if (get_channel(&mapping, &in_ch, '-') < 0 ||
                get_channel(&mapping, &out_ch, separator) < 0 ||
                out_ch & out_ch_mask) {
                av_log(ctx, AV_LOG_ERROR, err);
                ret = AVERROR(EINVAL);
                goto fail;
            }
            s->map[i].in_channel = in_ch;
            s->map[i].out_channel = out_ch;
            out_ch_mask |= out_ch;
            break;
        }
    }
    s->mode          = mode;
    s->nch           = map_entries;
    s->output_layout = out_ch_mask ? out_ch_mask :
                       av_get_default_channel_layout(map_entries);

    if (s->channel_layout_str) {
        uint64_t fmt;
        if ((fmt = av_get_channel_layout(s->channel_layout_str)) == 0) {
            av_log(ctx, AV_LOG_ERROR, "Error parsing channel layout: '%s'.\n",
                   s->channel_layout_str);
            ret = AVERROR(EINVAL);
            goto fail;
        }
        if (mode == MAP_NONE) {
            int i;
            s->nch = av_get_channel_layout_nb_channels(fmt);
            for (i = 0; i < s->nch; i++) {
                s->map[i].in_channel_idx  = i;
                s->map[i].out_channel_idx = i;
            }
        } else if (out_ch_mask && out_ch_mask != fmt) {
            av_get_channel_layout_string(buf, sizeof(buf), 0, out_ch_mask);
            av_log(ctx, AV_LOG_ERROR,
                   "Output channel layout '%s' does not match the list of channel mapped: '%s'.\n",
                   s->channel_layout_str, buf);
            ret = AVERROR(EINVAL);
            goto fail;
        } else if (s->nch != av_get_channel_layout_nb_channels(fmt)) {
            av_log(ctx, AV_LOG_ERROR,
                   "Output channel layout %s does not match the number of channels mapped %d.\n",
                   s->channel_layout_str, s->nch);
            ret = AVERROR(EINVAL);
            goto fail;
        }
        s->output_layout = fmt;
    }
    ff_add_channel_layout(&s->channel_layouts, s->output_layout);

    if (mode == MAP_PAIR_INT_STR || mode == MAP_PAIR_STR_STR) {
        for (i = 0; i < s->nch; i++) {
            s->map[i].out_channel_idx = av_get_channel_layout_channel_index(
                s->output_layout, s->map[i].out_channel);
        }
    }

fail:
    av_opt_free(s);
    return ret;
}

static int channelmap_query_formats(AVFilterContext *ctx)
{
    ChannelMapContext *s = ctx->priv;

    ff_set_common_formats(ctx, ff_planar_sample_fmts());
    ff_set_common_samplerates(ctx, ff_all_samplerates());
    ff_channel_layouts_ref(ff_all_channel_layouts(), &ctx->inputs[0]->out_channel_layouts);
    ff_channel_layouts_ref(s->channel_layouts,       &ctx->outputs[0]->in_channel_layouts);

    return 0;
}

static int channelmap_filter_frame(AVFilterLink *inlink, AVFrame *buf)
{
    AVFilterContext  *ctx = inlink->dst;
    AVFilterLink *outlink = ctx->outputs[0];
    const ChannelMapContext *s = ctx->priv;
    const int nch_in = av_get_channel_layout_nb_channels(inlink->channel_layout);
    const int nch_out = s->nch;
    int ch;
    uint8_t *source_planes[MAX_CH];

    memcpy(source_planes, buf->extended_data,
           nch_in * sizeof(source_planes[0]));

    if (nch_out > nch_in) {
        if (nch_out > FF_ARRAY_ELEMS(buf->data)) {
            uint8_t **new_extended_data =
                av_mallocz(nch_out * sizeof(*buf->extended_data));
            if (!new_extended_data) {
                av_frame_free(&buf);
                return AVERROR(ENOMEM);
            }
            if (buf->extended_data == buf->data) {
                buf->extended_data = new_extended_data;
            } else {
                av_free(buf->extended_data);
                buf->extended_data = new_extended_data;
            }
        } else if (buf->extended_data != buf->data) {
            av_free(buf->extended_data);
            buf->extended_data = buf->data;
        }
    }

    for (ch = 0; ch < nch_out; ch++) {
        buf->extended_data[s->map[ch].out_channel_idx] =
            source_planes[s->map[ch].in_channel_idx];
    }

    if (buf->data != buf->extended_data)
        memcpy(buf->data, buf->extended_data,
           FFMIN(FF_ARRAY_ELEMS(buf->data), nch_out) * sizeof(buf->data[0]));

    return ff_filter_frame(outlink, buf);
}

static int channelmap_config_input(AVFilterLink *inlink)
{
    AVFilterContext *ctx = inlink->dst;
    ChannelMapContext *s = ctx->priv;
    int i, err = 0;
    const char *channel_name;
    char layout_name[256];

    if (s->mode == MAP_PAIR_STR_INT || s->mode == MAP_PAIR_STR_STR) {
        for (i = 0; i < s->nch; i++) {
            s->map[i].in_channel_idx = av_get_channel_layout_channel_index(
                inlink->channel_layout, s->map[i].in_channel);
            if (s->map[i].in_channel_idx < 0) {
                channel_name = av_get_channel_name(s->map[i].in_channel);
                av_get_channel_layout_string(layout_name, sizeof(layout_name),
                                             0, inlink->channel_layout);
                av_log(ctx, AV_LOG_ERROR,
                       "input channel '%s' not available from input layout '%s'\n",
                       channel_name, layout_name);
                err = AVERROR(EINVAL);
            }
        }
    }

    return err;
}

static const AVFilterPad avfilter_af_channelmap_inputs[] = {
    {
        .name           = "default",
        .type           = AVMEDIA_TYPE_AUDIO,
        .filter_frame   = channelmap_filter_frame,
        .config_props   = channelmap_config_input,
        .needs_writable = 1,
    },
    { NULL }
};

static const AVFilterPad avfilter_af_channelmap_outputs[] = {
    {
        .name = "default",
        .type = AVMEDIA_TYPE_AUDIO
    },
    { NULL }
};

AVFilter avfilter_af_channelmap = {
    .name          = "channelmap",
    .description   = NULL_IF_CONFIG_SMALL("Remap audio channels."),
    .init          = channelmap_init,
    .query_formats = channelmap_query_formats,
    .priv_size     = sizeof(ChannelMapContext),
    .priv_class    = &channelmap_class,

    .inputs        = avfilter_af_channelmap_inputs,
    .outputs       = avfilter_af_channelmap_outputs,
    .priv_class    = &channelmap_class,
};<|MERGE_RESOLUTION|>--- conflicted
+++ resolved
@@ -123,7 +123,7 @@
 static av_cold int channelmap_init(AVFilterContext *ctx, const char *args)
 {
     ChannelMapContext *s = ctx->priv;
-    int ret;
+    int ret = 0;
     char *mapping, separator = '|';
     int map_entries = 0;
     char buf[256];
@@ -131,20 +131,6 @@
     uint64_t out_ch_mask = 0;
     int i;
 
-<<<<<<< HEAD
-    if (!args) {
-        av_log(ctx, AV_LOG_ERROR, "No parameters supplied.\n");
-        return AVERROR(EINVAL);
-    }
-
-    s->class = &channelmap_class;
-    av_opt_set_defaults(s);
-
-    if ((ret = av_set_options_string(s, args, "=", ":")) < 0)
-        return ret;
-
-=======
->>>>>>> ba8efac9
     mapping = s->mapping_str;
 
     if (!mapping) {
@@ -423,5 +409,4 @@
 
     .inputs        = avfilter_af_channelmap_inputs,
     .outputs       = avfilter_af_channelmap_outputs,
-    .priv_class    = &channelmap_class,
 };