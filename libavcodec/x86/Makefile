--- conflicted
+++ resolved
@@ -42,15 +42,9 @@
 YASM-OBJS-$(CONFIG_AC3DSP)             += x86/ac3dsp.o
 YASM-OBJS-$(CONFIG_DCT)                += x86/dct32_sse.o
 YASM-OBJS-$(CONFIG_DIRAC_DECODER)      += x86/diracdsp_mmx.o x86/diracdsp_yasm.o
+YASM-OBJS-$(CONFIG_DWT)                += x86/dwt_yasm.o
 YASM-OBJS-$(CONFIG_ENCODERS)           += x86/dsputilenc.o
-<<<<<<< HEAD
-YASM-OBJS-$(CONFIG_FFT)                += x86/fft_mmx.o                 \
-                                          $(YASM-OBJS-FFT-yes)
-
-YASM-OBJS-$(CONFIG_DWT)                += x86/dwt_yasm.o
-=======
 YASM-OBJS-$(CONFIG_FFT)                += x86/fft_mmx.o
->>>>>>> 2bd67175
 YASM-OBJS-$(CONFIG_H264CHROMA)         += x86/h264_chromamc.o           \
                                           x86/h264_chromamc_10bit.o
 YASM-OBJS-$(CONFIG_H264DSP)            += x86/h264_deblock.o            \
