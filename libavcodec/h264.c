/*
 * H.26L/H.264/AVC/JVT/14496-10/... decoder
 * Copyright (c) 2003 Michael Niedermayer <michaelni@gmx.at>
 *
 * This file is part of FFmpeg.
 *
 * FFmpeg is free software; you can redistribute it and/or
 * modify it under the terms of the GNU Lesser General Public
 * License as published by the Free Software Foundation; either
 * version 2.1 of the License, or (at your option) any later version.
 *
 * FFmpeg is distributed in the hope that it will be useful,
 * but WITHOUT ANY WARRANTY; without even the implied warranty of
 * MERCHANTABILITY or FITNESS FOR A PARTICULAR PURPOSE.  See the GNU
 * Lesser General Public License for more details.
 *
 * You should have received a copy of the GNU Lesser General Public
 * License along with FFmpeg; if not, write to the Free Software
 * Foundation, Inc., 51 Franklin Street, Fifth Floor, Boston, MA 02110-1301 USA
 */

/**
 * @file
 * H.264 / AVC / MPEG4 part10 codec.
 * @author Michael Niedermayer <michaelni@gmx.at>
 */

#include "libavutil/imgutils.h"
#include "internal.h"
#include "dsputil.h"
#include "avcodec.h"
#include "mpegvideo.h"
#include "h264.h"
#include "h264data.h"
#include "h264_mvpred.h"
#include "golomb.h"
#include "mathops.h"
#include "rectangle.h"
#include "thread.h"
#include "vdpau_internal.h"
#include "libavutil/avassert.h"

#include "cabac.h"

//#undef NDEBUG
#include <assert.h>

static const uint8_t rem6[52]={
0, 1, 2, 3, 4, 5, 0, 1, 2, 3, 4, 5, 0, 1, 2, 3, 4, 5, 0, 1, 2, 3, 4, 5, 0, 1, 2, 3, 4, 5, 0, 1, 2, 3, 4, 5, 0, 1, 2, 3, 4, 5, 0, 1, 2, 3, 4, 5, 0, 1, 2, 3,
};

static const uint8_t div6[52]={
0, 0, 0, 0, 0, 0, 1, 1, 1, 1, 1, 1, 2, 2, 2, 2, 2, 2, 3, 3, 3, 3, 3, 3, 4, 4, 4, 4, 4, 4, 5, 5, 5, 5, 5, 5, 6, 6, 6, 6, 6, 6, 7, 7, 7, 7, 7, 7, 8, 8, 8, 8,
};

static const enum PixelFormat hwaccel_pixfmt_list_h264_jpeg_420[] = {
    PIX_FMT_DXVA2_VLD,
    PIX_FMT_VAAPI_VLD,
    PIX_FMT_YUVJ420P,
    PIX_FMT_NONE
};

void ff_h264_write_back_intra_pred_mode(H264Context *h){
    int8_t *mode= h->intra4x4_pred_mode + h->mb2br_xy[h->mb_xy];

    AV_COPY32(mode, h->intra4x4_pred_mode_cache + 4 + 8*4);
    mode[4]= h->intra4x4_pred_mode_cache[7+8*3];
    mode[5]= h->intra4x4_pred_mode_cache[7+8*2];
    mode[6]= h->intra4x4_pred_mode_cache[7+8*1];
}

/**
 * checks if the top & left blocks are available if needed & changes the dc mode so it only uses the available blocks.
 */
int ff_h264_check_intra4x4_pred_mode(H264Context *h){
    MpegEncContext * const s = &h->s;
    static const int8_t top [12]= {-1, 0,LEFT_DC_PRED,-1,-1,-1,-1,-1, 0};
    static const int8_t left[12]= { 0,-1, TOP_DC_PRED, 0,-1,-1,-1, 0,-1,DC_128_PRED};
    int i;

    if(!(h->top_samples_available&0x8000)){
        for(i=0; i<4; i++){
            int status= top[ h->intra4x4_pred_mode_cache[scan8[0] + i] ];
            if(status<0){
                av_log(h->s.avctx, AV_LOG_ERROR, "top block unavailable for requested intra4x4 mode %d at %d %d\n", status, s->mb_x, s->mb_y);
                return -1;
            } else if(status){
                h->intra4x4_pred_mode_cache[scan8[0] + i]= status;
            }
        }
    }

    if((h->left_samples_available&0x8888)!=0x8888){
        static const int mask[4]={0x8000,0x2000,0x80,0x20};
        for(i=0; i<4; i++){
            if(!(h->left_samples_available&mask[i])){
                int status= left[ h->intra4x4_pred_mode_cache[scan8[0] + 8*i] ];
                if(status<0){
                    av_log(h->s.avctx, AV_LOG_ERROR, "left block unavailable for requested intra4x4 mode %d at %d %d\n", status, s->mb_x, s->mb_y);
                    return -1;
                } else if(status){
                    h->intra4x4_pred_mode_cache[scan8[0] + 8*i]= status;
                }
            }
        }
    }

    return 0;
} //FIXME cleanup like ff_h264_check_intra_pred_mode

/**
 * checks if the top & left blocks are available if needed & changes the dc mode so it only uses the available blocks.
 */
int ff_h264_check_intra_pred_mode(H264Context *h, int mode){
    MpegEncContext * const s = &h->s;
    static const int8_t top [7]= {LEFT_DC_PRED8x8, 1,-1,-1};
    static const int8_t left[7]= { TOP_DC_PRED8x8,-1, 2,-1,DC_128_PRED8x8};

    if(mode > 6U) {
        av_log(h->s.avctx, AV_LOG_ERROR, "out of range intra chroma pred mode at %d %d\n", s->mb_x, s->mb_y);
        return -1;
    }

    if(!(h->top_samples_available&0x8000)){
        mode= top[ mode ];
        if(mode<0){
            av_log(h->s.avctx, AV_LOG_ERROR, "top block unavailable for requested intra mode at %d %d\n", s->mb_x, s->mb_y);
            return -1;
        }
    }

    if((h->left_samples_available&0x8080) != 0x8080){
        mode= left[ mode ];
        if(h->left_samples_available&0x8080){ //mad cow disease mode, aka MBAFF + constrained_intra_pred
            mode= ALZHEIMER_DC_L0T_PRED8x8 + (!(h->left_samples_available&0x8000)) + 2*(mode == DC_128_PRED8x8);
        }
        if(mode<0){
            av_log(h->s.avctx, AV_LOG_ERROR, "left block unavailable for requested intra mode at %d %d\n", s->mb_x, s->mb_y);
            return -1;
        }
    }

    return mode;
}

const uint8_t *ff_h264_decode_nal(H264Context *h, const uint8_t *src, int *dst_length, int *consumed, int length){
    int i, si, di;
    uint8_t *dst;
    int bufidx;

//    src[0]&0x80;                //forbidden bit
    h->nal_ref_idc= src[0]>>5;
    h->nal_unit_type= src[0]&0x1F;

    src++; length--;
#if 0
    for(i=0; i<length; i++)
        printf("%2X ", src[i]);
#endif

#if HAVE_FAST_UNALIGNED
# if HAVE_FAST_64BIT
#   define RS 7
    for(i=0; i+1<length; i+=9){
        if(!((~AV_RN64A(src+i) & (AV_RN64A(src+i) - 0x0100010001000101ULL)) & 0x8000800080008080ULL))
# else
#   define RS 3
    for(i=0; i+1<length; i+=5){
        if(!((~AV_RN32A(src+i) & (AV_RN32A(src+i) - 0x01000101U)) & 0x80008080U))
# endif
            continue;
        if(i>0 && !src[i]) i--;
        while(src[i]) i++;
#else
#   define RS 0
    for(i=0; i+1<length; i+=2){
        if(src[i]) continue;
        if(i>0 && src[i-1]==0) i--;
#endif
        if(i+2<length && src[i+1]==0 && src[i+2]<=3){
            if(src[i+2]!=3){
                /* startcode, so we must be past the end */
                length=i;
            }
            break;
        }
        i-= RS;
    }

    if(i>=length-1){ //no escaped 0
        *dst_length= length;
        *consumed= length+1; //+1 for the header
        return src;
    }

    bufidx = h->nal_unit_type == NAL_DPC ? 1 : 0; // use second escape buffer for inter data
    av_fast_malloc(&h->rbsp_buffer[bufidx], &h->rbsp_buffer_size[bufidx], length+FF_INPUT_BUFFER_PADDING_SIZE);
    dst= h->rbsp_buffer[bufidx];

    if (dst == NULL){
        return NULL;
    }

//printf("decoding esc\n");
    memcpy(dst, src, i);
    si=di=i;
    while(si+2<length){
        //remove escapes (very rare 1:2^22)
        if(src[si+2]>3){
            dst[di++]= src[si++];
            dst[di++]= src[si++];
        }else if(src[si]==0 && src[si+1]==0){
            if(src[si+2]==3){ //escape
                dst[di++]= 0;
                dst[di++]= 0;
                si+=3;
                continue;
            }else //next start code
                goto nsc;
        }

        dst[di++]= src[si++];
    }
    while(si<length)
        dst[di++]= src[si++];
nsc:

    memset(dst+di, 0, FF_INPUT_BUFFER_PADDING_SIZE);

    *dst_length= di;
    *consumed= si + 1;//+1 for the header
//FIXME store exact number of bits in the getbitcontext (it is needed for decoding)
    return dst;
}

/**
 * Identify the exact end of the bitstream
 * @return the length of the trailing, or 0 if damaged
 */
static int ff_h264_decode_rbsp_trailing(H264Context *h, const uint8_t *src){
    int v= *src;
    int r;

    tprintf(h->s.avctx, "rbsp trailing %X\n", v);

    for(r=1; r<9; r++){
        if(v&1) return r;
        v>>=1;
    }
    return 0;
}

static inline int get_lowest_part_list_y(H264Context *h, Picture *pic, int n, int height,
                                 int y_offset, int list){
    int raw_my= h->mv_cache[list][ scan8[n] ][1];
    int filter_height= (raw_my&3) ? 2 : 0;
    int full_my= (raw_my>>2) + y_offset;
    int top = full_my - filter_height, bottom = full_my + height + filter_height;

    return FFMAX(abs(top), bottom);
}

static inline void get_lowest_part_y(H264Context *h, int refs[2][48], int n, int height,
                               int y_offset, int list0, int list1, int *nrefs){
    MpegEncContext * const s = &h->s;
    int my;

    y_offset += 16*(s->mb_y >> MB_FIELD);

    if(list0){
        int ref_n = h->ref_cache[0][ scan8[n] ];
        Picture *ref= &h->ref_list[0][ref_n];

        // Error resilience puts the current picture in the ref list.
        // Don't try to wait on these as it will cause a deadlock.
        // Fields can wait on each other, though.
        if(ref->thread_opaque != s->current_picture.thread_opaque ||
           (ref->reference&3) != s->picture_structure) {
            my = get_lowest_part_list_y(h, ref, n, height, y_offset, 0);
            if (refs[0][ref_n] < 0) nrefs[0] += 1;
            refs[0][ref_n] = FFMAX(refs[0][ref_n], my);
        }
    }

    if(list1){
        int ref_n = h->ref_cache[1][ scan8[n] ];
        Picture *ref= &h->ref_list[1][ref_n];

        if(ref->thread_opaque != s->current_picture.thread_opaque ||
           (ref->reference&3) != s->picture_structure) {
            my = get_lowest_part_list_y(h, ref, n, height, y_offset, 1);
            if (refs[1][ref_n] < 0) nrefs[1] += 1;
            refs[1][ref_n] = FFMAX(refs[1][ref_n], my);
        }
    }
}

/**
 * Wait until all reference frames are available for MC operations.
 *
 * @param h the H264 context
 */
static void await_references(H264Context *h){
    MpegEncContext * const s = &h->s;
    const int mb_xy= h->mb_xy;
    const int mb_type= s->current_picture.mb_type[mb_xy];
    int refs[2][48];
    int nrefs[2] = {0};
    int ref, list;

    memset(refs, -1, sizeof(refs));

    if(IS_16X16(mb_type)){
        get_lowest_part_y(h, refs, 0, 16, 0,
                  IS_DIR(mb_type, 0, 0), IS_DIR(mb_type, 0, 1), nrefs);
    }else if(IS_16X8(mb_type)){
        get_lowest_part_y(h, refs, 0, 8, 0,
                  IS_DIR(mb_type, 0, 0), IS_DIR(mb_type, 0, 1), nrefs);
        get_lowest_part_y(h, refs, 8, 8, 8,
                  IS_DIR(mb_type, 1, 0), IS_DIR(mb_type, 1, 1), nrefs);
    }else if(IS_8X16(mb_type)){
        get_lowest_part_y(h, refs, 0, 16, 0,
                  IS_DIR(mb_type, 0, 0), IS_DIR(mb_type, 0, 1), nrefs);
        get_lowest_part_y(h, refs, 4, 16, 0,
                  IS_DIR(mb_type, 1, 0), IS_DIR(mb_type, 1, 1), nrefs);
    }else{
        int i;

        assert(IS_8X8(mb_type));

        for(i=0; i<4; i++){
            const int sub_mb_type= h->sub_mb_type[i];
            const int n= 4*i;
            int y_offset= (i&2)<<2;

            if(IS_SUB_8X8(sub_mb_type)){
                get_lowest_part_y(h, refs, n  , 8, y_offset,
                          IS_DIR(sub_mb_type, 0, 0), IS_DIR(sub_mb_type, 0, 1), nrefs);
            }else if(IS_SUB_8X4(sub_mb_type)){
                get_lowest_part_y(h, refs, n  , 4, y_offset,
                          IS_DIR(sub_mb_type, 0, 0), IS_DIR(sub_mb_type, 0, 1), nrefs);
                get_lowest_part_y(h, refs, n+2, 4, y_offset+4,
                          IS_DIR(sub_mb_type, 0, 0), IS_DIR(sub_mb_type, 0, 1), nrefs);
            }else if(IS_SUB_4X8(sub_mb_type)){
                get_lowest_part_y(h, refs, n  , 8, y_offset,
                          IS_DIR(sub_mb_type, 0, 0), IS_DIR(sub_mb_type, 0, 1), nrefs);
                get_lowest_part_y(h, refs, n+1, 8, y_offset,
                          IS_DIR(sub_mb_type, 0, 0), IS_DIR(sub_mb_type, 0, 1), nrefs);
            }else{
                int j;
                assert(IS_SUB_4X4(sub_mb_type));
                for(j=0; j<4; j++){
                    int sub_y_offset= y_offset + 2*(j&2);
                    get_lowest_part_y(h, refs, n+j, 4, sub_y_offset,
                              IS_DIR(sub_mb_type, 0, 0), IS_DIR(sub_mb_type, 0, 1), nrefs);
                }
            }
        }
    }

    for(list=h->list_count-1; list>=0; list--){
        for(ref=0; ref<48 && nrefs[list]; ref++){
            int row = refs[list][ref];
            if(row >= 0){
                Picture *ref_pic = &h->ref_list[list][ref];
                int ref_field = ref_pic->reference - 1;
                int ref_field_picture = ref_pic->field_picture;
                int pic_height = 16*s->mb_height >> ref_field_picture;

                row <<= MB_MBAFF;
                nrefs[list]--;

                if(!FIELD_PICTURE && ref_field_picture){ // frame referencing two fields
                    ff_thread_await_progress((AVFrame*)ref_pic, FFMIN((row >> 1) - !(row&1), pic_height-1), 1);
                    ff_thread_await_progress((AVFrame*)ref_pic, FFMIN((row >> 1)           , pic_height-1), 0);
                }else if(FIELD_PICTURE && !ref_field_picture){ // field referencing one field of a frame
                    ff_thread_await_progress((AVFrame*)ref_pic, FFMIN(row*2 + ref_field    , pic_height-1), 0);
                }else if(FIELD_PICTURE){
                    ff_thread_await_progress((AVFrame*)ref_pic, FFMIN(row, pic_height-1), ref_field);
                }else{
                    ff_thread_await_progress((AVFrame*)ref_pic, FFMIN(row, pic_height-1), 0);
                }
            }
        }
    }
}

#if 0
/**
 * DCT transforms the 16 dc values.
 * @param qp quantization parameter ??? FIXME
 */
static void h264_luma_dc_dct_c(DCTELEM *block/*, int qp*/){
//    const int qmul= dequant_coeff[qp][0];
    int i;
    int temp[16]; //FIXME check if this is a good idea
    static const int x_offset[4]={0, 1*stride, 4* stride,  5*stride};
    static const int y_offset[4]={0, 2*stride, 8* stride, 10*stride};

    for(i=0; i<4; i++){
        const int offset= y_offset[i];
        const int z0= block[offset+stride*0] + block[offset+stride*4];
        const int z1= block[offset+stride*0] - block[offset+stride*4];
        const int z2= block[offset+stride*1] - block[offset+stride*5];
        const int z3= block[offset+stride*1] + block[offset+stride*5];

        temp[4*i+0]= z0+z3;
        temp[4*i+1]= z1+z2;
        temp[4*i+2]= z1-z2;
        temp[4*i+3]= z0-z3;
    }

    for(i=0; i<4; i++){
        const int offset= x_offset[i];
        const int z0= temp[4*0+i] + temp[4*2+i];
        const int z1= temp[4*0+i] - temp[4*2+i];
        const int z2= temp[4*1+i] - temp[4*3+i];
        const int z3= temp[4*1+i] + temp[4*3+i];

        block[stride*0 +offset]= (z0 + z3)>>1;
        block[stride*2 +offset]= (z1 + z2)>>1;
        block[stride*8 +offset]= (z1 - z2)>>1;
        block[stride*10+offset]= (z0 - z3)>>1;
    }
}
#endif

#undef xStride
#undef stride

static void chroma_dc_dequant_idct_c(DCTELEM *block, int qmul){
    const int stride= 16*2;
    const int xStride= 16;
    int a,b,c,d,e;

    a= block[stride*0 + xStride*0];
    b= block[stride*0 + xStride*1];
    c= block[stride*1 + xStride*0];
    d= block[stride*1 + xStride*1];

    e= a-b;
    a= a+b;
    b= c-d;
    c= c+d;

    block[stride*0 + xStride*0]= ((a+c)*qmul) >> 7;
    block[stride*0 + xStride*1]= ((e+b)*qmul) >> 7;
    block[stride*1 + xStride*0]= ((a-c)*qmul) >> 7;
    block[stride*1 + xStride*1]= ((e-b)*qmul) >> 7;
}

#if 0
static void chroma_dc_dct_c(DCTELEM *block){
    const int stride= 16*2;
    const int xStride= 16;
    int a,b,c,d,e;

    a= block[stride*0 + xStride*0];
    b= block[stride*0 + xStride*1];
    c= block[stride*1 + xStride*0];
    d= block[stride*1 + xStride*1];

    e= a-b;
    a= a+b;
    b= c-d;
    c= c+d;

    block[stride*0 + xStride*0]= (a+c);
    block[stride*0 + xStride*1]= (e+b);
    block[stride*1 + xStride*0]= (a-c);
    block[stride*1 + xStride*1]= (e-b);
}
#endif

static inline void mc_dir_part(H264Context *h, Picture *pic, int n, int square, int chroma_height, int delta, int list,
                           uint8_t *dest_y, uint8_t *dest_cb, uint8_t *dest_cr,
                           int src_x_offset, int src_y_offset,
                           qpel_mc_func *qpix_op, h264_chroma_mc_func chroma_op){
    MpegEncContext * const s = &h->s;
    const int mx= h->mv_cache[list][ scan8[n] ][0] + src_x_offset*8;
    int my=       h->mv_cache[list][ scan8[n] ][1] + src_y_offset*8;
    const int luma_xy= (mx&3) + ((my&3)<<2);
    uint8_t * src_y = pic->data[0] + (mx>>2) + (my>>2)*h->mb_linesize;
    uint8_t * src_cb, * src_cr;
    int extra_width= h->emu_edge_width;
    int extra_height= h->emu_edge_height;
    int emu=0;
    const int full_mx= mx>>2;
    const int full_my= my>>2;
    const int pic_width  = 16*s->mb_width;
    const int pic_height = 16*s->mb_height >> MB_FIELD;

    if(mx&7) extra_width -= 3;
    if(my&7) extra_height -= 3;

    if(   full_mx < 0-extra_width
       || full_my < 0-extra_height
       || full_mx + 16/*FIXME*/ > pic_width + extra_width
       || full_my + 16/*FIXME*/ > pic_height + extra_height){
        s->dsp.emulated_edge_mc(s->edge_emu_buffer, src_y - 2 - 2*h->mb_linesize, h->mb_linesize, 16+5, 16+5/*FIXME*/, full_mx-2, full_my-2, pic_width, pic_height);
            src_y= s->edge_emu_buffer + 2 + 2*h->mb_linesize;
        emu=1;
    }

    qpix_op[luma_xy](dest_y, src_y, h->mb_linesize); //FIXME try variable height perhaps?
    if(!square){
        qpix_op[luma_xy](dest_y + delta, src_y + delta, h->mb_linesize);
    }

    if(CONFIG_GRAY && s->flags&CODEC_FLAG_GRAY) return;

    if(MB_FIELD){
        // chroma offset when predicting from a field of opposite parity
        my += 2 * ((s->mb_y & 1) - (pic->reference - 1));
        emu |= (my>>3) < 0 || (my>>3) + 8 >= (pic_height>>1);
    }
    src_cb= pic->data[1] + (mx>>3) + (my>>3)*h->mb_uvlinesize;
    src_cr= pic->data[2] + (mx>>3) + (my>>3)*h->mb_uvlinesize;

    if(emu){
        s->dsp.emulated_edge_mc(s->edge_emu_buffer, src_cb, h->mb_uvlinesize, 9, 9/*FIXME*/, (mx>>3), (my>>3), pic_width>>1, pic_height>>1);
            src_cb= s->edge_emu_buffer;
    }
    chroma_op(dest_cb, src_cb, h->mb_uvlinesize, chroma_height, mx&7, my&7);

    if(emu){
        s->dsp.emulated_edge_mc(s->edge_emu_buffer, src_cr, h->mb_uvlinesize, 9, 9/*FIXME*/, (mx>>3), (my>>3), pic_width>>1, pic_height>>1);
            src_cr= s->edge_emu_buffer;
    }
    chroma_op(dest_cr, src_cr, h->mb_uvlinesize, chroma_height, mx&7, my&7);
}

static inline void mc_part_std(H264Context *h, int n, int square, int chroma_height, int delta,
                           uint8_t *dest_y, uint8_t *dest_cb, uint8_t *dest_cr,
                           int x_offset, int y_offset,
                           qpel_mc_func *qpix_put, h264_chroma_mc_func chroma_put,
                           qpel_mc_func *qpix_avg, h264_chroma_mc_func chroma_avg,
                           int list0, int list1){
    MpegEncContext * const s = &h->s;
    qpel_mc_func *qpix_op=  qpix_put;
    h264_chroma_mc_func chroma_op= chroma_put;

    dest_y  += 2*x_offset + 2*y_offset*h->  mb_linesize;
    dest_cb +=   x_offset +   y_offset*h->mb_uvlinesize;
    dest_cr +=   x_offset +   y_offset*h->mb_uvlinesize;
    x_offset += 8*s->mb_x;
    y_offset += 8*(s->mb_y >> MB_FIELD);

    if(list0){
        Picture *ref= &h->ref_list[0][ h->ref_cache[0][ scan8[n] ] ];
        mc_dir_part(h, ref, n, square, chroma_height, delta, 0,
                           dest_y, dest_cb, dest_cr, x_offset, y_offset,
                           qpix_op, chroma_op);

        qpix_op=  qpix_avg;
        chroma_op= chroma_avg;
    }

    if(list1){
        Picture *ref= &h->ref_list[1][ h->ref_cache[1][ scan8[n] ] ];
        mc_dir_part(h, ref, n, square, chroma_height, delta, 1,
                           dest_y, dest_cb, dest_cr, x_offset, y_offset,
                           qpix_op, chroma_op);
    }
}

static inline void mc_part_weighted(H264Context *h, int n, int square, int chroma_height, int delta,
                           uint8_t *dest_y, uint8_t *dest_cb, uint8_t *dest_cr,
                           int x_offset, int y_offset,
                           qpel_mc_func *qpix_put, h264_chroma_mc_func chroma_put,
                           h264_weight_func luma_weight_op, h264_weight_func chroma_weight_op,
                           h264_biweight_func luma_weight_avg, h264_biweight_func chroma_weight_avg,
                           int list0, int list1){
    MpegEncContext * const s = &h->s;

    dest_y  += 2*x_offset + 2*y_offset*h->  mb_linesize;
    dest_cb +=   x_offset +   y_offset*h->mb_uvlinesize;
    dest_cr +=   x_offset +   y_offset*h->mb_uvlinesize;
    x_offset += 8*s->mb_x;
    y_offset += 8*(s->mb_y >> MB_FIELD);

    if(list0 && list1){
        /* don't optimize for luma-only case, since B-frames usually
         * use implicit weights => chroma too. */
        uint8_t *tmp_cb = s->obmc_scratchpad;
        uint8_t *tmp_cr = s->obmc_scratchpad + 8;
        uint8_t *tmp_y  = s->obmc_scratchpad + 8*h->mb_uvlinesize;
        int refn0 = h->ref_cache[0][ scan8[n] ];
        int refn1 = h->ref_cache[1][ scan8[n] ];

        mc_dir_part(h, &h->ref_list[0][refn0], n, square, chroma_height, delta, 0,
                    dest_y, dest_cb, dest_cr,
                    x_offset, y_offset, qpix_put, chroma_put);
        mc_dir_part(h, &h->ref_list[1][refn1], n, square, chroma_height, delta, 1,
                    tmp_y, tmp_cb, tmp_cr,
                    x_offset, y_offset, qpix_put, chroma_put);

        if(h->use_weight == 2){
            int weight0 = h->implicit_weight[refn0][refn1][s->mb_y&1];
            int weight1 = 64 - weight0;
            luma_weight_avg(  dest_y,  tmp_y,  h->  mb_linesize, 5, weight0, weight1, 0);
            chroma_weight_avg(dest_cb, tmp_cb, h->mb_uvlinesize, 5, weight0, weight1, 0);
            chroma_weight_avg(dest_cr, tmp_cr, h->mb_uvlinesize, 5, weight0, weight1, 0);
        }else{
            luma_weight_avg(dest_y, tmp_y, h->mb_linesize, h->luma_log2_weight_denom,
                            h->luma_weight[refn0][0][0] , h->luma_weight[refn1][1][0],
                            h->luma_weight[refn0][0][1] + h->luma_weight[refn1][1][1]);
            chroma_weight_avg(dest_cb, tmp_cb, h->mb_uvlinesize, h->chroma_log2_weight_denom,
                            h->chroma_weight[refn0][0][0][0] , h->chroma_weight[refn1][1][0][0],
                            h->chroma_weight[refn0][0][0][1] + h->chroma_weight[refn1][1][0][1]);
            chroma_weight_avg(dest_cr, tmp_cr, h->mb_uvlinesize, h->chroma_log2_weight_denom,
                            h->chroma_weight[refn0][0][1][0] , h->chroma_weight[refn1][1][1][0],
                            h->chroma_weight[refn0][0][1][1] + h->chroma_weight[refn1][1][1][1]);
        }
    }else{
        int list = list1 ? 1 : 0;
        int refn = h->ref_cache[list][ scan8[n] ];
        Picture *ref= &h->ref_list[list][refn];
        mc_dir_part(h, ref, n, square, chroma_height, delta, list,
                    dest_y, dest_cb, dest_cr, x_offset, y_offset,
                    qpix_put, chroma_put);

        luma_weight_op(dest_y, h->mb_linesize, h->luma_log2_weight_denom,
                       h->luma_weight[refn][list][0], h->luma_weight[refn][list][1]);
        if(h->use_weight_chroma){
            chroma_weight_op(dest_cb, h->mb_uvlinesize, h->chroma_log2_weight_denom,
                             h->chroma_weight[refn][list][0][0], h->chroma_weight[refn][list][0][1]);
            chroma_weight_op(dest_cr, h->mb_uvlinesize, h->chroma_log2_weight_denom,
                             h->chroma_weight[refn][list][1][0], h->chroma_weight[refn][list][1][1]);
        }
    }
}

static inline void mc_part(H264Context *h, int n, int square, int chroma_height, int delta,
                           uint8_t *dest_y, uint8_t *dest_cb, uint8_t *dest_cr,
                           int x_offset, int y_offset,
                           qpel_mc_func *qpix_put, h264_chroma_mc_func chroma_put,
                           qpel_mc_func *qpix_avg, h264_chroma_mc_func chroma_avg,
                           h264_weight_func *weight_op, h264_biweight_func *weight_avg,
                           int list0, int list1){
    if((h->use_weight==2 && list0 && list1
        && (h->implicit_weight[ h->ref_cache[0][scan8[n]] ][ h->ref_cache[1][scan8[n]] ][h->s.mb_y&1] != 32))
       || h->use_weight==1)
        mc_part_weighted(h, n, square, chroma_height, delta, dest_y, dest_cb, dest_cr,
                         x_offset, y_offset, qpix_put, chroma_put,
                         weight_op[0], weight_op[3], weight_avg[0], weight_avg[3], list0, list1);
    else
        mc_part_std(h, n, square, chroma_height, delta, dest_y, dest_cb, dest_cr,
                    x_offset, y_offset, qpix_put, chroma_put, qpix_avg, chroma_avg, list0, list1);
}

static inline void prefetch_motion(H264Context *h, int list){
    /* fetch pixels for estimated mv 4 macroblocks ahead
     * optimized for 64byte cache lines */
    MpegEncContext * const s = &h->s;
    const int refn = h->ref_cache[list][scan8[0]];
    if(refn >= 0){
        const int mx= (h->mv_cache[list][scan8[0]][0]>>2) + 16*s->mb_x + 8;
        const int my= (h->mv_cache[list][scan8[0]][1]>>2) + 16*s->mb_y;
        uint8_t **src= h->ref_list[list][refn].data;
        int off= mx + (my + (s->mb_x&3)*4)*h->mb_linesize + 64;
        s->dsp.prefetch(src[0]+off, s->linesize, 4);
        off= (mx>>1) + ((my>>1) + (s->mb_x&7))*s->uvlinesize + 64;
        s->dsp.prefetch(src[1]+off, src[2]-src[1], 2);
    }
}

static void hl_motion(H264Context *h, uint8_t *dest_y, uint8_t *dest_cb, uint8_t *dest_cr,
                      qpel_mc_func (*qpix_put)[16], h264_chroma_mc_func (*chroma_put),
                      qpel_mc_func (*qpix_avg)[16], h264_chroma_mc_func (*chroma_avg),
                      h264_weight_func *weight_op, h264_biweight_func *weight_avg){
    MpegEncContext * const s = &h->s;
    const int mb_xy= h->mb_xy;
    const int mb_type= s->current_picture.mb_type[mb_xy];

    assert(IS_INTER(mb_type));

    if(HAVE_PTHREADS && s->avctx->active_thread_type&FF_THREAD_FRAME)
        await_references(h);
    prefetch_motion(h, 0);

    if(IS_16X16(mb_type)){
        mc_part(h, 0, 1, 8, 0, dest_y, dest_cb, dest_cr, 0, 0,
                qpix_put[0], chroma_put[0], qpix_avg[0], chroma_avg[0],
                weight_op, weight_avg,
                IS_DIR(mb_type, 0, 0), IS_DIR(mb_type, 0, 1));
    }else if(IS_16X8(mb_type)){
        mc_part(h, 0, 0, 4, 8, dest_y, dest_cb, dest_cr, 0, 0,
                qpix_put[1], chroma_put[0], qpix_avg[1], chroma_avg[0],
                &weight_op[1], &weight_avg[1],
                IS_DIR(mb_type, 0, 0), IS_DIR(mb_type, 0, 1));
        mc_part(h, 8, 0, 4, 8, dest_y, dest_cb, dest_cr, 0, 4,
                qpix_put[1], chroma_put[0], qpix_avg[1], chroma_avg[0],
                &weight_op[1], &weight_avg[1],
                IS_DIR(mb_type, 1, 0), IS_DIR(mb_type, 1, 1));
    }else if(IS_8X16(mb_type)){
        mc_part(h, 0, 0, 8, 8*h->mb_linesize, dest_y, dest_cb, dest_cr, 0, 0,
                qpix_put[1], chroma_put[1], qpix_avg[1], chroma_avg[1],
                &weight_op[2], &weight_avg[2],
                IS_DIR(mb_type, 0, 0), IS_DIR(mb_type, 0, 1));
        mc_part(h, 4, 0, 8, 8*h->mb_linesize, dest_y, dest_cb, dest_cr, 4, 0,
                qpix_put[1], chroma_put[1], qpix_avg[1], chroma_avg[1],
                &weight_op[2], &weight_avg[2],
                IS_DIR(mb_type, 1, 0), IS_DIR(mb_type, 1, 1));
    }else{
        int i;

        assert(IS_8X8(mb_type));

        for(i=0; i<4; i++){
            const int sub_mb_type= h->sub_mb_type[i];
            const int n= 4*i;
            int x_offset= (i&1)<<2;
            int y_offset= (i&2)<<1;

            if(IS_SUB_8X8(sub_mb_type)){
                mc_part(h, n, 1, 4, 0, dest_y, dest_cb, dest_cr, x_offset, y_offset,
                    qpix_put[1], chroma_put[1], qpix_avg[1], chroma_avg[1],
                    &weight_op[3], &weight_avg[3],
                    IS_DIR(sub_mb_type, 0, 0), IS_DIR(sub_mb_type, 0, 1));
            }else if(IS_SUB_8X4(sub_mb_type)){
                mc_part(h, n  , 0, 2, 4, dest_y, dest_cb, dest_cr, x_offset, y_offset,
                    qpix_put[2], chroma_put[1], qpix_avg[2], chroma_avg[1],
                    &weight_op[4], &weight_avg[4],
                    IS_DIR(sub_mb_type, 0, 0), IS_DIR(sub_mb_type, 0, 1));
                mc_part(h, n+2, 0, 2, 4, dest_y, dest_cb, dest_cr, x_offset, y_offset+2,
                    qpix_put[2], chroma_put[1], qpix_avg[2], chroma_avg[1],
                    &weight_op[4], &weight_avg[4],
                    IS_DIR(sub_mb_type, 0, 0), IS_DIR(sub_mb_type, 0, 1));
            }else if(IS_SUB_4X8(sub_mb_type)){
                mc_part(h, n  , 0, 4, 4*h->mb_linesize, dest_y, dest_cb, dest_cr, x_offset, y_offset,
                    qpix_put[2], chroma_put[2], qpix_avg[2], chroma_avg[2],
                    &weight_op[5], &weight_avg[5],
                    IS_DIR(sub_mb_type, 0, 0), IS_DIR(sub_mb_type, 0, 1));
                mc_part(h, n+1, 0, 4, 4*h->mb_linesize, dest_y, dest_cb, dest_cr, x_offset+2, y_offset,
                    qpix_put[2], chroma_put[2], qpix_avg[2], chroma_avg[2],
                    &weight_op[5], &weight_avg[5],
                    IS_DIR(sub_mb_type, 0, 0), IS_DIR(sub_mb_type, 0, 1));
            }else{
                int j;
                assert(IS_SUB_4X4(sub_mb_type));
                for(j=0; j<4; j++){
                    int sub_x_offset= x_offset + 2*(j&1);
                    int sub_y_offset= y_offset +   (j&2);
                    mc_part(h, n+j, 1, 2, 0, dest_y, dest_cb, dest_cr, sub_x_offset, sub_y_offset,
                        qpix_put[2], chroma_put[2], qpix_avg[2], chroma_avg[2],
                        &weight_op[6], &weight_avg[6],
                        IS_DIR(sub_mb_type, 0, 0), IS_DIR(sub_mb_type, 0, 1));
                }
            }
        }
    }

    prefetch_motion(h, 1);
}


static void free_tables(H264Context *h, int free_rbsp){
    int i;
    H264Context *hx;
    av_freep(&h->intra4x4_pred_mode);
    av_freep(&h->chroma_pred_mode_table);
    av_freep(&h->cbp_table);
    av_freep(&h->mvd_table[0]);
    av_freep(&h->mvd_table[1]);
    av_freep(&h->direct_table);
    av_freep(&h->non_zero_count);
    av_freep(&h->slice_table_base);
    h->slice_table= NULL;
    av_freep(&h->list_counts);

    av_freep(&h->mb2b_xy);
    av_freep(&h->mb2br_xy);

    for(i = 0; i < MAX_THREADS; i++) {
        hx = h->thread_context[i];
        if(!hx) continue;
        av_freep(&hx->top_borders[1]);
        av_freep(&hx->top_borders[0]);
        av_freep(&hx->s.obmc_scratchpad);
        if (free_rbsp){
            av_freep(&hx->rbsp_buffer[1]);
            av_freep(&hx->rbsp_buffer[0]);
            hx->rbsp_buffer_size[0] = 0;
            hx->rbsp_buffer_size[1] = 0;
        }
        if (i) av_freep(&h->thread_context[i]);
    }
}

static void init_dequant8_coeff_table(H264Context *h){
    int i,q,x;
    h->dequant8_coeff[0] = h->dequant8_buffer[0];
    h->dequant8_coeff[1] = h->dequant8_buffer[1];

    for(i=0; i<2; i++ ){
        if(i && !memcmp(h->pps.scaling_matrix8[0], h->pps.scaling_matrix8[1], 64*sizeof(uint8_t))){
            h->dequant8_coeff[1] = h->dequant8_buffer[0];
            break;
        }

        for(q=0; q<52; q++){
            int shift = div6[q];
            int idx = rem6[q];
            for(x=0; x<64; x++)
                h->dequant8_coeff[i][q][(x>>3)|((x&7)<<3)] =
                    ((uint32_t)dequant8_coeff_init[idx][ dequant8_coeff_init_scan[((x>>1)&12) | (x&3)] ] *
                    h->pps.scaling_matrix8[i][x]) << shift;
        }
    }
}

static void init_dequant4_coeff_table(H264Context *h){
    int i,j,q,x;
    for(i=0; i<6; i++ ){
        h->dequant4_coeff[i] = h->dequant4_buffer[i];
        for(j=0; j<i; j++){
            if(!memcmp(h->pps.scaling_matrix4[j], h->pps.scaling_matrix4[i], 16*sizeof(uint8_t))){
                h->dequant4_coeff[i] = h->dequant4_buffer[j];
                break;
            }
        }
        if(j<i)
            continue;

        for(q=0; q<52; q++){
            int shift = div6[q] + 2;
            int idx = rem6[q];
            for(x=0; x<16; x++)
                h->dequant4_coeff[i][q][(x>>2)|((x<<2)&0xF)] =
                    ((uint32_t)dequant4_coeff_init[idx][(x&1) + ((x>>2)&1)] *
                    h->pps.scaling_matrix4[i][x]) << shift;
        }
    }
}

static void init_dequant_tables(H264Context *h){
    int i,x;
    init_dequant4_coeff_table(h);
    if(h->pps.transform_8x8_mode)
        init_dequant8_coeff_table(h);
    if(h->sps.transform_bypass){
        for(i=0; i<6; i++)
            for(x=0; x<16; x++)
                h->dequant4_coeff[i][0][x] = 1<<6;
        if(h->pps.transform_8x8_mode)
            for(i=0; i<2; i++)
                for(x=0; x<64; x++)
                    h->dequant8_coeff[i][0][x] = 1<<6;
    }
}


int ff_h264_alloc_tables(H264Context *h){
    MpegEncContext * const s = &h->s;
    const int big_mb_num= s->mb_stride * (s->mb_height+1);
    const int row_mb_num= 2*s->mb_stride*s->avctx->thread_count;
    int x,y;

    FF_ALLOCZ_OR_GOTO(h->s.avctx, h->intra4x4_pred_mode, row_mb_num * 8  * sizeof(uint8_t), fail)

    FF_ALLOCZ_OR_GOTO(h->s.avctx, h->non_zero_count    , big_mb_num * 32 * sizeof(uint8_t), fail)
    FF_ALLOCZ_OR_GOTO(h->s.avctx, h->slice_table_base  , (big_mb_num+s->mb_stride) * sizeof(*h->slice_table_base), fail)
    FF_ALLOCZ_OR_GOTO(h->s.avctx, h->cbp_table, big_mb_num * sizeof(uint16_t), fail)

    FF_ALLOCZ_OR_GOTO(h->s.avctx, h->chroma_pred_mode_table, big_mb_num * sizeof(uint8_t), fail)
    FF_ALLOCZ_OR_GOTO(h->s.avctx, h->mvd_table[0], 16*row_mb_num * sizeof(uint8_t), fail);
    FF_ALLOCZ_OR_GOTO(h->s.avctx, h->mvd_table[1], 16*row_mb_num * sizeof(uint8_t), fail);
    FF_ALLOCZ_OR_GOTO(h->s.avctx, h->direct_table, 4*big_mb_num * sizeof(uint8_t) , fail);
    FF_ALLOCZ_OR_GOTO(h->s.avctx, h->list_counts, big_mb_num * sizeof(uint8_t), fail)

    memset(h->slice_table_base, -1, (big_mb_num+s->mb_stride)  * sizeof(*h->slice_table_base));
    h->slice_table= h->slice_table_base + s->mb_stride*2 + 1;

    FF_ALLOCZ_OR_GOTO(h->s.avctx, h->mb2b_xy  , big_mb_num * sizeof(uint32_t), fail);
    FF_ALLOCZ_OR_GOTO(h->s.avctx, h->mb2br_xy , big_mb_num * sizeof(uint32_t), fail);
    for(y=0; y<s->mb_height; y++){
        for(x=0; x<s->mb_width; x++){
            const int mb_xy= x + y*s->mb_stride;
            const int b_xy = 4*x + 4*y*h->b_stride;

            h->mb2b_xy [mb_xy]= b_xy;
            h->mb2br_xy[mb_xy]= 8*(FMO ? mb_xy : (mb_xy % (2*s->mb_stride)));
        }
    }

    s->obmc_scratchpad = NULL;

    if(!h->dequant4_coeff[0])
        init_dequant_tables(h);

    return 0;
fail:
    free_tables(h, 1);
    return -1;
}

/**
 * Mimic alloc_tables(), but for every context thread.
 */
static void clone_tables(H264Context *dst, H264Context *src, int i){
    MpegEncContext * const s = &src->s;
    dst->intra4x4_pred_mode       = src->intra4x4_pred_mode + i*8*2*s->mb_stride;
    dst->non_zero_count           = src->non_zero_count;
    dst->slice_table              = src->slice_table;
    dst->cbp_table                = src->cbp_table;
    dst->mb2b_xy                  = src->mb2b_xy;
    dst->mb2br_xy                 = src->mb2br_xy;
    dst->chroma_pred_mode_table   = src->chroma_pred_mode_table;
    dst->mvd_table[0]             = src->mvd_table[0] + i*8*2*s->mb_stride;
    dst->mvd_table[1]             = src->mvd_table[1] + i*8*2*s->mb_stride;
    dst->direct_table             = src->direct_table;
    dst->list_counts              = src->list_counts;

    dst->s.obmc_scratchpad = NULL;
    ff_h264_pred_init(&dst->hpc, src->s.codec_id);
}

/**
 * Init context
 * Allocate buffers which are not shared amongst multiple threads.
 */
static int context_init(H264Context *h){
    FF_ALLOCZ_OR_GOTO(h->s.avctx, h->top_borders[0], h->s.mb_width * (16+8+8) * sizeof(uint8_t), fail)
    FF_ALLOCZ_OR_GOTO(h->s.avctx, h->top_borders[1], h->s.mb_width * (16+8+8) * sizeof(uint8_t), fail)

    h->ref_cache[0][scan8[5 ]+1] = h->ref_cache[0][scan8[7 ]+1] = h->ref_cache[0][scan8[13]+1] =
    h->ref_cache[1][scan8[5 ]+1] = h->ref_cache[1][scan8[7 ]+1] = h->ref_cache[1][scan8[13]+1] = PART_NOT_AVAILABLE;

    return 0;
fail:
    return -1; // free_tables will clean up for us
}

static int decode_nal_units(H264Context *h, const uint8_t *buf, int buf_size);

static av_cold void common_init(H264Context *h){
    MpegEncContext * const s = &h->s;

    s->width = s->avctx->width;
    s->height = s->avctx->height;
    s->codec_id= s->avctx->codec->id;

    ff_h264dsp_init(&h->h264dsp);
    ff_h264_pred_init(&h->hpc, s->codec_id);

    h->dequant_coeff_pps= -1;
    s->unrestricted_mv=1;
    s->decode=1; //FIXME

    dsputil_init(&s->dsp, s->avctx); // needed so that idct permutation is known early

    memset(h->pps.scaling_matrix4, 16, 6*16*sizeof(uint8_t));
    memset(h->pps.scaling_matrix8, 16, 2*64*sizeof(uint8_t));
}

int ff_h264_decode_extradata(H264Context *h)
{
    AVCodecContext *avctx = h->s.avctx;

    if(*(char *)avctx->extradata == 1){
        int i, cnt, nalsize;
        unsigned char *p = avctx->extradata;

        h->is_avc = 1;

        if(avctx->extradata_size < 7) {
            av_log(avctx, AV_LOG_ERROR, "avcC too short\n");
            return -1;
        }
        /* sps and pps in the avcC always have length coded with 2 bytes,
           so put a fake nal_length_size = 2 while parsing them */
        h->nal_length_size = 2;
        // Decode sps from avcC
        cnt = *(p+5) & 0x1f; // Number of sps
        p += 6;
        for (i = 0; i < cnt; i++) {
            nalsize = AV_RB16(p) + 2;
            if(decode_nal_units(h, p, nalsize) < 0) {
                av_log(avctx, AV_LOG_ERROR, "Decoding sps %d from avcC failed\n", i);
                return -1;
            }
            p += nalsize;
        }
        // Decode pps from avcC
        cnt = *(p++); // Number of pps
        for (i = 0; i < cnt; i++) {
            nalsize = AV_RB16(p) + 2;
            if(decode_nal_units(h, p, nalsize)  != nalsize) {
                av_log(avctx, AV_LOG_ERROR, "Decoding pps %d from avcC failed\n", i);
                return -1;
            }
            p += nalsize;
        }
        // Now store right nal length size, that will be use to parse all other nals
        h->nal_length_size = ((*(((char*)(avctx->extradata))+4))&0x03)+1;
    } else {
        h->is_avc = 0;
        if(decode_nal_units(h, avctx->extradata, avctx->extradata_size) < 0)
            return -1;
    }
    return 0;
}

av_cold int ff_h264_decode_init(AVCodecContext *avctx){
    H264Context *h= avctx->priv_data;
    MpegEncContext * const s = &h->s;

    MPV_decode_defaults(s);

    s->avctx = avctx;
    common_init(h);

    s->out_format = FMT_H264;
    s->workaround_bugs= avctx->workaround_bugs;

    // set defaults
//    s->decode_mb= ff_h263_decode_mb;
    s->quarter_sample = 1;
    if(!avctx->has_b_frames)
    s->low_delay= 1;

    avctx->chroma_sample_location = AVCHROMA_LOC_LEFT;

    ff_h264_decode_init_vlc();

    h->thread_context[0] = h;
    h->outputed_poc = h->next_outputed_poc = INT_MIN;
    h->prev_poc_msb= 1<<16;
    h->x264_build = -1;
    ff_h264_reset_sei(h);
    if(avctx->codec_id == CODEC_ID_H264){
        if(avctx->ticks_per_frame == 1){
            s->avctx->time_base.den *=2;
        }
        avctx->ticks_per_frame = 2;
    }

    if(avctx->extradata_size > 0 && avctx->extradata &&
        ff_h264_decode_extradata(h))
        return -1;

    if(h->sps.bitstream_restriction_flag && s->avctx->has_b_frames < h->sps.num_reorder_frames){
        s->avctx->has_b_frames = h->sps.num_reorder_frames;
        s->low_delay = 0;
    }

    return 0;
}

static void copy_picture_range(Picture **to, Picture **from, int count, MpegEncContext *new_base, MpegEncContext *old_base)
{
    int i;

    for (i=0; i<count; i++){
        to[i] = REBASE_PICTURE(from[i], new_base, old_base);
    }
}

static void copy_parameter_set(void **to, void **from, int count, int size)
{
    int i;

    for (i=0; i<count; i++){
        if (to[i] && !from[i]) av_freep(&to[i]);
        else if (from[i] && !to[i]) to[i] = av_malloc(size);

        if (from[i]) memcpy(to[i], from[i], size);
    }
}

static int decode_init_thread_copy(AVCodecContext *avctx){
    H264Context *h= avctx->priv_data;

    if (!avctx->is_copy) return 0;
    memset(h->sps_buffers, 0, sizeof(h->sps_buffers));
    memset(h->pps_buffers, 0, sizeof(h->pps_buffers));

    return 0;
}

#define copy_fields(to, from, start_field, end_field) memcpy(&to->start_field, &from->start_field, (char*)&to->end_field - (char*)&to->start_field)
static int decode_update_thread_context(AVCodecContext *dst, const AVCodecContext *src){
    H264Context *h= dst->priv_data, *h1= src->priv_data;
    MpegEncContext * const s = &h->s, * const s1 = &h1->s;
    int inited = s->context_initialized, err;
    int i;

    if(dst == src || !s1->context_initialized) return 0;

    err = ff_mpeg_update_thread_context(dst, src);
    if(err) return err;

    //FIXME handle width/height changing
    if(!inited){
        for(i = 0; i < MAX_SPS_COUNT; i++)
            av_freep(h->sps_buffers + i);

        for(i = 0; i < MAX_PPS_COUNT; i++)
            av_freep(h->pps_buffers + i);

        memcpy(&h->s + 1, &h1->s + 1, sizeof(H264Context) - sizeof(MpegEncContext)); //copy all fields after MpegEnc
        memset(h->sps_buffers, 0, sizeof(h->sps_buffers));
        memset(h->pps_buffers, 0, sizeof(h->pps_buffers));
        ff_h264_alloc_tables(h);
        context_init(h);

        for(i=0; i<2; i++){
            h->rbsp_buffer[i] = NULL;
            h->rbsp_buffer_size[i] = 0;
        }

        h->thread_context[0] = h;

        // frame_start may not be called for the next thread (if it's decoding a bottom field)
        // so this has to be allocated here
        h->s.obmc_scratchpad = av_malloc(16*2*s->linesize + 8*2*s->uvlinesize);

        s->dsp.clear_blocks(h->mb);
    }

    //extradata/NAL handling
    h->is_avc          = h1->is_avc;

    //SPS/PPS
    copy_parameter_set((void**)h->sps_buffers, (void**)h1->sps_buffers, MAX_SPS_COUNT, sizeof(SPS));
    h->sps             = h1->sps;
    copy_parameter_set((void**)h->pps_buffers, (void**)h1->pps_buffers, MAX_PPS_COUNT, sizeof(PPS));
    h->pps             = h1->pps;

    //Dequantization matrices
    //FIXME these are big - can they be only copied when PPS changes?
    copy_fields(h, h1, dequant4_buffer, dequant4_coeff);

    for(i=0; i<6; i++)
        h->dequant4_coeff[i] = h->dequant4_buffer[0] + (h1->dequant4_coeff[i] - h1->dequant4_buffer[0]);

    for(i=0; i<2; i++)
        h->dequant8_coeff[i] = h->dequant8_buffer[0] + (h1->dequant8_coeff[i] - h1->dequant8_buffer[0]);

    h->dequant_coeff_pps = h1->dequant_coeff_pps;

    //POC timing
    copy_fields(h, h1, poc_lsb, redundant_pic_count);

    //reference lists
    copy_fields(h, h1, ref_count, intra_gb);
    copy_fields(h, h1, short_ref, cabac_init_idc);

    copy_picture_range(h->short_ref,   h1->short_ref,   32, s, s1);
    copy_picture_range(h->long_ref,    h1->long_ref,    32,  s, s1);
    copy_picture_range(h->delayed_pic, h1->delayed_pic, MAX_DELAYED_PIC_COUNT+2, s, s1);

    h->last_slice_type = h1->last_slice_type;

    if(!s->current_picture_ptr) return 0;

    if(!s->dropable) {
        ff_h264_execute_ref_pic_marking(h, h->mmco, h->mmco_index);
        h->prev_poc_msb     = h->poc_msb;
        h->prev_poc_lsb     = h->poc_lsb;
    }
    h->prev_frame_num_offset= h->frame_num_offset;
    h->prev_frame_num       = h->frame_num;
    h->outputed_poc         = h->next_outputed_poc;

    return 0;
}

int ff_h264_frame_start(H264Context *h){
    MpegEncContext * const s = &h->s;
    int i;

    if(MPV_frame_start(s, s->avctx) < 0)
        return -1;
    ff_er_frame_start(s);
    /*
     * MPV_frame_start uses pict_type to derive key_frame.
     * This is incorrect for H.264; IDR markings must be used.
     * Zero here; IDR markings per slice in frame or fields are ORed in later.
     * See decode_nal_units().
     */
    s->current_picture_ptr->key_frame= 0;
    s->current_picture_ptr->mmco_reset= 0;

    assert(s->linesize && s->uvlinesize);

    for(i=0; i<16; i++){
        h->block_offset[i]= 4*((scan8[i] - scan8[0])&7) + 4*s->linesize*((scan8[i] - scan8[0])>>3);
        h->block_offset[24+i]= 4*((scan8[i] - scan8[0])&7) + 8*s->linesize*((scan8[i] - scan8[0])>>3);
    }
    for(i=0; i<4; i++){
        h->block_offset[16+i]=
        h->block_offset[20+i]= 4*((scan8[i] - scan8[0])&7) + 4*s->uvlinesize*((scan8[i] - scan8[0])>>3);
        h->block_offset[24+16+i]=
        h->block_offset[24+20+i]= 4*((scan8[i] - scan8[0])&7) + 8*s->uvlinesize*((scan8[i] - scan8[0])>>3);
    }

    /* can't be in alloc_tables because linesize isn't known there.
     * FIXME: redo bipred weight to not require extra buffer? */
    for(i = 0; i < s->avctx->thread_count; i++)
        if(h->thread_context[i] && !h->thread_context[i]->s.obmc_scratchpad)
            h->thread_context[i]->s.obmc_scratchpad = av_malloc(16*2*s->linesize + 8*2*s->uvlinesize);

    /* some macroblocks can be accessed before they're available in case of lost slices, mbaff or threading*/
    memset(h->slice_table, -1, (s->mb_height*s->mb_stride-1) * sizeof(*h->slice_table));

//    s->decode= (s->flags&CODEC_FLAG_PSNR) || !s->encoding || s->current_picture.reference /*|| h->contains_intra*/ || 1;

    // We mark the current picture as non-reference after allocating it, so
    // that if we break out due to an error it can be released automatically
    // in the next MPV_frame_start().
    // SVQ3 as well as most other codecs have only last/next/current and thus
    // get released even with set reference, besides SVQ3 and others do not
    // mark frames as reference later "naturally".
    if(s->codec_id != CODEC_ID_SVQ3)
        s->current_picture_ptr->reference= 0;

    s->current_picture_ptr->field_poc[0]=
    s->current_picture_ptr->field_poc[1]= INT_MAX;

    h->next_output_pic = NULL;

    assert(s->current_picture_ptr->long_ref==0);

    return 0;
}

/**
  * Run setup operations that must be run after slice header decoding.
  * This includes finding the next displayed frame.
  *
  * @param h h264 master context
  */
static void decode_postinit(H264Context *h){
    MpegEncContext * const s = &h->s;
    Picture *out = s->current_picture_ptr;
    Picture *cur = s->current_picture_ptr;
    int i, pics, out_of_order, out_idx;

    s->current_picture_ptr->qscale_type= FF_QSCALE_TYPE_H264;
    s->current_picture_ptr->pict_type= s->pict_type;

    if (h->next_output_pic) return;

    if (cur->field_poc[0]==INT_MAX || cur->field_poc[1]==INT_MAX) {
        //FIXME this allows the next thread to start once we encounter the first field of a PAFF packet
        //This works if the next packet contains the second field. It does not work if both fields are
        //in the same packet.
        //ff_thread_finish_setup(s->avctx);
        return;
    }

    cur->interlaced_frame = 0;
    cur->repeat_pict = 0;

    /* Signal interlacing information externally. */
    /* Prioritize picture timing SEI information over used decoding process if it exists. */

    if(h->sps.pic_struct_present_flag){
        switch (h->sei_pic_struct)
        {
        case SEI_PIC_STRUCT_FRAME:
            break;
        case SEI_PIC_STRUCT_TOP_FIELD:
        case SEI_PIC_STRUCT_BOTTOM_FIELD:
            cur->interlaced_frame = 1;
            break;
        case SEI_PIC_STRUCT_TOP_BOTTOM:
        case SEI_PIC_STRUCT_BOTTOM_TOP:
            if (FIELD_OR_MBAFF_PICTURE)
                cur->interlaced_frame = 1;
            else
                // try to flag soft telecine progressive
                cur->interlaced_frame = h->prev_interlaced_frame;
            break;
        case SEI_PIC_STRUCT_TOP_BOTTOM_TOP:
        case SEI_PIC_STRUCT_BOTTOM_TOP_BOTTOM:
            // Signal the possibility of telecined film externally (pic_struct 5,6)
            // From these hints, let the applications decide if they apply deinterlacing.
            cur->repeat_pict = 1;
            break;
        case SEI_PIC_STRUCT_FRAME_DOUBLING:
            // Force progressive here, as doubling interlaced frame is a bad idea.
            cur->repeat_pict = 2;
            break;
        case SEI_PIC_STRUCT_FRAME_TRIPLING:
            cur->repeat_pict = 4;
            break;
        }

        if ((h->sei_ct_type & 3) && h->sei_pic_struct <= SEI_PIC_STRUCT_BOTTOM_TOP)
            cur->interlaced_frame = (h->sei_ct_type & (1<<1)) != 0;
    }else{
        /* Derive interlacing flag from used decoding process. */
        cur->interlaced_frame = FIELD_OR_MBAFF_PICTURE;
    }
    h->prev_interlaced_frame = cur->interlaced_frame;

    if (cur->field_poc[0] != cur->field_poc[1]){
        /* Derive top_field_first from field pocs. */
        cur->top_field_first = cur->field_poc[0] < cur->field_poc[1];
    }else{
        if(cur->interlaced_frame || h->sps.pic_struct_present_flag){
            /* Use picture timing SEI information. Even if it is a information of a past frame, better than nothing. */
            if(h->sei_pic_struct == SEI_PIC_STRUCT_TOP_BOTTOM
              || h->sei_pic_struct == SEI_PIC_STRUCT_TOP_BOTTOM_TOP)
                cur->top_field_first = 1;
            else
                cur->top_field_first = 0;
        }else{
            /* Most likely progressive */
            cur->top_field_first = 0;
        }
    }

    //FIXME do something with unavailable reference frames

    /* Sort B-frames into display order */

    if(h->sps.bitstream_restriction_flag
       && s->avctx->has_b_frames < h->sps.num_reorder_frames){
        s->avctx->has_b_frames = h->sps.num_reorder_frames;
        s->low_delay = 0;
    }

    if(   s->avctx->strict_std_compliance >= FF_COMPLIANCE_STRICT
       && !h->sps.bitstream_restriction_flag){
        s->avctx->has_b_frames= MAX_DELAYED_PIC_COUNT;
        s->low_delay= 0;
    }

    pics = 0;
    while(h->delayed_pic[pics]) pics++;

    assert(pics <= MAX_DELAYED_PIC_COUNT);

    h->delayed_pic[pics++] = cur;
    if(cur->reference == 0)
        cur->reference = DELAYED_PIC_REF;

    out = h->delayed_pic[0];
    out_idx = 0;
    for(i=1; h->delayed_pic[i] && !h->delayed_pic[i]->key_frame && !h->delayed_pic[i]->mmco_reset; i++)
        if(h->delayed_pic[i]->poc < out->poc){
            out = h->delayed_pic[i];
            out_idx = i;
        }
    if(s->avctx->has_b_frames == 0 && (h->delayed_pic[0]->key_frame || h->delayed_pic[0]->mmco_reset))
        h->next_outputed_poc= INT_MIN;
    out_of_order = out->poc < h->next_outputed_poc;

    if(h->sps.bitstream_restriction_flag && s->avctx->has_b_frames >= h->sps.num_reorder_frames)
        { }
    else if((out_of_order && pics-1 == s->avctx->has_b_frames && s->avctx->has_b_frames < MAX_DELAYED_PIC_COUNT)
       || (s->low_delay &&
        ((h->next_outputed_poc != INT_MIN && out->poc > h->next_outputed_poc + 2)
         || cur->pict_type == FF_B_TYPE)))
    {
        s->low_delay = 0;
        s->avctx->has_b_frames++;
    }

    if(out_of_order || pics > s->avctx->has_b_frames){
        out->reference &= ~DELAYED_PIC_REF;
        for(i=out_idx; h->delayed_pic[i]; i++)
            h->delayed_pic[i] = h->delayed_pic[i+1];
    }
    if(!out_of_order && pics > s->avctx->has_b_frames){
        h->next_output_pic = out;
        if(out_idx==0 && h->delayed_pic[0] && (h->delayed_pic[0]->key_frame || h->delayed_pic[0]->mmco_reset)) {
            h->next_outputed_poc = INT_MIN;
        } else
            h->next_outputed_poc = out->poc;
    }else{
        av_log(s->avctx, AV_LOG_DEBUG, "no picture\n");
    }

    ff_thread_finish_setup(s->avctx);
}

static inline void backup_mb_border(H264Context *h, uint8_t *src_y, uint8_t *src_cb, uint8_t *src_cr, int linesize, int uvlinesize, int simple){
    MpegEncContext * const s = &h->s;
    uint8_t *top_border;
    int top_idx = 1;

    src_y  -=   linesize;
    src_cb -= uvlinesize;
    src_cr -= uvlinesize;

    if(!simple && FRAME_MBAFF){
        if(s->mb_y&1){
            if(!MB_MBAFF){
                top_border = h->top_borders[0][s->mb_x];
                AV_COPY128(top_border, src_y + 15*linesize);
                if(simple || !CONFIG_GRAY || !(s->flags&CODEC_FLAG_GRAY)){
                    AV_COPY64(top_border+16, src_cb+7*uvlinesize);
                    AV_COPY64(top_border+24, src_cr+7*uvlinesize);
                }
            }
        }else if(MB_MBAFF){
            top_idx = 0;
        }else
            return;
    }

    top_border = h->top_borders[top_idx][s->mb_x];
    // There are two lines saved, the line above the the top macroblock of a pair,
    // and the line above the bottom macroblock
    AV_COPY128(top_border, src_y + 16*linesize);

    if(simple || !CONFIG_GRAY || !(s->flags&CODEC_FLAG_GRAY)){
        AV_COPY64(top_border+16, src_cb+8*uvlinesize);
        AV_COPY64(top_border+24, src_cr+8*uvlinesize);
    }
}

static inline void xchg_mb_border(H264Context *h, uint8_t *src_y, uint8_t *src_cb, uint8_t *src_cr, int linesize, int uvlinesize, int xchg, int simple){
    MpegEncContext * const s = &h->s;
    int deblock_left;
    int deblock_top;
    int top_idx = 1;
    uint8_t *top_border_m1;
    uint8_t *top_border;

    if(!simple && FRAME_MBAFF){
        if(s->mb_y&1){
            if(!MB_MBAFF)
                return;
        }else{
            top_idx = MB_MBAFF ? 0 : 1;
        }
    }

    if(h->deblocking_filter == 2) {
        deblock_left = h->left_type[0];
        deblock_top  = h->top_type;
    } else {
        deblock_left = (s->mb_x > 0);
        deblock_top =  (s->mb_y > !!MB_FIELD);
    }

    src_y  -=   linesize + 1;
    src_cb -= uvlinesize + 1;
    src_cr -= uvlinesize + 1;

    top_border_m1 = h->top_borders[top_idx][s->mb_x-1];
    top_border    = h->top_borders[top_idx][s->mb_x];

#define XCHG(a,b,xchg)\
if (xchg) AV_SWAP64(b,a);\
else      AV_COPY64(b,a);

    if(deblock_top){
        if(deblock_left){
            XCHG(top_border_m1+8, src_y -7, 1);
        }
        XCHG(top_border+0, src_y +1, xchg);
        XCHG(top_border+8, src_y +9, 1);
        if(s->mb_x+1 < s->mb_width){
            XCHG(h->top_borders[top_idx][s->mb_x+1], src_y +17, 1);
        }
    }

    if(simple || !CONFIG_GRAY || !(s->flags&CODEC_FLAG_GRAY)){
        if(deblock_top){
            if(deblock_left){
                XCHG(top_border_m1+16, src_cb -7, 1);
                XCHG(top_border_m1+24, src_cr -7, 1);
            }
            XCHG(top_border+16, src_cb+1, 1);
            XCHG(top_border+24, src_cr+1, 1);
        }
    }
}

static av_always_inline void hl_decode_mb_internal(H264Context *h, int simple){
    MpegEncContext * const s = &h->s;
    const int mb_x= s->mb_x;
    const int mb_y= s->mb_y;
    const int mb_xy= h->mb_xy;
    const int mb_type= s->current_picture.mb_type[mb_xy];
    uint8_t  *dest_y, *dest_cb, *dest_cr;
    int linesize, uvlinesize /*dct_offset*/;
    int i;
    int *block_offset = &h->block_offset[0];
    const int transform_bypass = !simple && (s->qscale == 0 && h->sps.transform_bypass);
    /* is_h264 should always be true if SVQ3 is disabled. */
    const int is_h264 = !CONFIG_SVQ3_DECODER || simple || s->codec_id == CODEC_ID_H264;
    void (*idct_add)(uint8_t *dst, DCTELEM *block, int stride);
    void (*idct_dc_add)(uint8_t *dst, DCTELEM *block, int stride);

    dest_y  = s->current_picture.data[0] + (mb_x + mb_y * s->linesize  ) * 16;
    dest_cb = s->current_picture.data[1] + (mb_x + mb_y * s->uvlinesize) * 8;
    dest_cr = s->current_picture.data[2] + (mb_x + mb_y * s->uvlinesize) * 8;

    s->dsp.prefetch(dest_y + (s->mb_x&3)*4*s->linesize + 64, s->linesize, 4);
    s->dsp.prefetch(dest_cb + (s->mb_x&7)*s->uvlinesize + 64, dest_cr - dest_cb, 2);

    h->list_counts[mb_xy]= h->list_count;

    if (!simple && MB_FIELD) {
        linesize   = h->mb_linesize   = s->linesize * 2;
        uvlinesize = h->mb_uvlinesize = s->uvlinesize * 2;
        block_offset = &h->block_offset[24];
        if(mb_y&1){ //FIXME move out of this function?
            dest_y -= s->linesize*15;
            dest_cb-= s->uvlinesize*7;
            dest_cr-= s->uvlinesize*7;
        }
        if(FRAME_MBAFF) {
            int list;
            for(list=0; list<h->list_count; list++){
                if(!USES_LIST(mb_type, list))
                    continue;
                if(IS_16X16(mb_type)){
                    int8_t *ref = &h->ref_cache[list][scan8[0]];
                    fill_rectangle(ref, 4, 4, 8, (16+*ref)^(s->mb_y&1), 1);
                }else{
                    for(i=0; i<16; i+=4){
                        int ref = h->ref_cache[list][scan8[i]];
                        if(ref >= 0)
                            fill_rectangle(&h->ref_cache[list][scan8[i]], 2, 2, 8, (16+ref)^(s->mb_y&1), 1);
                    }
                }
            }
        }
    } else {
        linesize   = h->mb_linesize   = s->linesize;
        uvlinesize = h->mb_uvlinesize = s->uvlinesize;
//        dct_offset = s->linesize * 16;
    }

    if (!simple && IS_INTRA_PCM(mb_type)) {
        for (i=0; i<16; i++) {
            memcpy(dest_y + i*  linesize, h->mb       + i*8, 16);
        }
        for (i=0; i<8; i++) {
            memcpy(dest_cb+ i*uvlinesize, h->mb + 128 + i*4,  8);
            memcpy(dest_cr+ i*uvlinesize, h->mb + 160 + i*4,  8);
        }
    } else {
        if(IS_INTRA(mb_type)){
            if(h->deblocking_filter)
                xchg_mb_border(h, dest_y, dest_cb, dest_cr, linesize, uvlinesize, 1, simple);

            if(simple || !CONFIG_GRAY || !(s->flags&CODEC_FLAG_GRAY)){
                h->hpc.pred8x8[ h->chroma_pred_mode ](dest_cb, uvlinesize);
                h->hpc.pred8x8[ h->chroma_pred_mode ](dest_cr, uvlinesize);
            }

            if(IS_INTRA4x4(mb_type)){
                if(simple || !s->encoding){
                    if(IS_8x8DCT(mb_type)){
                        if(transform_bypass){
                            idct_dc_add =
                            idct_add    = s->dsp.add_pixels8;
                        }else{
                            idct_dc_add = h->h264dsp.h264_idct8_dc_add;
                            idct_add    = h->h264dsp.h264_idct8_add;
                        }
                        for(i=0; i<16; i+=4){
                            uint8_t * const ptr= dest_y + block_offset[i];
                            const int dir= h->intra4x4_pred_mode_cache[ scan8[i] ];
                            if(transform_bypass && h->sps.profile_idc==244 && dir<=1){
                                h->hpc.pred8x8l_add[dir](ptr, h->mb + i*16, linesize);
                            }else{
                                const int nnz = h->non_zero_count_cache[ scan8[i] ];
                                h->hpc.pred8x8l[ dir ](ptr, (h->topleft_samples_available<<i)&0x8000,
                                                            (h->topright_samples_available<<i)&0x4000, linesize);
                                if(nnz){
                                    if(nnz == 1 && h->mb[i*16])
                                        idct_dc_add(ptr, h->mb + i*16, linesize);
                                    else
                                        idct_add   (ptr, h->mb + i*16, linesize);
                                }
                            }
                        }
                    }else{
                        if(transform_bypass){
                            idct_dc_add =
                            idct_add    = s->dsp.add_pixels4;
                        }else{
                            idct_dc_add = h->h264dsp.h264_idct_dc_add;
                            idct_add    = h->h264dsp.h264_idct_add;
                        }
                        for(i=0; i<16; i++){
                            uint8_t * const ptr= dest_y + block_offset[i];
                            const int dir= h->intra4x4_pred_mode_cache[ scan8[i] ];

                            if(transform_bypass && h->sps.profile_idc==244 && dir<=1){
                                h->hpc.pred4x4_add[dir](ptr, h->mb + i*16, linesize);
                            }else{
                                uint8_t *topright;
                                int nnz, tr;
                                if(dir == DIAG_DOWN_LEFT_PRED || dir == VERT_LEFT_PRED){
                                    const int topright_avail= (h->topright_samples_available<<i)&0x8000;
                                    assert(mb_y || linesize <= block_offset[i]);
                                    if(!topright_avail){
                                        tr= ptr[3 - linesize]*0x01010101;
                                        topright= (uint8_t*) &tr;
                                    }else
                                        topright= ptr + 4 - linesize;
                                }else
                                    topright= NULL;

                                h->hpc.pred4x4[ dir ](ptr, topright, linesize);
                                nnz = h->non_zero_count_cache[ scan8[i] ];
                                if(nnz){
                                    if(is_h264){
                                        if(nnz == 1 && h->mb[i*16])
                                            idct_dc_add(ptr, h->mb + i*16, linesize);
                                        else
                                            idct_add   (ptr, h->mb + i*16, linesize);
                                    }
#if CONFIG_SVQ3_DECODER
                                    else
                                        ff_svq3_add_idct_c(ptr, h->mb + i*16, linesize, s->qscale, 0);
#endif
                                }
                            }
                        }
                    }
                }
            }else{
                h->hpc.pred16x16[ h->intra16x16_pred_mode ](dest_y , linesize);
                if(is_h264){
                    if(h->non_zero_count_cache[ scan8[LUMA_DC_BLOCK_INDEX] ]){
                        if(!transform_bypass)
                            h->h264dsp.h264_luma_dc_dequant_idct(h->mb, h->mb_luma_dc, h->dequant4_coeff[0][s->qscale][0]);
                        else{
                            static const uint8_t dc_mapping[16] = { 0*16, 1*16, 4*16, 5*16, 2*16, 3*16, 6*16, 7*16,
                                                                    8*16, 9*16,12*16,13*16,10*16,11*16,14*16,15*16};
                            for(i = 0; i < 16; i++)
                                h->mb[dc_mapping[i]] = h->mb_luma_dc[i];
                        }
                    }
                }
#if CONFIG_SVQ3_DECODER
                else
                    ff_svq3_luma_dc_dequant_idct_c(h->mb, h->mb_luma_dc, s->qscale);
#endif
            }
            if(h->deblocking_filter)
                xchg_mb_border(h, dest_y, dest_cb, dest_cr, linesize, uvlinesize, 0, simple);
        }else if(is_h264){
            hl_motion(h, dest_y, dest_cb, dest_cr,
                      s->me.qpel_put, s->dsp.put_h264_chroma_pixels_tab,
                      s->me.qpel_avg, s->dsp.avg_h264_chroma_pixels_tab,
                      h->h264dsp.weight_h264_pixels_tab, h->h264dsp.biweight_h264_pixels_tab);
        }


        if(!IS_INTRA4x4(mb_type)){
            if(is_h264){
                if(IS_INTRA16x16(mb_type)){
                    if(transform_bypass){
                        if(h->sps.profile_idc==244 && (h->intra16x16_pred_mode==VERT_PRED8x8 || h->intra16x16_pred_mode==HOR_PRED8x8)){
                            h->hpc.pred16x16_add[h->intra16x16_pred_mode](dest_y, block_offset, h->mb, linesize);
                        }else{
                            for(i=0; i<16; i++){
                                if(h->non_zero_count_cache[ scan8[i] ] || h->mb[i*16])
                                    s->dsp.add_pixels4(dest_y + block_offset[i], h->mb + i*16, linesize);
                            }
                        }
                    }else{
                         h->h264dsp.h264_idct_add16intra(dest_y, block_offset, h->mb, linesize, h->non_zero_count_cache);
                    }
                }else if(h->cbp&15){
                    if(transform_bypass){
                        const int di = IS_8x8DCT(mb_type) ? 4 : 1;
                        idct_add= IS_8x8DCT(mb_type) ? s->dsp.add_pixels8 : s->dsp.add_pixels4;
                        for(i=0; i<16; i+=di){
                            if(h->non_zero_count_cache[ scan8[i] ]){
                                idct_add(dest_y + block_offset[i], h->mb + i*16, linesize);
                            }
                        }
                    }else{
                        if(IS_8x8DCT(mb_type)){
                            h->h264dsp.h264_idct8_add4(dest_y, block_offset, h->mb, linesize, h->non_zero_count_cache);
                        }else{
                            h->h264dsp.h264_idct_add16(dest_y, block_offset, h->mb, linesize, h->non_zero_count_cache);
                        }
                    }
                }
            }
#if CONFIG_SVQ3_DECODER
            else{
                for(i=0; i<16; i++){
                    if(h->non_zero_count_cache[ scan8[i] ] || h->mb[i*16]){ //FIXME benchmark weird rule, & below
                        uint8_t * const ptr= dest_y + block_offset[i];
                        ff_svq3_add_idct_c(ptr, h->mb + i*16, linesize, s->qscale, IS_INTRA(mb_type) ? 1 : 0);
                    }
                }
            }
#endif
        }

        if((simple || !CONFIG_GRAY || !(s->flags&CODEC_FLAG_GRAY)) && (h->cbp&0x30)){
            uint8_t *dest[2] = {dest_cb, dest_cr};
            if(transform_bypass){
                if(IS_INTRA(mb_type) && h->sps.profile_idc==244 && (h->chroma_pred_mode==VERT_PRED8x8 || h->chroma_pred_mode==HOR_PRED8x8)){
                    h->hpc.pred8x8_add[h->chroma_pred_mode](dest[0], block_offset + 16, h->mb + 16*16, uvlinesize);
                    h->hpc.pred8x8_add[h->chroma_pred_mode](dest[1], block_offset + 20, h->mb + 20*16, uvlinesize);
                }else{
                    idct_add = s->dsp.add_pixels4;
                    for(i=16; i<16+8; i++){
                        if(h->non_zero_count_cache[ scan8[i] ] || h->mb[i*16])
                            idct_add   (dest[(i&4)>>2] + block_offset[i], h->mb + i*16, uvlinesize);
                    }
                }
            }else{
                if(is_h264){
                    if(h->non_zero_count_cache[ scan8[CHROMA_DC_BLOCK_INDEX+0] ])
                        chroma_dc_dequant_idct_c(h->mb + 16*16     , h->dequant4_coeff[IS_INTRA(mb_type) ? 1:4][h->chroma_qp[0]][0]);
                    if(h->non_zero_count_cache[ scan8[CHROMA_DC_BLOCK_INDEX+1] ])
                        chroma_dc_dequant_idct_c(h->mb + 16*16+4*16, h->dequant4_coeff[IS_INTRA(mb_type) ? 2:5][h->chroma_qp[1]][0]);
                    h->h264dsp.h264_idct_add8(dest, block_offset,
                                              h->mb, uvlinesize,
                                              h->non_zero_count_cache);
                }
#if CONFIG_SVQ3_DECODER
                else{
                    chroma_dc_dequant_idct_c(h->mb + 16*16     , h->dequant4_coeff[IS_INTRA(mb_type) ? 1:4][h->chroma_qp[0]][0]);
                    chroma_dc_dequant_idct_c(h->mb + 16*16+4*16, h->dequant4_coeff[IS_INTRA(mb_type) ? 2:5][h->chroma_qp[1]][0]);
                    for(i=16; i<16+8; i++){
                        if(h->non_zero_count_cache[ scan8[i] ] || h->mb[i*16]){
                            uint8_t * const ptr= dest[(i&4)>>2] + block_offset[i];
                            ff_svq3_add_idct_c(ptr, h->mb + i*16, uvlinesize, ff_h264_chroma_qp[s->qscale + 12] - 12, 2);
                        }
                    }
                }
#endif
            }
        }
    }
    if(h->cbp || IS_INTRA(mb_type))
        s->dsp.clear_blocks(h->mb);
}

/**
 * Process a macroblock; this case avoids checks for expensive uncommon cases.
 */
static void hl_decode_mb_simple(H264Context *h){
    hl_decode_mb_internal(h, 1);
}

/**
 * Process a macroblock; this handles edge cases, such as interlacing.
 */
static void av_noinline hl_decode_mb_complex(H264Context *h){
    hl_decode_mb_internal(h, 0);
}

void ff_h264_hl_decode_mb(H264Context *h){
    MpegEncContext * const s = &h->s;
    const int mb_xy= h->mb_xy;
    const int mb_type= s->current_picture.mb_type[mb_xy];
    int is_complex = CONFIG_SMALL || h->is_complex || IS_INTRA_PCM(mb_type) || s->qscale == 0;

    if (is_complex)
        hl_decode_mb_complex(h);
    else hl_decode_mb_simple(h);
}

static int pred_weight_table(H264Context *h){
    MpegEncContext * const s = &h->s;
    int list, i;
    int luma_def, chroma_def;

    h->use_weight= 0;
    h->use_weight_chroma= 0;
    h->luma_log2_weight_denom= get_ue_golomb(&s->gb);
    if(CHROMA)
        h->chroma_log2_weight_denom= get_ue_golomb(&s->gb);
    luma_def = 1<<h->luma_log2_weight_denom;
    chroma_def = 1<<h->chroma_log2_weight_denom;

    for(list=0; list<2; list++){
        h->luma_weight_flag[list]   = 0;
        h->chroma_weight_flag[list] = 0;
        for(i=0; i<h->ref_count[list]; i++){
            int luma_weight_flag, chroma_weight_flag;

            luma_weight_flag= get_bits1(&s->gb);
            if(luma_weight_flag){
                h->luma_weight[i][list][0]= get_se_golomb(&s->gb);
                h->luma_weight[i][list][1]= get_se_golomb(&s->gb);
                if(   h->luma_weight[i][list][0] != luma_def
                   || h->luma_weight[i][list][1] != 0) {
                    h->use_weight= 1;
                    h->luma_weight_flag[list]= 1;
                }
            }else{
                h->luma_weight[i][list][0]= luma_def;
                h->luma_weight[i][list][1]= 0;
            }

            if(CHROMA){
                chroma_weight_flag= get_bits1(&s->gb);
                if(chroma_weight_flag){
                    int j;
                    for(j=0; j<2; j++){
                        h->chroma_weight[i][list][j][0]= get_se_golomb(&s->gb);
                        h->chroma_weight[i][list][j][1]= get_se_golomb(&s->gb);
                        if(   h->chroma_weight[i][list][j][0] != chroma_def
                           || h->chroma_weight[i][list][j][1] != 0) {
                            h->use_weight_chroma= 1;
                            h->chroma_weight_flag[list]= 1;
                        }
                    }
                }else{
                    int j;
                    for(j=0; j<2; j++){
                        h->chroma_weight[i][list][j][0]= chroma_def;
                        h->chroma_weight[i][list][j][1]= 0;
                    }
                }
            }
        }
        if(h->slice_type_nos != FF_B_TYPE) break;
    }
    h->use_weight= h->use_weight || h->use_weight_chroma;
    return 0;
}

/**
 * Initialize implicit_weight table.
 * @param field  0/1 initialize the weight for interlaced MBAFF
 *                -1 initializes the rest
 */
static void implicit_weight_table(H264Context *h, int field){
    MpegEncContext * const s = &h->s;
    int ref0, ref1, i, cur_poc, ref_start, ref_count0, ref_count1;

    for (i = 0; i < 2; i++) {
        h->luma_weight_flag[i]   = 0;
        h->chroma_weight_flag[i] = 0;
    }

    if(field < 0){
        cur_poc = s->current_picture_ptr->poc;
    if(   h->ref_count[0] == 1 && h->ref_count[1] == 1 && !FRAME_MBAFF
       && h->ref_list[0][0].poc + h->ref_list[1][0].poc == 2*cur_poc){
        h->use_weight= 0;
        h->use_weight_chroma= 0;
        return;
    }
        ref_start= 0;
        ref_count0= h->ref_count[0];
        ref_count1= h->ref_count[1];
    }else{
        cur_poc = s->current_picture_ptr->field_poc[field];
        ref_start= 16;
        ref_count0= 16+2*h->ref_count[0];
        ref_count1= 16+2*h->ref_count[1];
    }

    h->use_weight= 2;
    h->use_weight_chroma= 2;
    h->luma_log2_weight_denom= 5;
    h->chroma_log2_weight_denom= 5;

    for(ref0=ref_start; ref0 < ref_count0; ref0++){
        int poc0 = h->ref_list[0][ref0].poc;
        for(ref1=ref_start; ref1 < ref_count1; ref1++){
            int poc1 = h->ref_list[1][ref1].poc;
            int td = av_clip(poc1 - poc0, -128, 127);
            int w= 32;
            if(td){
                int tb = av_clip(cur_poc - poc0, -128, 127);
                int tx = (16384 + (FFABS(td) >> 1)) / td;
                int dist_scale_factor = (tb*tx + 32) >> 8;
                if(dist_scale_factor >= -64 && dist_scale_factor <= 128)
                    w = 64 - dist_scale_factor;
            }
            if(field<0){
                h->implicit_weight[ref0][ref1][0]=
                h->implicit_weight[ref0][ref1][1]= w;
            }else{
                h->implicit_weight[ref0][ref1][field]=w;
            }
        }
    }
}

/**
 * instantaneous decoder refresh.
 */
static void idr(H264Context *h){
    ff_h264_remove_all_refs(h);
    h->prev_frame_num= 0;
    h->prev_frame_num_offset= 0;
    h->prev_poc_msb=
    h->prev_poc_lsb= 0;
}

/* forget old pics after a seek */
static void flush_dpb(AVCodecContext *avctx){
    H264Context *h= avctx->priv_data;
    int i;
    for(i=0; i<MAX_DELAYED_PIC_COUNT; i++) {
        if(h->delayed_pic[i])
            h->delayed_pic[i]->reference= 0;
        h->delayed_pic[i]= NULL;
    }
    h->outputed_poc=h->next_outputed_poc= INT_MIN;
    h->prev_interlaced_frame = 1;
    idr(h);
    if(h->s.current_picture_ptr)
        h->s.current_picture_ptr->reference= 0;
    h->s.first_field= 0;
    ff_h264_reset_sei(h);
    ff_mpeg_flush(avctx);
}

static int init_poc(H264Context *h){
    MpegEncContext * const s = &h->s;
    const int max_frame_num= 1<<h->sps.log2_max_frame_num;
    int field_poc[2];
    Picture *cur = s->current_picture_ptr;

    h->frame_num_offset= h->prev_frame_num_offset;
    if(h->frame_num < h->prev_frame_num)
        h->frame_num_offset += max_frame_num;

    if(h->sps.poc_type==0){
        const int max_poc_lsb= 1<<h->sps.log2_max_poc_lsb;

        if     (h->poc_lsb < h->prev_poc_lsb && h->prev_poc_lsb - h->poc_lsb >= max_poc_lsb/2)
            h->poc_msb = h->prev_poc_msb + max_poc_lsb;
        else if(h->poc_lsb > h->prev_poc_lsb && h->prev_poc_lsb - h->poc_lsb < -max_poc_lsb/2)
            h->poc_msb = h->prev_poc_msb - max_poc_lsb;
        else
            h->poc_msb = h->prev_poc_msb;
//printf("poc: %d %d\n", h->poc_msb, h->poc_lsb);
        field_poc[0] =
        field_poc[1] = h->poc_msb + h->poc_lsb;
        if(s->picture_structure == PICT_FRAME)
            field_poc[1] += h->delta_poc_bottom;
    }else if(h->sps.poc_type==1){
        int abs_frame_num, expected_delta_per_poc_cycle, expectedpoc;
        int i;

        if(h->sps.poc_cycle_length != 0)
            abs_frame_num = h->frame_num_offset + h->frame_num;
        else
            abs_frame_num = 0;

        if(h->nal_ref_idc==0 && abs_frame_num > 0)
            abs_frame_num--;

        expected_delta_per_poc_cycle = 0;
        for(i=0; i < h->sps.poc_cycle_length; i++)
            expected_delta_per_poc_cycle += h->sps.offset_for_ref_frame[ i ]; //FIXME integrate during sps parse

        if(abs_frame_num > 0){
            int poc_cycle_cnt          = (abs_frame_num - 1) / h->sps.poc_cycle_length;
            int frame_num_in_poc_cycle = (abs_frame_num - 1) % h->sps.poc_cycle_length;

            expectedpoc = poc_cycle_cnt * expected_delta_per_poc_cycle;
            for(i = 0; i <= frame_num_in_poc_cycle; i++)
                expectedpoc = expectedpoc + h->sps.offset_for_ref_frame[ i ];
        } else
            expectedpoc = 0;

        if(h->nal_ref_idc == 0)
            expectedpoc = expectedpoc + h->sps.offset_for_non_ref_pic;

        field_poc[0] = expectedpoc + h->delta_poc[0];
        field_poc[1] = field_poc[0] + h->sps.offset_for_top_to_bottom_field;

        if(s->picture_structure == PICT_FRAME)
            field_poc[1] += h->delta_poc[1];
    }else{
        int poc= 2*(h->frame_num_offset + h->frame_num);

        if(!h->nal_ref_idc)
            poc--;

        field_poc[0]= poc;
        field_poc[1]= poc;
    }

    if(s->picture_structure != PICT_BOTTOM_FIELD)
        s->current_picture_ptr->field_poc[0]= field_poc[0];
    if(s->picture_structure != PICT_TOP_FIELD)
        s->current_picture_ptr->field_poc[1]= field_poc[1];
    cur->poc= FFMIN(cur->field_poc[0], cur->field_poc[1]);

    return 0;
}


/**
 * initialize scan tables
 */
static void init_scan_tables(H264Context *h){
    int i;
    for(i=0; i<16; i++){
#define T(x) (x>>2) | ((x<<2) & 0xF)
        h->zigzag_scan[i] = T(zigzag_scan[i]);
        h-> field_scan[i] = T( field_scan[i]);
#undef T
    }
    for(i=0; i<64; i++){
#define T(x) (x>>3) | ((x&7)<<3)
        h->zigzag_scan8x8[i]       = T(ff_zigzag_direct[i]);
        h->zigzag_scan8x8_cavlc[i] = T(zigzag_scan8x8_cavlc[i]);
        h->field_scan8x8[i]        = T(field_scan8x8[i]);
        h->field_scan8x8_cavlc[i]  = T(field_scan8x8_cavlc[i]);
#undef T
    }
    if(h->sps.transform_bypass){ //FIXME same ugly
        h->zigzag_scan_q0          = zigzag_scan;
        h->zigzag_scan8x8_q0       = ff_zigzag_direct;
        h->zigzag_scan8x8_cavlc_q0 = zigzag_scan8x8_cavlc;
        h->field_scan_q0           = field_scan;
        h->field_scan8x8_q0        = field_scan8x8;
        h->field_scan8x8_cavlc_q0  = field_scan8x8_cavlc;
    }else{
        h->zigzag_scan_q0          = h->zigzag_scan;
        h->zigzag_scan8x8_q0       = h->zigzag_scan8x8;
        h->zigzag_scan8x8_cavlc_q0 = h->zigzag_scan8x8_cavlc;
        h->field_scan_q0           = h->field_scan;
        h->field_scan8x8_q0        = h->field_scan8x8;
        h->field_scan8x8_cavlc_q0  = h->field_scan8x8_cavlc;
    }
}

static void field_end(H264Context *h, int in_setup){
    MpegEncContext * const s = &h->s;
    AVCodecContext * const avctx= s->avctx;
    s->mb_y= 0;

    if (!in_setup && !s->dropable)
        ff_thread_report_progress((AVFrame*)s->current_picture_ptr, (16*s->mb_height >> FIELD_PICTURE) - 1,
                                 s->picture_structure==PICT_BOTTOM_FIELD);

    if (CONFIG_H264_VDPAU_DECODER && s->avctx->codec->capabilities&CODEC_CAP_HWACCEL_VDPAU)
        ff_vdpau_h264_set_reference_frames(s);

    if(in_setup || !(avctx->active_thread_type&FF_THREAD_FRAME)){
        if(!s->dropable) {
            ff_h264_execute_ref_pic_marking(h, h->mmco, h->mmco_index);
            h->prev_poc_msb= h->poc_msb;
            h->prev_poc_lsb= h->poc_lsb;
        }
        h->prev_frame_num_offset= h->frame_num_offset;
        h->prev_frame_num= h->frame_num;
        h->outputed_poc = h->next_outputed_poc;
    }

    if (avctx->hwaccel) {
        if (avctx->hwaccel->end_frame(avctx) < 0)
            av_log(avctx, AV_LOG_ERROR, "hardware accelerator failed to decode picture\n");
    }

    if (CONFIG_H264_VDPAU_DECODER && s->avctx->codec->capabilities&CODEC_CAP_HWACCEL_VDPAU)
        ff_vdpau_h264_picture_complete(s);

    /*
     * FIXME: Error handling code does not seem to support interlaced
     * when slices span multiple rows
     * The ff_er_add_slice calls don't work right for bottom
     * fields; they cause massive erroneous error concealing
     * Error marking covers both fields (top and bottom).
     * This causes a mismatched s->error_count
     * and a bad error table. Further, the error count goes to
     * INT_MAX when called for bottom field, because mb_y is
     * past end by one (callers fault) and resync_mb_y != 0
     * causes problems for the first MB line, too.
     */
    if (!FIELD_PICTURE)
        ff_er_frame_end(s);

    MPV_frame_end(s);

    h->current_slice=0;
}

/**
 * Replicate H264 "master" context to thread contexts.
 */
static void clone_slice(H264Context *dst, H264Context *src)
{
    memcpy(dst->block_offset,     src->block_offset, sizeof(dst->block_offset));
    dst->s.current_picture_ptr  = src->s.current_picture_ptr;
    dst->s.current_picture      = src->s.current_picture;
    dst->s.linesize             = src->s.linesize;
    dst->s.uvlinesize           = src->s.uvlinesize;
    dst->s.first_field          = src->s.first_field;

    dst->prev_poc_msb           = src->prev_poc_msb;
    dst->prev_poc_lsb           = src->prev_poc_lsb;
    dst->prev_frame_num_offset  = src->prev_frame_num_offset;
    dst->prev_frame_num         = src->prev_frame_num;
    dst->short_ref_count        = src->short_ref_count;

    memcpy(dst->short_ref,        src->short_ref,        sizeof(dst->short_ref));
    memcpy(dst->long_ref,         src->long_ref,         sizeof(dst->long_ref));
    memcpy(dst->default_ref_list, src->default_ref_list, sizeof(dst->default_ref_list));
    memcpy(dst->ref_list,         src->ref_list,         sizeof(dst->ref_list));

    memcpy(dst->dequant4_coeff,   src->dequant4_coeff,   sizeof(src->dequant4_coeff));
    memcpy(dst->dequant8_coeff,   src->dequant8_coeff,   sizeof(src->dequant8_coeff));
}

/**
 * computes profile from profile_idc and constraint_set?_flags
 *
 * @param sps SPS
 *
 * @return profile as defined by FF_PROFILE_H264_*
 */
int ff_h264_get_profile(SPS *sps)
{
    int profile = sps->profile_idc;

    switch(sps->profile_idc) {
    case FF_PROFILE_H264_BASELINE:
        // constraint_set1_flag set to 1
        profile |= (sps->constraint_set_flags & 1<<1) ? FF_PROFILE_H264_CONSTRAINED : 0;
        break;
    case FF_PROFILE_H264_HIGH_10:
    case FF_PROFILE_H264_HIGH_422:
    case FF_PROFILE_H264_HIGH_444_PREDICTIVE:
        // constraint_set3_flag set to 1
        profile |= (sps->constraint_set_flags & 1<<3) ? FF_PROFILE_H264_INTRA : 0;
        break;
    }

    return profile;
}

/**
 * decodes a slice header.
 * This will also call MPV_common_init() and frame_start() as needed.
 *
 * @param h h264context
 * @param h0 h264 master context (differs from 'h' when doing sliced based parallel decoding)
 *
 * @return 0 if okay, <0 if an error occurred, 1 if decoding must not be multithreaded
 */
static int decode_slice_header(H264Context *h, H264Context *h0){
    MpegEncContext * const s = &h->s;
    MpegEncContext * const s0 = &h0->s;
    unsigned int first_mb_in_slice;
    unsigned int pps_id;
    int num_ref_idx_active_override_flag;
    unsigned int slice_type, tmp, i, j;
    int default_ref_list_done = 0;
    int last_pic_structure;

    s->dropable= h->nal_ref_idc == 0;

    if((s->avctx->flags2 & CODEC_FLAG2_FAST) && !h->nal_ref_idc){
        s->me.qpel_put= s->dsp.put_2tap_qpel_pixels_tab;
        s->me.qpel_avg= s->dsp.avg_2tap_qpel_pixels_tab;
    }else{
        s->me.qpel_put= s->dsp.put_h264_qpel_pixels_tab;
        s->me.qpel_avg= s->dsp.avg_h264_qpel_pixels_tab;
    }

    first_mb_in_slice= get_ue_golomb(&s->gb);

    if(first_mb_in_slice == 0){ //FIXME better field boundary detection
        if(h0->current_slice && FIELD_PICTURE){
            field_end(h, 1);
        }

        h0->current_slice = 0;
        if (!s0->first_field)
            s->current_picture_ptr= NULL;
    }

    slice_type= get_ue_golomb_31(&s->gb);
    if(slice_type > 9){
        av_log(h->s.avctx, AV_LOG_ERROR, "slice type too large (%d) at %d %d\n", h->slice_type, s->mb_x, s->mb_y);
        return -1;
    }
    if(slice_type > 4){
        slice_type -= 5;
        h->slice_type_fixed=1;
    }else
        h->slice_type_fixed=0;

    slice_type= golomb_to_pict_type[ slice_type ];
    if (slice_type == FF_I_TYPE
        || (h0->current_slice != 0 && slice_type == h0->last_slice_type) ) {
        default_ref_list_done = 1;
    }
    h->slice_type= slice_type;
    h->slice_type_nos= slice_type & 3;

    s->pict_type= h->slice_type; // to make a few old functions happy, it's wrong though

    pps_id= get_ue_golomb(&s->gb);
    if(pps_id>=MAX_PPS_COUNT){
        av_log(h->s.avctx, AV_LOG_ERROR, "pps_id out of range\n");
        return -1;
    }
    if(!h0->pps_buffers[pps_id]) {
        av_log(h->s.avctx, AV_LOG_ERROR, "non-existing PPS %u referenced\n", pps_id);
        return -1;
    }
    h->pps= *h0->pps_buffers[pps_id];

    if(!h0->sps_buffers[h->pps.sps_id]) {
        av_log(h->s.avctx, AV_LOG_ERROR, "non-existing SPS %u referenced\n", h->pps.sps_id);
        return -1;
    }
    h->sps = *h0->sps_buffers[h->pps.sps_id];

    s->avctx->profile = ff_h264_get_profile(&h->sps);
    s->avctx->level   = h->sps.level_idc;
    s->avctx->refs    = h->sps.ref_frame_count;

    if(h == h0 && h->dequant_coeff_pps != pps_id){
        h->dequant_coeff_pps = pps_id;
        init_dequant_tables(h);
    }

    s->mb_width= h->sps.mb_width;
    s->mb_height= h->sps.mb_height * (2 - h->sps.frame_mbs_only_flag);

    h->b_stride=  s->mb_width*4;

    s->width = 16*s->mb_width - 2*FFMIN(h->sps.crop_right, 7);
    if(h->sps.frame_mbs_only_flag)
        s->height= 16*s->mb_height - 2*FFMIN(h->sps.crop_bottom, 7);
    else
        s->height= 16*s->mb_height - 4*FFMIN(h->sps.crop_bottom, 7);

    if (s->context_initialized
        && (   s->width != s->avctx->width || s->height != s->avctx->height
            || av_cmp_q(h->sps.sar, s->avctx->sample_aspect_ratio))) {
        if(h != h0) {
            av_log_missing_feature(s->avctx, "Width/height changing with threads is", 0);
            return -1;   // width / height changed during parallelized decoding
        }
        free_tables(h, 0);
        flush_dpb(s->avctx);
        MPV_common_end(s);
    }
    if (!s->context_initialized) {
        if(h != h0){
            av_log(h->s.avctx, AV_LOG_ERROR, "we cant (re-)initialize context during parallel decoding\n");
            return -1;
        }

        avcodec_set_dimensions(s->avctx, s->width, s->height);
        s->avctx->sample_aspect_ratio= h->sps.sar;
        av_assert0(s->avctx->sample_aspect_ratio.den);

        if(h->sps.video_signal_type_present_flag){
            s->avctx->color_range = h->sps.full_range ? AVCOL_RANGE_JPEG : AVCOL_RANGE_MPEG;
            if(h->sps.colour_description_present_flag){
                s->avctx->color_primaries = h->sps.color_primaries;
                s->avctx->color_trc       = h->sps.color_trc;
                s->avctx->colorspace      = h->sps.colorspace;
            }
        }

        if(h->sps.timing_info_present_flag){
            int64_t den= h->sps.time_scale;
            if(h->x264_build < 44U)
                den *= 2;
            av_reduce(&s->avctx->time_base.num, &s->avctx->time_base.den,
                      h->sps.num_units_in_tick, den, 1<<30);
        }
        s->avctx->pix_fmt = s->avctx->get_format(s->avctx,
                                                 s->avctx->codec->pix_fmts ?
                                                 s->avctx->codec->pix_fmts :
                                                 s->avctx->color_range == AVCOL_RANGE_JPEG ?
                                                 hwaccel_pixfmt_list_h264_jpeg_420 :
                                                 ff_hwaccel_pixfmt_list_420);
        s->avctx->hwaccel = ff_find_hwaccel(s->avctx->codec->id, s->avctx->pix_fmt);

        if (MPV_common_init(s) < 0){
            av_log(h->s.avctx, AV_LOG_ERROR, "MPV_common_init() failed\n");
            return -1;
        }
        s->first_field = 0;
        h->prev_interlaced_frame = 1;

        init_scan_tables(h);
        ff_h264_alloc_tables(h);

        if (!HAVE_THREADS || !(s->avctx->active_thread_type&FF_THREAD_SLICE)) {
            if (context_init(h) < 0){
                av_log(h->s.avctx, AV_LOG_ERROR, "context_init() failed\n");
                return -1;
            }
        } else {
            for(i = 1; i < s->avctx->thread_count; i++) {
                H264Context *c;
                c = h->thread_context[i] = av_malloc(sizeof(H264Context));
                memcpy(c, h->s.thread_context[i], sizeof(MpegEncContext));
                memset(&c->s + 1, 0, sizeof(H264Context) - sizeof(MpegEncContext));
                c->h264dsp = h->h264dsp;
                c->sps = h->sps;
                c->pps = h->pps;
                init_scan_tables(c);
                clone_tables(c, h, i);
            }

            for(i = 0; i < s->avctx->thread_count; i++)
                if(context_init(h->thread_context[i]) < 0){
                    av_log(h->s.avctx, AV_LOG_ERROR, "context_init() failed\n");
                    return -1;
                }
        }
    }

    h->frame_num= get_bits(&s->gb, h->sps.log2_max_frame_num);

    h->mb_mbaff = 0;
    h->mb_aff_frame = 0;
    last_pic_structure = s0->picture_structure;
    if(h->sps.frame_mbs_only_flag){
        s->picture_structure= PICT_FRAME;
    }else{
        if(get_bits1(&s->gb)) { //field_pic_flag
            s->picture_structure= PICT_TOP_FIELD + get_bits1(&s->gb); //bottom_field_flag
        } else {
            s->picture_structure= PICT_FRAME;
            h->mb_aff_frame = h->sps.mb_aff;
        }
    }
    h->mb_field_decoding_flag= s->picture_structure != PICT_FRAME;

    if(h0->current_slice == 0){
        if(h->frame_num != h->prev_frame_num &&
          (h->prev_frame_num+1)%(1<<h->sps.log2_max_frame_num) < (h->frame_num - h->sps.ref_frame_count))
            h->prev_frame_num = h->frame_num - h->sps.ref_frame_count - 1;

        while(h->frame_num !=  h->prev_frame_num &&
              h->frame_num != (h->prev_frame_num+1)%(1<<h->sps.log2_max_frame_num)){
            Picture *prev = h->short_ref_count ? h->short_ref[0] : NULL;
            av_log(h->s.avctx, AV_LOG_DEBUG, "Frame num gap %d %d\n", h->frame_num, h->prev_frame_num);
            if (ff_h264_frame_start(h) < 0)
                return -1;
            h->prev_frame_num++;
            h->prev_frame_num %= 1<<h->sps.log2_max_frame_num;
            s->current_picture_ptr->frame_num= h->prev_frame_num;
            ff_thread_report_progress((AVFrame*)s->current_picture_ptr, INT_MAX, 0);
            ff_thread_report_progress((AVFrame*)s->current_picture_ptr, INT_MAX, 1);
            ff_generate_sliding_window_mmcos(h);
            ff_h264_execute_ref_pic_marking(h, h->mmco, h->mmco_index);
            /* Error concealment: if a ref is missing, copy the previous ref in its place.
             * FIXME: avoiding a memcpy would be nice, but ref handling makes many assumptions
             * about there being no actual duplicates.
             * FIXME: this doesn't copy padding for out-of-frame motion vectors.  Given we're
             * concealing a lost frame, this probably isn't noticable by comparison, but it should
             * be fixed. */
            if (h->short_ref_count) {
                if (prev) {
                    av_image_copy(h->short_ref[0]->data, h->short_ref[0]->linesize,
                                  (const uint8_t**)prev->data, prev->linesize,
                                  s->avctx->pix_fmt, s->mb_width*16, s->mb_height*16);
                    h->short_ref[0]->poc = prev->poc+2;
                }
                h->short_ref[0]->frame_num = h->prev_frame_num;
            }
        }

        /* See if we have a decoded first field looking for a pair... */
        if (s0->first_field) {
            assert(s0->current_picture_ptr);
            assert(s0->current_picture_ptr->data[0]);
            assert(s0->current_picture_ptr->reference != DELAYED_PIC_REF);

            /* figure out if we have a complementary field pair */
            if (!FIELD_PICTURE || s->picture_structure == last_pic_structure) {
                /*
                 * Previous field is unmatched. Don't display it, but let it
                 * remain for reference if marked as such.
                 */
                s0->current_picture_ptr = NULL;
                s0->first_field = FIELD_PICTURE;

            } else {
                if (h->nal_ref_idc &&
                        s0->current_picture_ptr->reference &&
                        s0->current_picture_ptr->frame_num != h->frame_num) {
                    /*
                     * This and previous field were reference, but had
                     * different frame_nums. Consider this field first in
                     * pair. Throw away previous field except for reference
                     * purposes.
                     */
                    s0->first_field = 1;
                    s0->current_picture_ptr = NULL;

                } else {
                    /* Second field in complementary pair */
                    s0->first_field = 0;
                }
            }

        } else {
            /* Frame or first field in a potentially complementary pair */
            assert(!s0->current_picture_ptr);
            s0->first_field = FIELD_PICTURE;
        }

        if((!FIELD_PICTURE || s0->first_field) && ff_h264_frame_start(h) < 0) {
            s0->first_field = 0;
            return -1;
        }
    }
    if(h != h0)
        clone_slice(h, h0);

    s->current_picture_ptr->frame_num= h->frame_num; //FIXME frame_num cleanup

    assert(s->mb_num == s->mb_width * s->mb_height);
    if(first_mb_in_slice << FIELD_OR_MBAFF_PICTURE >= s->mb_num ||
       first_mb_in_slice                    >= s->mb_num){
        av_log(h->s.avctx, AV_LOG_ERROR, "first_mb_in_slice overflow\n");
        return -1;
    }
    s->resync_mb_x = s->mb_x = first_mb_in_slice % s->mb_width;
    s->resync_mb_y = s->mb_y = (first_mb_in_slice / s->mb_width) << FIELD_OR_MBAFF_PICTURE;
    if (s->picture_structure == PICT_BOTTOM_FIELD)
        s->resync_mb_y = s->mb_y = s->mb_y + 1;
    assert(s->mb_y < s->mb_height);

    if(s->picture_structure==PICT_FRAME){
        h->curr_pic_num=   h->frame_num;
        h->max_pic_num= 1<< h->sps.log2_max_frame_num;
    }else{
        h->curr_pic_num= 2*h->frame_num + 1;
        h->max_pic_num= 1<<(h->sps.log2_max_frame_num + 1);
    }

    if(h->nal_unit_type == NAL_IDR_SLICE){
        get_ue_golomb(&s->gb); /* idr_pic_id */
    }

    if(h->sps.poc_type==0){
        h->poc_lsb= get_bits(&s->gb, h->sps.log2_max_poc_lsb);

        if(h->pps.pic_order_present==1 && s->picture_structure==PICT_FRAME){
            h->delta_poc_bottom= get_se_golomb(&s->gb);
        }
    }

    if(h->sps.poc_type==1 && !h->sps.delta_pic_order_always_zero_flag){
        h->delta_poc[0]= get_se_golomb(&s->gb);

        if(h->pps.pic_order_present==1 && s->picture_structure==PICT_FRAME)
            h->delta_poc[1]= get_se_golomb(&s->gb);
    }

    init_poc(h);

    if(h->pps.redundant_pic_cnt_present){
        h->redundant_pic_count= get_ue_golomb(&s->gb);
    }

    //set defaults, might be overridden a few lines later
    h->ref_count[0]= h->pps.ref_count[0];
    h->ref_count[1]= h->pps.ref_count[1];

    if(h->slice_type_nos != FF_I_TYPE){
        if(h->slice_type_nos == FF_B_TYPE){
            h->direct_spatial_mv_pred= get_bits1(&s->gb);
        }
        num_ref_idx_active_override_flag= get_bits1(&s->gb);

        if(num_ref_idx_active_override_flag){
            h->ref_count[0]= get_ue_golomb(&s->gb) + 1;
            if(h->slice_type_nos==FF_B_TYPE)
                h->ref_count[1]= get_ue_golomb(&s->gb) + 1;

            if(h->ref_count[0]-1 > 32-1 || h->ref_count[1]-1 > 32-1){
                av_log(h->s.avctx, AV_LOG_ERROR, "reference overflow\n");
                h->ref_count[0]= h->ref_count[1]= 1;
                return -1;
            }
        }
        if(h->slice_type_nos == FF_B_TYPE)
            h->list_count= 2;
        else
            h->list_count= 1;
    }else
        h->list_count= 0;

    if(!default_ref_list_done){
        ff_h264_fill_default_ref_list(h);
    }

    if(h->slice_type_nos!=FF_I_TYPE && ff_h264_decode_ref_pic_list_reordering(h) < 0)
        return -1;

    //FIXME mt gives valgrind warnings and crashes if this is uncommented
    /*

    if(h->slice_type_nos!=FF_I_TYPE){
        s->last_picture_ptr= &h->ref_list[0][0];
        ff_copy_picture(&s->last_picture, s->last_picture_ptr);
    }
    if(h->slice_type_nos==FF_B_TYPE){
        s->next_picture_ptr= &h->ref_list[1][0];
        ff_copy_picture(&s->next_picture, s->next_picture_ptr);
    }

    */

    if(   (h->pps.weighted_pred          && h->slice_type_nos == FF_P_TYPE )
       ||  (h->pps.weighted_bipred_idc==1 && h->slice_type_nos== FF_B_TYPE ) )
        pred_weight_table(h);
    else if(h->pps.weighted_bipred_idc==2 && h->slice_type_nos== FF_B_TYPE){
        implicit_weight_table(h, -1);
    }else {
        h->use_weight = 0;
        for (i = 0; i < 2; i++) {
            h->luma_weight_flag[i]   = 0;
            h->chroma_weight_flag[i] = 0;
        }
    }

    if(h->nal_ref_idc)
        ff_h264_decode_ref_pic_marking(h0, &s->gb);

    if(FRAME_MBAFF){
        ff_h264_fill_mbaff_ref_list(h);

        if(h->pps.weighted_bipred_idc==2 && h->slice_type_nos== FF_B_TYPE){
            implicit_weight_table(h, 0);
            implicit_weight_table(h, 1);
        }
    }

    if(h->slice_type_nos==FF_B_TYPE && !h->direct_spatial_mv_pred)
        ff_h264_direct_dist_scale_factor(h);
    ff_h264_direct_ref_list_init(h);

    if( h->slice_type_nos != FF_I_TYPE && h->pps.cabac ){
        tmp = get_ue_golomb_31(&s->gb);
        if(tmp > 2){
            av_log(s->avctx, AV_LOG_ERROR, "cabac_init_idc overflow\n");
            return -1;
        }
        h->cabac_init_idc= tmp;
    }

    h->last_qscale_diff = 0;
    tmp = h->pps.init_qp + get_se_golomb(&s->gb);
    if(tmp>51){
        av_log(s->avctx, AV_LOG_ERROR, "QP %u out of range\n", tmp);
        return -1;
    }
    s->qscale= tmp;
    h->chroma_qp[0] = get_chroma_qp(h, 0, s->qscale);
    h->chroma_qp[1] = get_chroma_qp(h, 1, s->qscale);
    //FIXME qscale / qp ... stuff
    if(h->slice_type == FF_SP_TYPE){
        get_bits1(&s->gb); /* sp_for_switch_flag */
    }
    if(h->slice_type==FF_SP_TYPE || h->slice_type == FF_SI_TYPE){
        get_se_golomb(&s->gb); /* slice_qs_delta */
    }

    h->deblocking_filter = 1;
    h->slice_alpha_c0_offset = 52;
    h->slice_beta_offset = 52;
    if( h->pps.deblocking_filter_parameters_present ) {
        tmp= get_ue_golomb_31(&s->gb);
        if(tmp > 2){
            av_log(s->avctx, AV_LOG_ERROR, "deblocking_filter_idc %u out of range\n", tmp);
            return -1;
        }
        h->deblocking_filter= tmp;
        if(h->deblocking_filter < 2)
            h->deblocking_filter^= 1; // 1<->0

        if( h->deblocking_filter ) {
            h->slice_alpha_c0_offset += get_se_golomb(&s->gb) << 1;
            h->slice_beta_offset     += get_se_golomb(&s->gb) << 1;
            if(   h->slice_alpha_c0_offset > 104U
               || h->slice_beta_offset     > 104U){
                av_log(s->avctx, AV_LOG_ERROR, "deblocking filter parameters %d %d out of range\n", h->slice_alpha_c0_offset, h->slice_beta_offset);
                return -1;
            }
        }
    }

    if(   s->avctx->skip_loop_filter >= AVDISCARD_ALL
       ||(s->avctx->skip_loop_filter >= AVDISCARD_NONKEY && h->slice_type_nos != FF_I_TYPE)
       ||(s->avctx->skip_loop_filter >= AVDISCARD_BIDIR  && h->slice_type_nos == FF_B_TYPE)
       ||(s->avctx->skip_loop_filter >= AVDISCARD_NONREF && h->nal_ref_idc == 0))
        h->deblocking_filter= 0;

    if(h->deblocking_filter == 1 && h0->max_contexts > 1) {
        if(s->avctx->flags2 & CODEC_FLAG2_FAST) {
            /* Cheat slightly for speed:
               Do not bother to deblock across slices. */
            h->deblocking_filter = 2;
        } else {
            h0->max_contexts = 1;
            if(!h0->single_decode_warning) {
                av_log(s->avctx, AV_LOG_INFO, "Cannot parallelize deblocking type 1, decoding such frames in sequential order\n");
                h0->single_decode_warning = 1;
            }
            if(h != h0){
                av_log(h->s.avctx, AV_LOG_ERROR, "deblocking switched inside frame\n");
                return 1;
            }
        }
    }
    h->qp_thresh= 15 + 52 - FFMIN(h->slice_alpha_c0_offset, h->slice_beta_offset) - FFMAX3(0, h->pps.chroma_qp_index_offset[0], h->pps.chroma_qp_index_offset[1]);

#if 0 //FMO
    if( h->pps.num_slice_groups > 1  && h->pps.mb_slice_group_map_type >= 3 && h->pps.mb_slice_group_map_type <= 5)
        slice_group_change_cycle= get_bits(&s->gb, ?);
#endif

    h0->last_slice_type = slice_type;
    h->slice_num = ++h0->current_slice;
    if(h->slice_num >= MAX_SLICES){
        av_log(s->avctx, AV_LOG_ERROR, "Too many slices, increase MAX_SLICES and recompile\n");
    }

    for(j=0; j<2; j++){
        int id_list[16];
        int *ref2frm= h->ref2frm[h->slice_num&(MAX_SLICES-1)][j];
        for(i=0; i<16; i++){
            id_list[i]= 60;
            if(h->ref_list[j][i].data[0]){
                int k;
                uint8_t *base= h->ref_list[j][i].base[0];
                for(k=0; k<h->short_ref_count; k++)
                    if(h->short_ref[k]->base[0] == base){
                        id_list[i]= k;
                        break;
                    }
                for(k=0; k<h->long_ref_count; k++)
                    if(h->long_ref[k] && h->long_ref[k]->base[0] == base){
                        id_list[i]= h->short_ref_count + k;
                        break;
                    }
            }
        }

        ref2frm[0]=
        ref2frm[1]= -1;
        for(i=0; i<16; i++)
            ref2frm[i+2]= 4*id_list[i]
                          +(h->ref_list[j][i].reference&3);
        ref2frm[18+0]=
        ref2frm[18+1]= -1;
        for(i=16; i<48; i++)
            ref2frm[i+4]= 4*id_list[(i-16)>>1]
                          +(h->ref_list[j][i].reference&3);
    }

    //FIXME: fix draw_edges+PAFF+frame threads
    h->emu_edge_width= (s->flags&CODEC_FLAG_EMU_EDGE || (!h->sps.frame_mbs_only_flag && s->avctx->active_thread_type&FF_THREAD_FRAME)) ? 0 : 16;
    h->emu_edge_height= (FRAME_MBAFF || FIELD_PICTURE) ? 0 : h->emu_edge_width;

    if(s->avctx->debug&FF_DEBUG_PICT_INFO){
        av_log(h->s.avctx, AV_LOG_DEBUG, "slice:%d %s mb:%d %c%s%s pps:%u frame:%d poc:%d/%d ref:%d/%d qp:%d loop:%d:%d:%d weight:%d%s %s\n",
               h->slice_num,
               (s->picture_structure==PICT_FRAME ? "F" : s->picture_structure==PICT_TOP_FIELD ? "T" : "B"),
               first_mb_in_slice,
               av_get_pict_type_char(h->slice_type), h->slice_type_fixed ? " fix" : "", h->nal_unit_type == NAL_IDR_SLICE ? " IDR" : "",
               pps_id, h->frame_num,
               s->current_picture_ptr->field_poc[0], s->current_picture_ptr->field_poc[1],
               h->ref_count[0], h->ref_count[1],
               s->qscale,
               h->deblocking_filter, h->slice_alpha_c0_offset/2-26, h->slice_beta_offset/2-26,
               h->use_weight,
               h->use_weight==1 && h->use_weight_chroma ? "c" : "",
               h->slice_type == FF_B_TYPE ? (h->direct_spatial_mv_pred ? "SPAT" : "TEMP") : ""
               );
    }

    return 0;
}

int ff_h264_get_slice_type(const H264Context *h)
{
    switch (h->slice_type) {
    case FF_P_TYPE:  return 0;
    case FF_B_TYPE:  return 1;
    case FF_I_TYPE:  return 2;
    case FF_SP_TYPE: return 3;
    case FF_SI_TYPE: return 4;
    default:         return -1;
    }
}

/**
 *
 * @return non zero if the loop filter can be skiped
 */
static int fill_filter_caches(H264Context *h, int mb_type){
    MpegEncContext * const s = &h->s;
    const int mb_xy= h->mb_xy;
    int top_xy, left_xy[2];
    int top_type, left_type[2];

    top_xy     = mb_xy  - (s->mb_stride << MB_FIELD);

    //FIXME deblocking could skip the intra and nnz parts.

    /* Wow, what a mess, why didn't they simplify the interlacing & intra
     * stuff, I can't imagine that these complex rules are worth it. */

    left_xy[1] = left_xy[0] = mb_xy-1;
    if(FRAME_MBAFF){
        const int left_mb_field_flag     = IS_INTERLACED(s->current_picture.mb_type[mb_xy-1]);
        const int curr_mb_field_flag     = IS_INTERLACED(mb_type);
        if(s->mb_y&1){
            if (left_mb_field_flag != curr_mb_field_flag) {
                left_xy[0] -= s->mb_stride;
            }
        }else{
            if(curr_mb_field_flag){
                top_xy      += s->mb_stride & (((s->current_picture.mb_type[top_xy    ]>>7)&1)-1);
            }
            if (left_mb_field_flag != curr_mb_field_flag) {
                left_xy[1] += s->mb_stride;
            }
        }
    }

    h->top_mb_xy = top_xy;
    h->left_mb_xy[0] = left_xy[0];
    h->left_mb_xy[1] = left_xy[1];
    {
        //for sufficiently low qp, filtering wouldn't do anything
        //this is a conservative estimate: could also check beta_offset and more accurate chroma_qp
        int qp_thresh = h->qp_thresh; //FIXME strictly we should store qp_thresh for each mb of a slice
        int qp = s->current_picture.qscale_table[mb_xy];
        if(qp <= qp_thresh
           && (left_xy[0]<0 || ((qp + s->current_picture.qscale_table[left_xy[0]] + 1)>>1) <= qp_thresh)
           && (top_xy   < 0 || ((qp + s->current_picture.qscale_table[top_xy    ] + 1)>>1) <= qp_thresh)){
            if(!FRAME_MBAFF)
                return 1;
            if(   (left_xy[0]< 0            || ((qp + s->current_picture.qscale_table[left_xy[1]             ] + 1)>>1) <= qp_thresh)
               && (top_xy    < s->mb_stride || ((qp + s->current_picture.qscale_table[top_xy    -s->mb_stride] + 1)>>1) <= qp_thresh))
                return 1;
        }
    }

    top_type     = s->current_picture.mb_type[top_xy]    ;
    left_type[0] = s->current_picture.mb_type[left_xy[0]];
    left_type[1] = s->current_picture.mb_type[left_xy[1]];
    if(h->deblocking_filter == 2){
        if(h->slice_table[top_xy     ] != h->slice_num) top_type= 0;
        if(h->slice_table[left_xy[0] ] != h->slice_num) left_type[0]= left_type[1]= 0;
    }else{
        if(h->slice_table[top_xy     ] == 0xFFFF) top_type= 0;
        if(h->slice_table[left_xy[0] ] == 0xFFFF) left_type[0]= left_type[1] =0;
    }
    h->top_type    = top_type    ;
    h->left_type[0]= left_type[0];
    h->left_type[1]= left_type[1];

    if(IS_INTRA(mb_type))
        return 0;

    AV_COPY64(&h->non_zero_count_cache[0+8*1], &h->non_zero_count[mb_xy][ 0]);
    AV_COPY64(&h->non_zero_count_cache[0+8*2], &h->non_zero_count[mb_xy][ 8]);
    AV_COPY32(&h->non_zero_count_cache[0+8*5], &h->non_zero_count[mb_xy][16]);
    AV_COPY32(&h->non_zero_count_cache[4+8*3], &h->non_zero_count[mb_xy][20]);
    AV_COPY64(&h->non_zero_count_cache[0+8*4], &h->non_zero_count[mb_xy][24]);

    h->cbp= h->cbp_table[mb_xy];

    {
        int list;
        for(list=0; list<h->list_count; list++){
            int8_t *ref;
            int y, b_stride;
            int16_t (*mv_dst)[2];
            int16_t (*mv_src)[2];

            if(!USES_LIST(mb_type, list)){
                fill_rectangle(  h->mv_cache[list][scan8[0]], 4, 4, 8, pack16to32(0,0), 4);
                AV_WN32A(&h->ref_cache[list][scan8[ 0]], ((LIST_NOT_USED)&0xFF)*0x01010101u);
                AV_WN32A(&h->ref_cache[list][scan8[ 2]], ((LIST_NOT_USED)&0xFF)*0x01010101u);
                AV_WN32A(&h->ref_cache[list][scan8[ 8]], ((LIST_NOT_USED)&0xFF)*0x01010101u);
                AV_WN32A(&h->ref_cache[list][scan8[10]], ((LIST_NOT_USED)&0xFF)*0x01010101u);
                continue;
            }

            ref = &s->current_picture.ref_index[list][4*mb_xy];
            {
                int (*ref2frm)[64] = h->ref2frm[ h->slice_num&(MAX_SLICES-1) ][0] + (MB_MBAFF ? 20 : 2);
                AV_WN32A(&h->ref_cache[list][scan8[ 0]], (pack16to32(ref2frm[list][ref[0]],ref2frm[list][ref[1]])&0x00FF00FF)*0x0101);
                AV_WN32A(&h->ref_cache[list][scan8[ 2]], (pack16to32(ref2frm[list][ref[0]],ref2frm[list][ref[1]])&0x00FF00FF)*0x0101);
                ref += 2;
                AV_WN32A(&h->ref_cache[list][scan8[ 8]], (pack16to32(ref2frm[list][ref[0]],ref2frm[list][ref[1]])&0x00FF00FF)*0x0101);
                AV_WN32A(&h->ref_cache[list][scan8[10]], (pack16to32(ref2frm[list][ref[0]],ref2frm[list][ref[1]])&0x00FF00FF)*0x0101);
            }

            b_stride = h->b_stride;
            mv_dst   = &h->mv_cache[list][scan8[0]];
            mv_src   = &s->current_picture.motion_val[list][4*s->mb_x + 4*s->mb_y*b_stride];
            for(y=0; y<4; y++){
                AV_COPY128(mv_dst + 8*y, mv_src + y*b_stride);
            }

        }
    }


/*
0 . T T. T T T T
1 L . .L . . . .
2 L . .L . . . .
3 . T TL . . . .
4 L . .L . . . .
5 L . .. . . . .
*/
//FIXME constraint_intra_pred & partitioning & nnz (let us hope this is just a typo in the spec)
    if(top_type){
        AV_COPY32(&h->non_zero_count_cache[4+8*0], &h->non_zero_count[top_xy][4+3*8]);
    }

    if(left_type[0]){
        h->non_zero_count_cache[3+8*1]= h->non_zero_count[left_xy[0]][7+0*8];
        h->non_zero_count_cache[3+8*2]= h->non_zero_count[left_xy[0]][7+1*8];
        h->non_zero_count_cache[3+8*3]= h->non_zero_count[left_xy[0]][7+2*8];
        h->non_zero_count_cache[3+8*4]= h->non_zero_count[left_xy[0]][7+3*8];
    }

    // CAVLC 8x8dct requires NNZ values for residual decoding that differ from what the loop filter needs
    if(!CABAC && h->pps.transform_8x8_mode){
        if(IS_8x8DCT(top_type)){
            h->non_zero_count_cache[4+8*0]=
            h->non_zero_count_cache[5+8*0]= h->cbp_table[top_xy] & 4;
            h->non_zero_count_cache[6+8*0]=
            h->non_zero_count_cache[7+8*0]= h->cbp_table[top_xy] & 8;
        }
        if(IS_8x8DCT(left_type[0])){
            h->non_zero_count_cache[3+8*1]=
            h->non_zero_count_cache[3+8*2]= h->cbp_table[left_xy[0]]&2; //FIXME check MBAFF
        }
        if(IS_8x8DCT(left_type[1])){
            h->non_zero_count_cache[3+8*3]=
            h->non_zero_count_cache[3+8*4]= h->cbp_table[left_xy[1]]&8; //FIXME check MBAFF
        }

        if(IS_8x8DCT(mb_type)){
            h->non_zero_count_cache[scan8[0   ]]= h->non_zero_count_cache[scan8[1   ]]=
            h->non_zero_count_cache[scan8[2   ]]= h->non_zero_count_cache[scan8[3   ]]= h->cbp & 1;

            h->non_zero_count_cache[scan8[0+ 4]]= h->non_zero_count_cache[scan8[1+ 4]]=
            h->non_zero_count_cache[scan8[2+ 4]]= h->non_zero_count_cache[scan8[3+ 4]]= h->cbp & 2;

            h->non_zero_count_cache[scan8[0+ 8]]= h->non_zero_count_cache[scan8[1+ 8]]=
            h->non_zero_count_cache[scan8[2+ 8]]= h->non_zero_count_cache[scan8[3+ 8]]= h->cbp & 4;

            h->non_zero_count_cache[scan8[0+12]]= h->non_zero_count_cache[scan8[1+12]]=
            h->non_zero_count_cache[scan8[2+12]]= h->non_zero_count_cache[scan8[3+12]]= h->cbp & 8;
        }
    }

    if(IS_INTER(mb_type) || IS_DIRECT(mb_type)){
        int list;
        for(list=0; list<h->list_count; list++){
            if(USES_LIST(top_type, list)){
                const int b_xy= h->mb2b_xy[top_xy] + 3*h->b_stride;
                const int b8_xy= 4*top_xy + 2;
                int (*ref2frm)[64] = h->ref2frm[ h->slice_table[top_xy]&(MAX_SLICES-1) ][0] + (MB_MBAFF ? 20 : 2);
                AV_COPY128(h->mv_cache[list][scan8[0] + 0 - 1*8], s->current_picture.motion_val[list][b_xy + 0]);
                h->ref_cache[list][scan8[0] + 0 - 1*8]=
                h->ref_cache[list][scan8[0] + 1 - 1*8]= ref2frm[list][s->current_picture.ref_index[list][b8_xy + 0]];
                h->ref_cache[list][scan8[0] + 2 - 1*8]=
                h->ref_cache[list][scan8[0] + 3 - 1*8]= ref2frm[list][s->current_picture.ref_index[list][b8_xy + 1]];
            }else{
                AV_ZERO128(h->mv_cache[list][scan8[0] + 0 - 1*8]);
                AV_WN32A(&h->ref_cache[list][scan8[0] + 0 - 1*8], ((LIST_NOT_USED)&0xFF)*0x01010101u);
            }

            if(!IS_INTERLACED(mb_type^left_type[0])){
                if(USES_LIST(left_type[0], list)){
                    const int b_xy= h->mb2b_xy[left_xy[0]] + 3;
                    const int b8_xy= 4*left_xy[0] + 1;
                    int (*ref2frm)[64] = h->ref2frm[ h->slice_table[left_xy[0]]&(MAX_SLICES-1) ][0] + (MB_MBAFF ? 20 : 2);
                    AV_COPY32(h->mv_cache[list][scan8[0] - 1 + 0 ], s->current_picture.motion_val[list][b_xy + h->b_stride*0]);
                    AV_COPY32(h->mv_cache[list][scan8[0] - 1 + 8 ], s->current_picture.motion_val[list][b_xy + h->b_stride*1]);
                    AV_COPY32(h->mv_cache[list][scan8[0] - 1 +16 ], s->current_picture.motion_val[list][b_xy + h->b_stride*2]);
                    AV_COPY32(h->mv_cache[list][scan8[0] - 1 +24 ], s->current_picture.motion_val[list][b_xy + h->b_stride*3]);
                    h->ref_cache[list][scan8[0] - 1 + 0 ]=
                    h->ref_cache[list][scan8[0] - 1 + 8 ]= ref2frm[list][s->current_picture.ref_index[list][b8_xy + 2*0]];
                    h->ref_cache[list][scan8[0] - 1 +16 ]=
                    h->ref_cache[list][scan8[0] - 1 +24 ]= ref2frm[list][s->current_picture.ref_index[list][b8_xy + 2*1]];
                }else{
                    AV_ZERO32(h->mv_cache [list][scan8[0] - 1 + 0 ]);
                    AV_ZERO32(h->mv_cache [list][scan8[0] - 1 + 8 ]);
                    AV_ZERO32(h->mv_cache [list][scan8[0] - 1 +16 ]);
                    AV_ZERO32(h->mv_cache [list][scan8[0] - 1 +24 ]);
                    h->ref_cache[list][scan8[0] - 1 + 0  ]=
                    h->ref_cache[list][scan8[0] - 1 + 8  ]=
                    h->ref_cache[list][scan8[0] - 1 + 16 ]=
                    h->ref_cache[list][scan8[0] - 1 + 24 ]= LIST_NOT_USED;
                }
            }
        }
    }

    return 0;
}

static void loop_filter(H264Context *h){
    MpegEncContext * const s = &h->s;
    uint8_t  *dest_y, *dest_cb, *dest_cr;
    int linesize, uvlinesize, mb_x, mb_y;
    const int end_mb_y= s->mb_y + FRAME_MBAFF;
    const int old_slice_type= h->slice_type;

    if(h->deblocking_filter) {
        for(mb_x= 0; mb_x<s->mb_width; mb_x++){
            for(mb_y=end_mb_y - FRAME_MBAFF; mb_y<= end_mb_y; mb_y++){
                int mb_xy, mb_type;
                mb_xy = h->mb_xy = mb_x + mb_y*s->mb_stride;
                h->slice_num= h->slice_table[mb_xy];
                mb_type= s->current_picture.mb_type[mb_xy];
                h->list_count= h->list_counts[mb_xy];

                if(FRAME_MBAFF)
                    h->mb_mbaff = h->mb_field_decoding_flag = !!IS_INTERLACED(mb_type);

                s->mb_x= mb_x;
                s->mb_y= mb_y;
                dest_y  = s->current_picture.data[0] + (mb_x + mb_y * s->linesize  ) * 16;
                dest_cb = s->current_picture.data[1] + (mb_x + mb_y * s->uvlinesize) * 8;
                dest_cr = s->current_picture.data[2] + (mb_x + mb_y * s->uvlinesize) * 8;
                    //FIXME simplify above

                if (MB_FIELD) {
                    linesize   = h->mb_linesize   = s->linesize * 2;
                    uvlinesize = h->mb_uvlinesize = s->uvlinesize * 2;
                    if(mb_y&1){ //FIXME move out of this function?
                        dest_y -= s->linesize*15;
                        dest_cb-= s->uvlinesize*7;
                        dest_cr-= s->uvlinesize*7;
                    }
                } else {
                    linesize   = h->mb_linesize   = s->linesize;
                    uvlinesize = h->mb_uvlinesize = s->uvlinesize;
                }
                backup_mb_border(h, dest_y, dest_cb, dest_cr, linesize, uvlinesize, 0);
                if(fill_filter_caches(h, mb_type))
                    continue;
                h->chroma_qp[0] = get_chroma_qp(h, 0, s->current_picture.qscale_table[mb_xy]);
                h->chroma_qp[1] = get_chroma_qp(h, 1, s->current_picture.qscale_table[mb_xy]);

                if (FRAME_MBAFF) {
                    ff_h264_filter_mb     (h, mb_x, mb_y, dest_y, dest_cb, dest_cr, linesize, uvlinesize);
                } else {
                    ff_h264_filter_mb_fast(h, mb_x, mb_y, dest_y, dest_cb, dest_cr, linesize, uvlinesize);
                }
            }
        }
    }
    h->slice_type= old_slice_type;
    s->mb_x= 0;
    s->mb_y= end_mb_y - FRAME_MBAFF;
    h->chroma_qp[0] = get_chroma_qp(h, 0, s->qscale);
    h->chroma_qp[1] = get_chroma_qp(h, 1, s->qscale);
}

static void predict_field_decoding_flag(H264Context *h){
    MpegEncContext * const s = &h->s;
    const int mb_xy= s->mb_x + s->mb_y*s->mb_stride;
    int mb_type = (h->slice_table[mb_xy-1] == h->slice_num)
                ? s->current_picture.mb_type[mb_xy-1]
                : (h->slice_table[mb_xy-s->mb_stride] == h->slice_num)
                ? s->current_picture.mb_type[mb_xy-s->mb_stride]
                : 0;
    h->mb_mbaff = h->mb_field_decoding_flag = IS_INTERLACED(mb_type) ? 1 : 0;
}

/**
 * Draw edges and report progress for the last MB row.
 */
static void decode_finish_row(H264Context *h){
    MpegEncContext * const s = &h->s;
    int top = 16*(s->mb_y >> FIELD_PICTURE);
    int height = 16 << FRAME_MBAFF;
    int deblock_border = (16 + 4) << FRAME_MBAFF;
    int pic_height = 16*s->mb_height >> FIELD_PICTURE;

    if (h->deblocking_filter) {
        if((top + height) >= pic_height)
            height += deblock_border;

        top -= deblock_border;
    }

    if (top >= pic_height || (top + height) < h->emu_edge_height)
        return;

    height = FFMIN(height, pic_height - top);
    if (top < h->emu_edge_height) {
        height = top+height;
        top = 0;
    }

    ff_draw_horiz_band(s, top, height);

    if (s->dropable) return;

    ff_thread_report_progress((AVFrame*)s->current_picture_ptr, top + height - 1,
                             s->picture_structure==PICT_BOTTOM_FIELD);
}

static int decode_slice(struct AVCodecContext *avctx, void *arg){
    H264Context *h = *(void**)arg;
    MpegEncContext * const s = &h->s;
    const int part_mask= s->partitioned_frame ? (AC_END|AC_ERROR) : 0x7F;

    s->mb_skip_run= -1;

    h->is_complex = FRAME_MBAFF || s->picture_structure != PICT_FRAME || s->codec_id != CODEC_ID_H264 ||
                    (CONFIG_GRAY && (s->flags&CODEC_FLAG_GRAY));

    if( h->pps.cabac ) {
        /* realign */
        align_get_bits( &s->gb );

        /* init cabac */
        ff_init_cabac_states( &h->cabac);
        ff_init_cabac_decoder( &h->cabac,
                               s->gb.buffer + get_bits_count(&s->gb)/8,
                               (get_bits_left(&s->gb) + 7)/8);

        ff_h264_init_cabac_states(h);

        for(;;){
//START_TIMER
            int ret = ff_h264_decode_mb_cabac(h);
            int eos;
//STOP_TIMER("decode_mb_cabac")

            if(ret>=0) ff_h264_hl_decode_mb(h);

            if( ret >= 0 && FRAME_MBAFF ) { //FIXME optimal? or let mb_decode decode 16x32 ?
                s->mb_y++;

                ret = ff_h264_decode_mb_cabac(h);

                if(ret>=0) ff_h264_hl_decode_mb(h);
                s->mb_y--;
            }
            eos = get_cabac_terminate( &h->cabac );

            if((s->workaround_bugs & FF_BUG_TRUNCATED) && h->cabac.bytestream > h->cabac.bytestream_end + 2){
                ff_er_add_slice(s, s->resync_mb_x, s->resync_mb_y, s->mb_x-1, s->mb_y, (AC_END|DC_END|MV_END)&part_mask);
                return 0;
            }
            if( ret < 0 || h->cabac.bytestream > h->cabac.bytestream_end + 2) {
                av_log(h->s.avctx, AV_LOG_ERROR, "error while decoding MB %d %d, bytestream (%td)\n", s->mb_x, s->mb_y, h->cabac.bytestream_end - h->cabac.bytestream);
                ff_er_add_slice(s, s->resync_mb_x, s->resync_mb_y, s->mb_x, s->mb_y, (AC_ERROR|DC_ERROR|MV_ERROR)&part_mask);
                return -1;
            }

            if( ++s->mb_x >= s->mb_width ) {
                s->mb_x = 0;
                loop_filter(h);
                decode_finish_row(h);
                ++s->mb_y;
                if(FIELD_OR_MBAFF_PICTURE) {
                    ++s->mb_y;
                    if(FRAME_MBAFF && s->mb_y < s->mb_height)
                        predict_field_decoding_flag(h);
                }
            }

            if( eos || s->mb_y >= s->mb_height ) {
                tprintf(s->avctx, "slice end %d %d\n", get_bits_count(&s->gb), s->gb.size_in_bits);
                ff_er_add_slice(s, s->resync_mb_x, s->resync_mb_y, s->mb_x-1, s->mb_y, (AC_END|DC_END|MV_END)&part_mask);
                return 0;
            }
        }

    } else {
        for(;;){
            int ret = ff_h264_decode_mb_cavlc(h);

            if(ret>=0) ff_h264_hl_decode_mb(h);

            if(ret>=0 && FRAME_MBAFF){ //FIXME optimal? or let mb_decode decode 16x32 ?
                s->mb_y++;
                ret = ff_h264_decode_mb_cavlc(h);

                if(ret>=0) ff_h264_hl_decode_mb(h);
                s->mb_y--;
            }

            if(ret<0){
                av_log(h->s.avctx, AV_LOG_ERROR, "error while decoding MB %d %d\n", s->mb_x, s->mb_y);
                ff_er_add_slice(s, s->resync_mb_x, s->resync_mb_y, s->mb_x, s->mb_y, (AC_ERROR|DC_ERROR|MV_ERROR)&part_mask);

                return -1;
            }

            if(++s->mb_x >= s->mb_width){
                s->mb_x=0;
                loop_filter(h);
                decode_finish_row(h);
                ++s->mb_y;
                if(FIELD_OR_MBAFF_PICTURE) {
                    ++s->mb_y;
                    if(FRAME_MBAFF && s->mb_y < s->mb_height)
                        predict_field_decoding_flag(h);
                }
                if(s->mb_y >= s->mb_height){
                    tprintf(s->avctx, "slice end %d %d\n", get_bits_count(&s->gb), s->gb.size_in_bits);

                    if(   get_bits_count(&s->gb) == s->gb.size_in_bits
                       || get_bits_count(&s->gb) <  s->gb.size_in_bits && s->avctx->error_recognition < FF_ER_AGGRESSIVE) {
                        ff_er_add_slice(s, s->resync_mb_x, s->resync_mb_y, s->mb_x-1, s->mb_y, (AC_END|DC_END|MV_END)&part_mask);

                        return 0;
                    }else{
                        ff_er_add_slice(s, s->resync_mb_x, s->resync_mb_y, s->mb_x, s->mb_y, (AC_END|DC_END|MV_END)&part_mask);

                        return -1;
                    }
                }
            }

            if(get_bits_count(&s->gb) >= s->gb.size_in_bits && s->mb_skip_run<=0){
                tprintf(s->avctx, "slice end %d %d\n", get_bits_count(&s->gb), s->gb.size_in_bits);
                if(get_bits_count(&s->gb) == s->gb.size_in_bits ){
                    ff_er_add_slice(s, s->resync_mb_x, s->resync_mb_y, s->mb_x-1, s->mb_y, (AC_END|DC_END|MV_END)&part_mask);

                    return 0;
                }else{
                    ff_er_add_slice(s, s->resync_mb_x, s->resync_mb_y, s->mb_x, s->mb_y, (AC_ERROR|DC_ERROR|MV_ERROR)&part_mask);

                    return -1;
                }
            }
        }
    }

#if 0
    for(;s->mb_y < s->mb_height; s->mb_y++){
        for(;s->mb_x < s->mb_width; s->mb_x++){
            int ret= decode_mb(h);

            ff_h264_hl_decode_mb(h);

            if(ret<0){
                av_log(s->avctx, AV_LOG_ERROR, "error while decoding MB %d %d\n", s->mb_x, s->mb_y);
                ff_er_add_slice(s, s->resync_mb_x, s->resync_mb_y, s->mb_x, s->mb_y, (AC_ERROR|DC_ERROR|MV_ERROR)&part_mask);

                return -1;
            }

            if(++s->mb_x >= s->mb_width){
                s->mb_x=0;
                if(++s->mb_y >= s->mb_height){
                    if(get_bits_count(s->gb) == s->gb.size_in_bits){
                        ff_er_add_slice(s, s->resync_mb_x, s->resync_mb_y, s->mb_x-1, s->mb_y, (AC_END|DC_END|MV_END)&part_mask);

                        return 0;
                    }else{
                        ff_er_add_slice(s, s->resync_mb_x, s->resync_mb_y, s->mb_x, s->mb_y, (AC_END|DC_END|MV_END)&part_mask);

                        return -1;
                    }
                }
            }

            if(get_bits_count(s->?gb) >= s->gb?.size_in_bits){
                if(get_bits_count(s->gb) == s->gb.size_in_bits){
                    ff_er_add_slice(s, s->resync_mb_x, s->resync_mb_y, s->mb_x-1, s->mb_y, (AC_END|DC_END|MV_END)&part_mask);

                    return 0;
                }else{
                    ff_er_add_slice(s, s->resync_mb_x, s->resync_mb_y, s->mb_x, s->mb_y, (AC_ERROR|DC_ERROR|MV_ERROR)&part_mask);

                    return -1;
                }
            }
        }
        s->mb_x=0;
        ff_draw_horiz_band(s, 16*s->mb_y, 16);
    }
#endif
    return -1; //not reached
}

/**
 * Call decode_slice() for each context.
 *
 * @param h h264 master context
 * @param context_count number of contexts to execute
 */
static void execute_decode_slices(H264Context *h, int context_count){
    MpegEncContext * const s = &h->s;
    AVCodecContext * const avctx= s->avctx;
    H264Context *hx;
    int i;

    if (s->avctx->hwaccel)
        return;
    if(s->avctx->codec->capabilities&CODEC_CAP_HWACCEL_VDPAU)
        return;
    if(context_count == 1) {
        decode_slice(avctx, &h);
    } else {
        for(i = 1; i < context_count; i++) {
            hx = h->thread_context[i];
            hx->s.error_recognition = avctx->error_recognition;
            hx->s.error_count = 0;
        }

        avctx->execute(avctx, (void *)decode_slice,
                       h->thread_context, NULL, context_count, sizeof(void*));

        /* pull back stuff from slices to master context */
        hx = h->thread_context[context_count - 1];
        s->mb_x = hx->s.mb_x;
        s->mb_y = hx->s.mb_y;
        s->dropable = hx->s.dropable;
        s->picture_structure = hx->s.picture_structure;
        for(i = 1; i < context_count; i++)
            h->s.error_count += h->thread_context[i]->s.error_count;
    }
}


static int decode_nal_units(H264Context *h, const uint8_t *buf, int buf_size){
    MpegEncContext * const s = &h->s;
    AVCodecContext * const avctx= s->avctx;
    int buf_index=0;
    H264Context *hx; ///< thread context
    int context_count = 0;
    int next_avc= h->is_avc ? 0 : buf_size;

    h->max_contexts = (HAVE_THREADS && (s->avctx->active_thread_type&FF_THREAD_SLICE)) ? avctx->thread_count : 1;
#if 0
    int i;
    for(i=0; i<50; i++){
        av_log(NULL, AV_LOG_ERROR,"%02X ", buf[i]);
    }
#endif
    if(!(s->flags2 & CODEC_FLAG2_CHUNKS)){
        h->current_slice = 0;
        if (!s->first_field)
            s->current_picture_ptr= NULL;
        ff_h264_reset_sei(h);
    }

    for(;;){
        int consumed;
        int dst_length;
        int bit_length;
        const uint8_t *ptr;
        int i, nalsize = 0;
        int err;

        if(buf_index >= next_avc) {
            if(buf_index >= buf_size) break;
            nalsize = 0;
            for(i = 0; i < h->nal_length_size; i++)
                nalsize = (nalsize << 8) | buf[buf_index++];
            if(nalsize <= 0 || nalsize > buf_size - buf_index){
                av_log(h->s.avctx, AV_LOG_ERROR, "AVC: nal size %d\n", nalsize);
                break;
            }
            next_avc= buf_index + nalsize;
        } else {
            // start code prefix search
            for(; buf_index + 3 < next_avc; buf_index++){
                // This should always succeed in the first iteration.
                if(buf[buf_index] == 0 && buf[buf_index+1] == 0 && buf[buf_index+2] == 1)
                    break;
            }

            if(buf_index+3 >= buf_size) break;

            buf_index+=3;
            if(buf_index >= next_avc) continue;
        }

        hx = h->thread_context[context_count];

        ptr= ff_h264_decode_nal(hx, buf + buf_index, &dst_length, &consumed, next_avc - buf_index);
        if (ptr==NULL || dst_length < 0){
            return -1;
        }
        i= buf_index + consumed;
        if((s->workaround_bugs & FF_BUG_AUTODETECT) && i+3<next_avc &&
           buf[i]==0x00 && buf[i+1]==0x00 && buf[i+2]==0x01 && buf[i+3]==0xE0)
            s->workaround_bugs |= FF_BUG_TRUNCATED;

        if(!(s->workaround_bugs & FF_BUG_TRUNCATED)){
        while(ptr[dst_length - 1] == 0 && dst_length > 0)
            dst_length--;
        }
        bit_length= !dst_length ? 0 : (8*dst_length - ff_h264_decode_rbsp_trailing(h, ptr + dst_length - 1));

        if(s->avctx->debug&FF_DEBUG_STARTCODE){
            av_log(h->s.avctx, AV_LOG_DEBUG, "NAL %d at %d/%d length %d\n", hx->nal_unit_type, buf_index, buf_size, dst_length);
        }

        if (h->is_avc && (nalsize != consumed) && nalsize){
            av_log(h->s.avctx, AV_LOG_DEBUG, "AVC: Consumed only %d bytes instead of %d\n", consumed, nalsize);
        }

        buf_index += consumed;

        //FIXME do not discard SEI id
        if(
#if FF_API_HURRY_UP
           (s->hurry_up == 1 && h->nal_ref_idc  == 0) ||
#endif
           (avctx->skip_frame >= AVDISCARD_NONREF && h->nal_ref_idc  == 0))
            continue;

      again:
        err = 0;
        switch(hx->nal_unit_type){
        case NAL_IDR_SLICE:
            if (h->nal_unit_type != NAL_IDR_SLICE) {
                av_log(h->s.avctx, AV_LOG_ERROR, "Invalid mix of idr and non-idr slices");
                return -1;
            }
            idr(h); //FIXME ensure we don't loose some frames if there is reordering
        case NAL_SLICE:
            init_get_bits(&hx->s.gb, ptr, bit_length);
            hx->intra_gb_ptr=
            hx->inter_gb_ptr= &hx->s.gb;
            hx->s.data_partitioning = 0;

            if((err = decode_slice_header(hx, h)))
               break;

            s->current_picture_ptr->key_frame |=
                    (hx->nal_unit_type == NAL_IDR_SLICE) ||
                    (h->sei_recovery_frame_cnt >= 0);

            if (h->current_slice == 1) {
                if(!(s->flags2 & CODEC_FLAG2_CHUNKS)) {
                    decode_postinit(h);
                }

                if (s->avctx->hwaccel && s->avctx->hwaccel->start_frame(s->avctx, NULL, 0) < 0)
                    return -1;
                if(CONFIG_H264_VDPAU_DECODER && s->avctx->codec->capabilities&CODEC_CAP_HWACCEL_VDPAU)
                    ff_vdpau_h264_picture_start(s);
            }

<<<<<<< HEAD
            if(hx->redundant_pic_count==0 && hx->s.hurry_up < 5
=======
            s->current_picture_ptr->key_frame |=
                    (hx->nal_unit_type == NAL_IDR_SLICE) ||
                    (h->sei_recovery_frame_cnt >= 0);
            if(hx->redundant_pic_count==0
#if FF_API_HURRY_UP
               && hx->s.hurry_up < 5
#endif
>>>>>>> bc154882
               && (avctx->skip_frame < AVDISCARD_NONREF || hx->nal_ref_idc)
               && (avctx->skip_frame < AVDISCARD_BIDIR  || hx->slice_type_nos!=FF_B_TYPE)
               && (avctx->skip_frame < AVDISCARD_NONKEY || hx->slice_type_nos==FF_I_TYPE)
               && avctx->skip_frame < AVDISCARD_ALL){
                if(avctx->hwaccel) {
                    if (avctx->hwaccel->decode_slice(avctx, &buf[buf_index - consumed], consumed) < 0)
                        return -1;
                }else
                if(CONFIG_H264_VDPAU_DECODER && s->avctx->codec->capabilities&CODEC_CAP_HWACCEL_VDPAU){
                    static const uint8_t start_code[] = {0x00, 0x00, 0x01};
                    ff_vdpau_add_data_chunk(s, start_code, sizeof(start_code));
                    ff_vdpau_add_data_chunk(s, &buf[buf_index - consumed], consumed );
                }else
                    context_count++;
            }
            break;
        case NAL_DPA:
            init_get_bits(&hx->s.gb, ptr, bit_length);
            hx->intra_gb_ptr=
            hx->inter_gb_ptr= NULL;

            if ((err = decode_slice_header(hx, h)) < 0)
                break;

            hx->s.data_partitioning = 1;

            break;
        case NAL_DPB:
            init_get_bits(&hx->intra_gb, ptr, bit_length);
            hx->intra_gb_ptr= &hx->intra_gb;
            break;
        case NAL_DPC:
            init_get_bits(&hx->inter_gb, ptr, bit_length);
            hx->inter_gb_ptr= &hx->inter_gb;

            if(hx->redundant_pic_count==0 && hx->intra_gb_ptr && hx->s.data_partitioning
               && s->context_initialized
#if FF_API_HURRY_UP
               && s->hurry_up < 5
#endif
               && (avctx->skip_frame < AVDISCARD_NONREF || hx->nal_ref_idc)
               && (avctx->skip_frame < AVDISCARD_BIDIR  || hx->slice_type_nos!=FF_B_TYPE)
               && (avctx->skip_frame < AVDISCARD_NONKEY || hx->slice_type_nos==FF_I_TYPE)
               && avctx->skip_frame < AVDISCARD_ALL)
                context_count++;
            break;
        case NAL_SEI:
            init_get_bits(&s->gb, ptr, bit_length);
            ff_h264_decode_sei(h);
            break;
        case NAL_SPS:
            init_get_bits(&s->gb, ptr, bit_length);
            ff_h264_decode_seq_parameter_set(h);

            if(s->flags& CODEC_FLAG_LOW_DELAY)
                s->low_delay=1;

            if(avctx->has_b_frames < 2)
                avctx->has_b_frames= !s->low_delay;
            break;
        case NAL_PPS:
            init_get_bits(&s->gb, ptr, bit_length);

            ff_h264_decode_picture_parameter_set(h, bit_length);

            break;
        case NAL_AUD:
        case NAL_END_SEQUENCE:
        case NAL_END_STREAM:
        case NAL_FILLER_DATA:
        case NAL_SPS_EXT:
        case NAL_AUXILIARY_SLICE:
            break;
        default:
            av_log(avctx, AV_LOG_DEBUG, "Unknown NAL code: %d (%d bits)\n", hx->nal_unit_type, bit_length);
        }

        if(context_count == h->max_contexts) {
            execute_decode_slices(h, context_count);
            context_count = 0;
        }

        if (err < 0)
            av_log(h->s.avctx, AV_LOG_ERROR, "decode_slice_header error\n");
        else if(err == 1) {
            /* Slice could not be decoded in parallel mode, copy down
             * NAL unit stuff to context 0 and restart. Note that
             * rbsp_buffer is not transferred, but since we no longer
             * run in parallel mode this should not be an issue. */
            h->nal_unit_type = hx->nal_unit_type;
            h->nal_ref_idc   = hx->nal_ref_idc;
            hx = h;
            goto again;
        }
    }
    if(context_count)
        execute_decode_slices(h, context_count);
    return buf_index;
}

/**
 * returns the number of bytes consumed for building the current frame
 */
static int get_consumed_bytes(MpegEncContext *s, int pos, int buf_size){
        if(pos==0) pos=1; //avoid infinite loops (i doubt that is needed but ...)
        if(pos+10>buf_size) pos=buf_size; // oops ;)

        return pos;
}

static int decode_frame(AVCodecContext *avctx,
                             void *data, int *data_size,
                             AVPacket *avpkt)
{
    const uint8_t *buf = avpkt->data;
    int buf_size = avpkt->size;
    H264Context *h = avctx->priv_data;
    MpegEncContext *s = &h->s;
    AVFrame *pict = data;
    int buf_index;

    s->flags= avctx->flags;
    s->flags2= avctx->flags2;

   /* end of stream, output what is still in the buffers */
 out:
    if (buf_size == 0) {
        Picture *out;
        int i, out_idx;

        s->current_picture_ptr = NULL;

//FIXME factorize this with the output code below
        out = h->delayed_pic[0];
        out_idx = 0;
        for(i=1; h->delayed_pic[i] && !h->delayed_pic[i]->key_frame && !h->delayed_pic[i]->mmco_reset; i++)
            if(h->delayed_pic[i]->poc < out->poc){
                out = h->delayed_pic[i];
                out_idx = i;
            }

        for(i=out_idx; h->delayed_pic[i]; i++)
            h->delayed_pic[i] = h->delayed_pic[i+1];

        if(out){
            *data_size = sizeof(AVFrame);
            *pict= *(AVFrame*)out;
        }

        return 0;
    }

    buf_index=decode_nal_units(h, buf, buf_size);
    if(buf_index < 0)
        return -1;

    if (!s->current_picture_ptr && h->nal_unit_type == NAL_END_SEQUENCE) {
        buf_size = 0;
        goto out;
    }

    if(!(s->flags2 & CODEC_FLAG2_CHUNKS) && !s->current_picture_ptr){
        if (avctx->skip_frame >= AVDISCARD_NONREF
#if FF_API_HURRY_UP
                || s->hurry_up
#endif
           )
            return 0;
        av_log(avctx, AV_LOG_ERROR, "no frame!\n");
        return -1;
    }

    if(!(s->flags2 & CODEC_FLAG2_CHUNKS) || (s->mb_y >= s->mb_height && s->mb_height)){

        if(s->flags2 & CODEC_FLAG2_CHUNKS) decode_postinit(h);

        field_end(h, 0);

        if (!h->next_output_pic) {
            /* Wait for second field. */
            *data_size = 0;

        } else {
            *data_size = sizeof(AVFrame);
            *pict = *(AVFrame*)h->next_output_pic;
        }
    }

    assert(pict->data[0] || !*data_size);
    ff_print_debug_info(s, pict);
//printf("out %d\n", (int)pict->data[0]);

    return get_consumed_bytes(s, buf_index, buf_size);
}
#if 0
static inline void fill_mb_avail(H264Context *h){
    MpegEncContext * const s = &h->s;
    const int mb_xy= s->mb_x + s->mb_y*s->mb_stride;

    if(s->mb_y){
        h->mb_avail[0]= s->mb_x                 && h->slice_table[mb_xy - s->mb_stride - 1] == h->slice_num;
        h->mb_avail[1]=                            h->slice_table[mb_xy - s->mb_stride    ] == h->slice_num;
        h->mb_avail[2]= s->mb_x+1 < s->mb_width && h->slice_table[mb_xy - s->mb_stride + 1] == h->slice_num;
    }else{
        h->mb_avail[0]=
        h->mb_avail[1]=
        h->mb_avail[2]= 0;
    }
    h->mb_avail[3]= s->mb_x && h->slice_table[mb_xy - 1] == h->slice_num;
    h->mb_avail[4]= 1; //FIXME move out
    h->mb_avail[5]= 0; //FIXME move out
}
#endif

#ifdef TEST
#undef printf
#undef random
#define COUNT 8000
#define SIZE (COUNT*40)
int main(void){
    int i;
    uint8_t temp[SIZE];
    PutBitContext pb;
    GetBitContext gb;
//    int int_temp[10000];
    DSPContext dsp;
    AVCodecContext avctx;

    dsputil_init(&dsp, &avctx);

    init_put_bits(&pb, temp, SIZE);
    printf("testing unsigned exp golomb\n");
    for(i=0; i<COUNT; i++){
        START_TIMER
        set_ue_golomb(&pb, i);
        STOP_TIMER("set_ue_golomb");
    }
    flush_put_bits(&pb);

    init_get_bits(&gb, temp, 8*SIZE);
    for(i=0; i<COUNT; i++){
        int j, s;

        s= show_bits(&gb, 24);

        START_TIMER
        j= get_ue_golomb(&gb);
        if(j != i){
            printf("mismatch! at %d (%d should be %d) bits:%6X\n", i, j, i, s);
//            return -1;
        }
        STOP_TIMER("get_ue_golomb");
    }


    init_put_bits(&pb, temp, SIZE);
    printf("testing signed exp golomb\n");
    for(i=0; i<COUNT; i++){
        START_TIMER
        set_se_golomb(&pb, i - COUNT/2);
        STOP_TIMER("set_se_golomb");
    }
    flush_put_bits(&pb);

    init_get_bits(&gb, temp, 8*SIZE);
    for(i=0; i<COUNT; i++){
        int j, s;

        s= show_bits(&gb, 24);

        START_TIMER
        j= get_se_golomb(&gb);
        if(j != i - COUNT/2){
            printf("mismatch! at %d (%d should be %d) bits:%6X\n", i, j, i, s);
//            return -1;
        }
        STOP_TIMER("get_se_golomb");
    }

#if 0
    printf("testing 4x4 (I)DCT\n");

    DCTELEM block[16];
    uint8_t src[16], ref[16];
    uint64_t error= 0, max_error=0;

    for(i=0; i<COUNT; i++){
        int j;
//        printf("%d %d %d\n", r1, r2, (r2-r1)*16);
        for(j=0; j<16; j++){
            ref[j]= random()%255;
            src[j]= random()%255;
        }

        h264_diff_dct_c(block, src, ref, 4);

        //normalize
        for(j=0; j<16; j++){
//            printf("%d ", block[j]);
            block[j]= block[j]*4;
            if(j&1) block[j]= (block[j]*4 + 2)/5;
            if(j&4) block[j]= (block[j]*4 + 2)/5;
        }
//        printf("\n");

        h->h264dsp.h264_idct_add(ref, block, 4);
/*        for(j=0; j<16; j++){
            printf("%d ", ref[j]);
        }
        printf("\n");*/

        for(j=0; j<16; j++){
            int diff= FFABS(src[j] - ref[j]);

            error+= diff*diff;
            max_error= FFMAX(max_error, diff);
        }
    }
    printf("error=%f max_error=%d\n", ((float)error)/COUNT/16, (int)max_error );
    printf("testing quantizer\n");
    for(qp=0; qp<52; qp++){
        for(i=0; i<16; i++)
            src1_block[i]= src2_block[i]= random()%255;

    }
    printf("Testing NAL layer\n");

    uint8_t bitstream[COUNT];
    uint8_t nal[COUNT*2];
    H264Context h;
    memset(&h, 0, sizeof(H264Context));

    for(i=0; i<COUNT; i++){
        int zeros= i;
        int nal_length;
        int consumed;
        int out_length;
        uint8_t *out;
        int j;

        for(j=0; j<COUNT; j++){
            bitstream[j]= (random() % 255) + 1;
        }

        for(j=0; j<zeros; j++){
            int pos= random() % COUNT;
            while(bitstream[pos] == 0){
                pos++;
                pos %= COUNT;
            }
            bitstream[pos]=0;
        }

        START_TIMER

        nal_length= encode_nal(&h, nal, bitstream, COUNT, COUNT*2);
        if(nal_length<0){
            printf("encoding failed\n");
            return -1;
        }

        out= ff_h264_decode_nal(&h, nal, &out_length, &consumed, nal_length);

        STOP_TIMER("NAL")

        if(out_length != COUNT){
            printf("incorrect length %d %d\n", out_length, COUNT);
            return -1;
        }

        if(consumed != nal_length){
            printf("incorrect consumed length %d %d\n", nal_length, consumed);
            return -1;
        }

        if(memcmp(bitstream, out, COUNT)){
            printf("mismatch\n");
            return -1;
        }
    }
#endif

    printf("Testing RBSP\n");


    return 0;
}
#endif /* TEST */


av_cold void ff_h264_free_context(H264Context *h)
{
    int i;

    free_tables(h, 1); //FIXME cleanup init stuff perhaps

    for(i = 0; i < MAX_SPS_COUNT; i++)
        av_freep(h->sps_buffers + i);

    for(i = 0; i < MAX_PPS_COUNT; i++)
        av_freep(h->pps_buffers + i);
}

av_cold int ff_h264_decode_end(AVCodecContext *avctx)
{
    H264Context *h = avctx->priv_data;
    MpegEncContext *s = &h->s;

    ff_h264_free_context(h);

    MPV_common_end(s);

//    memset(h, 0, sizeof(H264Context));

    return 0;
}

static const AVProfile profiles[] = {
    { FF_PROFILE_H264_BASELINE,             "Baseline"              },
    { FF_PROFILE_H264_CONSTRAINED_BASELINE, "Constrained Baseline"  },
    { FF_PROFILE_H264_MAIN,                 "Main"                  },
    { FF_PROFILE_H264_EXTENDED,             "Extended"              },
    { FF_PROFILE_H264_HIGH,                 "High"                  },
    { FF_PROFILE_H264_HIGH_10,              "High 10"               },
    { FF_PROFILE_H264_HIGH_10_INTRA,        "High 10 Intra"         },
    { FF_PROFILE_H264_HIGH_422,             "High 4:2:2"            },
    { FF_PROFILE_H264_HIGH_422_INTRA,       "High 4:2:2 Intra"      },
    { FF_PROFILE_H264_HIGH_444,             "High 4:4:4"            },
    { FF_PROFILE_H264_HIGH_444_PREDICTIVE,  "High 4:4:4 Predictive" },
    { FF_PROFILE_H264_HIGH_444_INTRA,       "High 4:4:4 Intra"      },
    { FF_PROFILE_H264_CAVLC_444,            "CAVLC 4:4:4"           },
    { FF_PROFILE_UNKNOWN },
};

AVCodec ff_h264_decoder = {
    "h264",
    AVMEDIA_TYPE_VIDEO,
    CODEC_ID_H264,
    sizeof(H264Context),
    ff_h264_decode_init,
    NULL,
    ff_h264_decode_end,
    decode_frame,
    /*CODEC_CAP_DRAW_HORIZ_BAND |*/ CODEC_CAP_DR1 | CODEC_CAP_DELAY | CODEC_CAP_FRAME_THREADS,
    .flush= flush_dpb,
    .long_name = NULL_IF_CONFIG_SMALL("H.264 / AVC / MPEG-4 AVC / MPEG-4 part 10"),
    .init_thread_copy      = ONLY_IF_THREADS_ENABLED(decode_init_thread_copy),
    .update_thread_context = ONLY_IF_THREADS_ENABLED(decode_update_thread_context),
    .profiles = NULL_IF_CONFIG_SMALL(profiles),
};

#if CONFIG_H264_VDPAU_DECODER
AVCodec ff_h264_vdpau_decoder = {
    "h264_vdpau",
    AVMEDIA_TYPE_VIDEO,
    CODEC_ID_H264,
    sizeof(H264Context),
    ff_h264_decode_init,
    NULL,
    ff_h264_decode_end,
    decode_frame,
    CODEC_CAP_DR1 | CODEC_CAP_DELAY | CODEC_CAP_HWACCEL_VDPAU,
    .flush= flush_dpb,
    .long_name = NULL_IF_CONFIG_SMALL("H.264 / AVC / MPEG-4 AVC / MPEG-4 part 10 (VDPAU acceleration)"),
    .pix_fmts = (const enum PixelFormat[]){PIX_FMT_VDPAU_H264, PIX_FMT_NONE},
    .profiles = NULL_IF_CONFIG_SMALL(profiles),
};
#endif<|MERGE_RESOLUTION|>--- conflicted
+++ resolved
@@ -3354,17 +3354,10 @@
                     ff_vdpau_h264_picture_start(s);
             }
 
-<<<<<<< HEAD
-            if(hx->redundant_pic_count==0 && hx->s.hurry_up < 5
-=======
-            s->current_picture_ptr->key_frame |=
-                    (hx->nal_unit_type == NAL_IDR_SLICE) ||
-                    (h->sei_recovery_frame_cnt >= 0);
             if(hx->redundant_pic_count==0
 #if FF_API_HURRY_UP
                && hx->s.hurry_up < 5
 #endif
->>>>>>> bc154882
                && (avctx->skip_frame < AVDISCARD_NONREF || hx->nal_ref_idc)
                && (avctx->skip_frame < AVDISCARD_BIDIR  || hx->slice_type_nos!=FF_B_TYPE)
                && (avctx->skip_frame < AVDISCARD_NONKEY || hx->slice_type_nos==FF_I_TYPE)
