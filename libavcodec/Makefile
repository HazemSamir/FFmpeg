--- conflicted
+++ resolved
@@ -809,50 +809,24 @@
 
 OBJS-$(CONFIG_ADTS_MUXER)              += mpeg4audio.o
 OBJS-$(CONFIG_CAF_DEMUXER)             += ac3tab.o
-<<<<<<< HEAD
 OBJS-$(CONFIG_DNXHD_DEMUXER)           += dnxhddata.o
-OBJS-$(CONFIG_FLAC_DEMUXER)            += flac.o flacdata.o vorbis_data.o
-OBJS-$(CONFIG_FLAC_MUXER)              += flac.o flacdata.o vorbis_data.o
-=======
->>>>>>> 326d9116
 OBJS-$(CONFIG_FLV_DEMUXER)             += mpeg4audio.o
 OBJS-$(CONFIG_LATM_MUXER)              += mpeg4audio.o
-<<<<<<< HEAD
-OBJS-$(CONFIG_MATROSKA_AUDIO_MUXER)    += mpeg4audio.o vorbis_data.o    \
-                                          flac.o flacdata.o
-OBJS-$(CONFIG_MATROSKA_MUXER)          += flac.o flacdata.o vorbis_data.o
+OBJS-$(CONFIG_MATROSKA_AUDIO_MUXER)    += mpeg4audio.o
+OBJS-$(CONFIG_MATROSKA_MUXER)          += mpeg4audio.o
 OBJS-$(CONFIG_MOV_DEMUXER)             += ac3tab.o
 OBJS-$(CONFIG_MP3_MUXER)               += mpegaudiodata.o mpegaudiodecheader.o
-OBJS-$(CONFIG_MPEGTS_MUXER)            += mpeg4audio.o
 OBJS-$(CONFIG_MXF_MUXER)               += dnxhddata.o
 OBJS-$(CONFIG_NUT_MUXER)               += mpegaudiodata.o
 OBJS-$(CONFIG_NUT_DEMUXER)             += mpegaudiodata.o mpeg4audio.o
-OBJS-$(CONFIG_OGA_MUXER)               += flac.o flacdata.o
-OBJS-$(CONFIG_OGG_DEMUXER)             += mpeg12data.o \
-                                          dirac.o vorbis_data.o
-OBJS-$(CONFIG_OGG_MUXER)               += flac.o flacdata.o \
-                                          vorbis_data.o
 OBJS-$(CONFIG_RTP_MUXER)               += mpeg4audio.o
 OBJS-$(CONFIG_SPDIF_DEMUXER)           += aacadtsdec.o mpeg4audio.o
 OBJS-$(CONFIG_SPDIF_MUXER)             += dca.o
 OBJS-$(CONFIG_TAK_DEMUXER)             += tak.o
-OBJS-$(CONFIG_WEBM_MUXER)              += mpeg4audio.o mpegaudiodata.o  \
-                                          flac.o flacdata.o \
-                                          vorbis_data.o
+OBJS-$(CONFIG_WEBM_MUXER)              += mpeg4audio.o
 
 # libavfilter dependencies
 OBJS-$(CONFIG_ELBG_FILTER)             += elbg.o
-=======
-OBJS-$(CONFIG_MATROSKA_AUDIO_MUXER)    += mpeg4audio.o
-OBJS-$(CONFIG_MATROSKA_MUXER)          += mpeg4audio.o
-OBJS-$(CONFIG_MOV_DEMUXER)             += ac3tab.o
-OBJS-$(CONFIG_MP3_MUXER)               += mpegaudiodata.o mpegaudiodecheader.o
-OBJS-$(CONFIG_NUT_MUXER)               += mpegaudiodata.o
-OBJS-$(CONFIG_SPDIF_DEMUXER)           += aacadtsdec.o mpeg4audio.o
-OBJS-$(CONFIG_SPDIF_MUXER)             += dca.o
-OBJS-$(CONFIG_TAK_DEMUXER)             += tak.o
-OBJS-$(CONFIG_WEBM_MUXER)              += mpeg4audio.o
->>>>>>> 326d9116
 
 # external codec libraries
 OBJS-$(CONFIG_AAC_AT_DECODER)             += audiotoolboxdec.o
