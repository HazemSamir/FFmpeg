--- conflicted
+++ resolved
@@ -1,5 +1 @@
-<<<<<<< HEAD
-pixdesc-bgra        020a3623e3ad6ea398d6adfcba9e510c
-=======
-pixdesc-bgra        ed2e65c70afddfb5ecdcbbe84b699125
->>>>>>> 2fb02ecf
+pixdesc-bgra        0bb08da9936d2efd20351ab4a88e9b10