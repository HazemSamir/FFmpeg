/*
 * 4XM codec
 * Copyright (c) 2003 Michael Niedermayer
 *
 * This file is part of FFmpeg.
 *
 * FFmpeg is free software; you can redistribute it and/or
 * modify it under the terms of the GNU Lesser General Public
 * License as published by the Free Software Foundation; either
 * version 2.1 of the License, or (at your option) any later version.
 *
 * FFmpeg is distributed in the hope that it will be useful,
 * but WITHOUT ANY WARRANTY; without even the implied warranty of
 * MERCHANTABILITY or FITNESS FOR A PARTICULAR PURPOSE.  See the GNU
 * Lesser General Public License for more details.
 *
 * You should have received a copy of the GNU Lesser General Public
 * License along with FFmpeg; if not, write to the Free Software
 * Foundation, Inc., 51 Franklin Street, Fifth Floor, Boston, MA 02110-1301 USA
 */

/**
 * @file
 * 4XM codec.
 */

#include "libavutil/intreadwrite.h"
#include "avcodec.h"
#include "bytestream.h"
#include "dsputil.h"
#include "get_bits.h"
#include "internal.h"

#include "libavutil/avassert.h"

#define BLOCK_TYPE_VLC_BITS 5
#define ACDC_VLC_BITS 9

#define CFRAME_BUFFER_COUNT 100

static const uint8_t block_type_tab[2][4][8][2] = {
    {
        {    // { 8, 4, 2 } x { 8, 4, 2}
            { 0, 1 }, { 2, 2 }, { 6, 3 }, { 14, 4 }, { 30, 5 }, { 31, 5 }, { 0, 0 }
        }, { // { 8, 4 } x 1
            { 0, 1 }, { 0, 0 }, { 2, 2 }, { 6, 3 }, { 14, 4 }, { 15, 4 }, { 0, 0 }
        }, { // 1 x { 8, 4 }
            { 0, 1 }, { 2, 2 }, { 0, 0 }, { 6, 3 }, { 14, 4 }, { 15, 4 }, { 0, 0 }
        }, { // 1 x 2, 2 x 1
            { 0, 1 }, { 0, 0 }, { 0, 0 }, { 2, 2 }, { 6, 3 }, { 14, 4 }, { 15, 4 }
        }
    }, {
        {   // { 8, 4, 2 } x { 8, 4, 2}
            { 1, 2 }, { 4, 3 }, { 5, 3 }, { 0, 2 }, { 6, 3 }, { 7, 3 }, { 0, 0 }
        }, {// { 8, 4 } x 1
            { 1, 2 }, { 0, 0 }, { 2, 2 }, { 0, 2 }, { 6, 3 }, { 7, 3 }, { 0, 0 }
        }, {// 1 x { 8, 4 }
            { 1, 2 }, { 2, 2 }, { 0, 0 }, { 0, 2 }, { 6, 3 }, { 7, 3 }, { 0, 0 }
        }, {// 1 x 2, 2 x 1
            { 1, 2 }, { 0, 0 }, { 0, 0 }, { 0, 2 }, { 2, 2 }, { 6, 3 }, { 7, 3 }
      }
    }
};

static const uint8_t size2index[4][4] = {
    { -1, 3, 1, 1 },
    {  3, 0, 0, 0 },
    {  2, 0, 0, 0 },
    {  2, 0, 0, 0 },
};

static const int8_t mv[256][2] = {
    {   0,   0 }, {   0,  -1 }, {  -1,   0 }, {   1,   0 }, {   0,   1 }, {  -1,  -1 }, {   1,  -1 }, {  -1,   1 },
    {   1,   1 }, {   0,  -2 }, {  -2,   0 }, {   2,   0 }, {   0,   2 }, {  -1,  -2 }, {   1,  -2 }, {  -2,  -1 },
    {   2,  -1 }, {  -2,   1 }, {   2,   1 }, {  -1,   2 }, {   1,   2 }, {  -2,  -2 }, {   2,  -2 }, {  -2,   2 },
    {   2,   2 }, {   0,  -3 }, {  -3,   0 }, {   3,   0 }, {   0,   3 }, {  -1,  -3 }, {   1,  -3 }, {  -3,  -1 },
    {   3,  -1 }, {  -3,   1 }, {   3,   1 }, {  -1,   3 }, {   1,   3 }, {  -2,  -3 }, {   2,  -3 }, {  -3,  -2 },
    {   3,  -2 }, {  -3,   2 }, {   3,   2 }, {  -2,   3 }, {   2,   3 }, {   0,  -4 }, {  -4,   0 }, {   4,   0 },
    {   0,   4 }, {  -1,  -4 }, {   1,  -4 }, {  -4,  -1 }, {   4,  -1 }, {   4,   1 }, {  -1,   4 }, {   1,   4 },
    {  -3,  -3 }, {  -3,   3 }, {   3,   3 }, {  -2,  -4 }, {  -4,  -2 }, {   4,  -2 }, {  -4,   2 }, {  -2,   4 },
    {   2,   4 }, {  -3,  -4 }, {   3,  -4 }, {   4,  -3 }, {  -5,   0 }, {  -4,   3 }, {  -3,   4 }, {   3,   4 },
    {  -1,  -5 }, {  -5,  -1 }, {  -5,   1 }, {  -1,   5 }, {  -2,  -5 }, {   2,  -5 }, {   5,  -2 }, {   5,   2 },
    {  -4,  -4 }, {  -4,   4 }, {  -3,  -5 }, {  -5,  -3 }, {  -5,   3 }, {   3,   5 }, {  -6,   0 }, {   0,   6 },
    {  -6,  -1 }, {  -6,   1 }, {   1,   6 }, {   2,  -6 }, {  -6,   2 }, {   2,   6 }, {  -5,  -4 }, {   5,   4 },
    {   4,   5 }, {  -6,  -3 }, {   6,   3 }, {  -7,   0 }, {  -1,  -7 }, {   5,  -5 }, {  -7,   1 }, {  -1,   7 },
    {   4,  -6 }, {   6,   4 }, {  -2,  -7 }, {  -7,   2 }, {  -3,  -7 }, {   7,  -3 }, {   3,   7 }, {   6,  -5 },
    {   0,  -8 }, {  -1,  -8 }, {  -7,  -4 }, {  -8,   1 }, {   4,   7 }, {   2,  -8 }, {  -2,   8 }, {   6,   6 },
    {  -8,   3 }, {   5,  -7 }, {  -5,   7 }, {   8,  -4 }, {   0,  -9 }, {  -9,  -1 }, {   1,   9 }, {   7,  -6 },
    {  -7,   6 }, {  -5,  -8 }, {  -5,   8 }, {  -9,   3 }, {   9,  -4 }, {   7,  -7 }, {   8,  -6 }, {   6,   8 },
    {  10,   1 }, { -10,   2 }, {   9,  -5 }, {  10,  -3 }, {  -8,  -7 }, { -10,  -4 }, {   6,  -9 }, { -11,   0 },
    {  11,   1 }, { -11,  -2 }, {  -2,  11 }, {   7,  -9 }, {  -7,   9 }, {  10,   6 }, {  -4,  11 }, {   8,  -9 },
    {   8,   9 }, {   5,  11 }, {   7, -10 }, {  12,  -3 }, {  11,   6 }, {  -9,  -9 }, {   8,  10 }, {   5,  12 },
    { -11,   7 }, {  13,   2 }, {   6, -12 }, {  10,   9 }, { -11,   8 }, {  -7,  12 }, {   0,  14 }, {  14,  -2 },
    {  -9,  11 }, {  -6,  13 }, { -14,  -4 }, {  -5, -14 }, {   5,  14 }, { -15,  -1 }, { -14,  -6 }, {   3, -15 },
    {  11, -11 }, {  -7,  14 }, {  -5,  15 }, {   8, -14 }, {  15,   6 }, {   3,  16 }, {   7, -15 }, { -16,   5 },
    {   0,  17 }, { -16,  -6 }, { -10,  14 }, { -16,   7 }, {  12,  13 }, { -16,   8 }, { -17,   6 }, { -18,   3 },
    {  -7,  17 }, {  15,  11 }, {  16,  10 }, {   2, -19 }, {   3, -19 }, { -11, -16 }, { -18,   8 }, { -19,  -6 },
    {   2, -20 }, { -17, -11 }, { -10, -18 }, {   8,  19 }, { -21,  -1 }, { -20,   7 }, {  -4,  21 }, {  21,   5 },
    {  15,  16 }, {   2, -22 }, { -10, -20 }, { -22,   5 }, {  20, -11 }, {  -7, -22 }, { -12,  20 }, {  23,  -5 },
    {  13, -20 }, {  24,  -2 }, { -15,  19 }, { -11,  22 }, {  16,  19 }, {  23, -10 }, { -18, -18 }, {  -9, -24 },
    {  24, -10 }, {  -3,  26 }, { -23,  13 }, { -18, -20 }, {  17,  21 }, {  -4,  27 }, {  27,   6 }, {   1, -28 },
    { -11,  26 }, { -17, -23 }, {   7,  28 }, {  11, -27 }, {  29,   5 }, { -23, -19 }, { -28, -11 }, { -21,  22 },
    { -30,   7 }, { -17,  26 }, { -27,  16 }, {  13,  29 }, {  19, -26 }, {  10, -31 }, { -14, -30 }, {  20, -27 },
    { -29,  18 }, { -16, -31 }, { -28, -22 }, {  21, -30 }, { -25,  28 }, {  26, -29 }, {  25, -32 }, { -32, -32 }
};

/* This is simply the scaled down elementwise product of the standard JPEG
 * quantizer table and the AAN premul table. */
static const uint8_t dequant_table[64] = {
    16, 15, 13, 19, 24, 31, 28, 17,
    17, 23, 25, 31, 36, 63, 45, 21,
    18, 24, 27, 37, 52, 59, 49, 20,
    16, 28, 34, 40, 60, 80, 51, 20,
    18, 31, 48, 66, 68, 86, 56, 21,
    19, 38, 56, 59, 64, 64, 48, 20,
    27, 48, 55, 55, 56, 51, 35, 15,
    20, 35, 34, 32, 31, 22, 15,  8,
};

static VLC block_type_vlc[2][4];


typedef struct CFrameBuffer {
    unsigned int allocated_size;
    unsigned int size;
    int id;
    uint8_t *data;
} CFrameBuffer;

typedef struct FourXContext {
    AVCodecContext *avctx;
    DSPContext dsp;
    AVFrame current_picture, last_picture;
    GetBitContext pre_gb;          ///< ac/dc prefix
    GetBitContext gb;
    GetByteContext g;
    GetByteContext g2;
    int mv[256];
    VLC pre_vlc;
    int last_dc;
    DECLARE_ALIGNED(16, DCTELEM, block)[6][64];
    void *bitstream_buffer;
    unsigned int bitstream_buffer_size;
    int version;
    CFrameBuffer cfrm[CFRAME_BUFFER_COUNT];
} FourXContext;


#define FIX_1_082392200  70936
#define FIX_1_414213562  92682
#define FIX_1_847759065 121095
#define FIX_2_613125930 171254

#define MULTIPLY(var, const) (((var) * (const)) >> 16)

static void idct(DCTELEM block[64])
{
    int tmp0, tmp1, tmp2, tmp3, tmp4, tmp5, tmp6, tmp7;
    int tmp10, tmp11, tmp12, tmp13;
    int z5, z10, z11, z12, z13;
    int i;
    int temp[64];

    for (i = 0; i < 8; i++) {
        tmp10 = block[8 * 0 + i] + block[8 * 4 + i];
        tmp11 = block[8 * 0 + i] - block[8 * 4 + i];

        tmp13 = block[8 * 2 + i] + block[8 * 6 + i];
        tmp12 = MULTIPLY(block[8 * 2 + i] - block[8 * 6 + i], FIX_1_414213562) - tmp13;

        tmp0 = tmp10 + tmp13;
        tmp3 = tmp10 - tmp13;
        tmp1 = tmp11 + tmp12;
        tmp2 = tmp11 - tmp12;

        z13 = block[8 * 5 + i] + block[8 * 3 + i];
        z10 = block[8 * 5 + i] - block[8 * 3 + i];
        z11 = block[8 * 1 + i] + block[8 * 7 + i];
        z12 = block[8 * 1 + i] - block[8 * 7 + i];

        tmp7  =          z11 + z13;
        tmp11 = MULTIPLY(z11 - z13, FIX_1_414213562);

        z5    = MULTIPLY(z10 + z12, FIX_1_847759065);
        tmp10 = MULTIPLY(z12,  FIX_1_082392200) - z5;
        tmp12 = MULTIPLY(z10, -FIX_2_613125930) + z5;

        tmp6 = tmp12 - tmp7;
        tmp5 = tmp11 - tmp6;
        tmp4 = tmp10 + tmp5;

        temp[8 * 0 + i] = tmp0 + tmp7;
        temp[8 * 7 + i] = tmp0 - tmp7;
        temp[8 * 1 + i] = tmp1 + tmp6;
        temp[8 * 6 + i] = tmp1 - tmp6;
        temp[8 * 2 + i] = tmp2 + tmp5;
        temp[8 * 5 + i] = tmp2 - tmp5;
        temp[8 * 4 + i] = tmp3 + tmp4;
        temp[8 * 3 + i] = tmp3 - tmp4;
    }

    for (i = 0; i < 8 * 8; i += 8) {
        tmp10 = temp[0 + i] + temp[4 + i];
        tmp11 = temp[0 + i] - temp[4 + i];

        tmp13 = temp[2 + i] + temp[6 + i];
        tmp12 = MULTIPLY(temp[2 + i] - temp[6 + i], FIX_1_414213562) - tmp13;

        tmp0 = tmp10 + tmp13;
        tmp3 = tmp10 - tmp13;
        tmp1 = tmp11 + tmp12;
        tmp2 = tmp11 - tmp12;

        z13 = temp[5 + i] + temp[3 + i];
        z10 = temp[5 + i] - temp[3 + i];
        z11 = temp[1 + i] + temp[7 + i];
        z12 = temp[1 + i] - temp[7 + i];

        tmp7  = z11 + z13;
        tmp11 = MULTIPLY(z11 - z13, FIX_1_414213562);

        z5    = MULTIPLY(z10 + z12, FIX_1_847759065);
        tmp10 = MULTIPLY(z12,  FIX_1_082392200) - z5;
        tmp12 = MULTIPLY(z10, -FIX_2_613125930) + z5;

        tmp6 = tmp12 - tmp7;
        tmp5 = tmp11 - tmp6;
        tmp4 = tmp10 + tmp5;

        block[0 + i] = (tmp0 + tmp7) >> 6;
        block[7 + i] = (tmp0 - tmp7) >> 6;
        block[1 + i] = (tmp1 + tmp6) >> 6;
        block[6 + i] = (tmp1 - tmp6) >> 6;
        block[2 + i] = (tmp2 + tmp5) >> 6;
        block[5 + i] = (tmp2 - tmp5) >> 6;
        block[4 + i] = (tmp3 + tmp4) >> 6;
        block[3 + i] = (tmp3 - tmp4) >> 6;
    }
}

static av_cold void init_vlcs(FourXContext *f)
{
    static VLC_TYPE table[2][4][32][2];
    int i, j;

    for (i = 0; i < 2; i++) {
        for (j = 0; j < 4; j++) {
            block_type_vlc[i][j].table           = table[i][j];
            block_type_vlc[i][j].table_allocated = 32;
            init_vlc(&block_type_vlc[i][j], BLOCK_TYPE_VLC_BITS, 7,
                     &block_type_tab[i][j][0][1], 2, 1,
                     &block_type_tab[i][j][0][0], 2, 1,
                     INIT_VLC_USE_NEW_STATIC);
        }
    }
}

static void init_mv(FourXContext *f)
{
    int i;

    for (i = 0; i < 256; i++) {
        if (f->version > 1)
            f->mv[i] = mv[i][0] + mv[i][1] * f->current_picture.linesize[0] / 2;
        else
            f->mv[i] = (i & 15) - 8 + ((i >> 4) - 8) * f->current_picture.linesize[0] / 2;
    }
}

#if HAVE_BIGENDIAN
#define LE_CENTRIC_MUL(dst, src, scale, dc)             \
    {                                                   \
        unsigned tmpval = AV_RN32(src);                 \
        tmpval = (tmpval << 16) | (tmpval >> 16);       \
        tmpval = tmpval * (scale) + (dc);               \
        tmpval = (tmpval << 16) | (tmpval >> 16);       \
        AV_WN32A(dst, tmpval);                          \
    }
#else
#define LE_CENTRIC_MUL(dst, src, scale, dc)              \
    {                                                    \
        unsigned tmpval = AV_RN32(src) * (scale) + (dc); \
        AV_WN32A(dst, tmpval);                           \
    }
#endif

static inline void mcdc(uint16_t *dst, const uint16_t *src, int log2w,
                        int h, int stride, int scale, unsigned dc)
{
    int i;
    dc *= 0x10001;

    switch (log2w) {
    case 0:
        for (i = 0; i < h; i++) {
            dst[0] = scale * src[0] + dc;
            if (scale)
                src += stride;
            dst += stride;
        }
        break;
    case 1:
        for (i = 0; i < h; i++) {
            LE_CENTRIC_MUL(dst, src, scale, dc);
            if (scale)
                src += stride;
            dst += stride;
        }
        break;
    case 2:
        for (i = 0; i < h; i++) {
            LE_CENTRIC_MUL(dst, src, scale, dc);
            LE_CENTRIC_MUL(dst + 2, src + 2, scale, dc);
            if (scale)
                src += stride;
            dst += stride;
        }
        break;
    case 3:
        for (i = 0; i < h; i++) {
            LE_CENTRIC_MUL(dst,     src,     scale, dc);
            LE_CENTRIC_MUL(dst + 2, src + 2, scale, dc);
            LE_CENTRIC_MUL(dst + 4, src + 4, scale, dc);
            LE_CENTRIC_MUL(dst + 6, src + 6, scale, dc);
            if (scale)
                src += stride;
            dst += stride;
        }
        break;
    default:
        av_assert2(0);
    }
}

static void decode_p_block(FourXContext *f, uint16_t *dst, uint16_t *src,
                           int log2w, int log2h, int stride)
{
    const int index = size2index[log2h][log2w];
    const int h     = 1 << log2h;
    int code        = get_vlc2(&f->gb,
                               block_type_vlc[1 - (f->version > 1)][index].table,
                               BLOCK_TYPE_VLC_BITS, 1);
    uint16_t *start = (uint16_t *)f->last_picture.data[0];
    uint16_t *end   = start + stride * (f->avctx->height - h + 1) - (1 << log2w);

    av_assert2(code >= 0 && code <= 6);

    if (code == 0) {
        if (bytestream2_get_bytes_left(&f->g) < 1) {
            av_log(f->avctx, AV_LOG_ERROR, "bytestream overread\n");
            return;
        }
        src += f->mv[bytestream2_get_byteu(&f->g)];
        if (start > src || src > end) {
            av_log(f->avctx, AV_LOG_ERROR, "mv out of pic\n");
            return;
        }
        mcdc(dst, src, log2w, h, stride, 1, 0);
    } else if (code == 1) {
        log2h--;
        decode_p_block(f, dst, src, log2w, log2h, stride);
        decode_p_block(f, dst + (stride << log2h),
                          src + (stride << log2h), log2w, log2h, stride);
    } else if (code == 2) {
        log2w--;
        decode_p_block(f, dst , src, log2w, log2h, stride);
        decode_p_block(f, dst + (1 << log2w),
                          src + (1 << log2w), log2w, log2h, stride);
    } else if (code == 3 && f->version < 2) {
        mcdc(dst, src, log2w, h, stride, 1, 0);
    } else if (code == 4) {
        if (bytestream2_get_bytes_left(&f->g) < 1) {
            av_log(f->avctx, AV_LOG_ERROR, "bytestream overread\n");
            return;
        }
        src += f->mv[bytestream2_get_byteu(&f->g)];
        if (start > src || src > end) {
            av_log(f->avctx, AV_LOG_ERROR, "mv out of pic\n");
            return;
        }
        if (bytestream2_get_bytes_left(&f->g2) < 2){
            av_log(f->avctx, AV_LOG_ERROR, "wordstream overread\n");
            return;
        }
        mcdc(dst, src, log2w, h, stride, 1, bytestream2_get_le16u(&f->g2));
    } else if (code == 5) {
        if (bytestream2_get_bytes_left(&f->g2) < 2) {
            av_log(f->avctx, AV_LOG_ERROR, "wordstream overread\n");
            return;
        }
        mcdc(dst, src, log2w, h, stride, 0, bytestream2_get_le16u(&f->g2));
    } else if (code == 6) {
        if (bytestream2_get_bytes_left(&f->g2) < 4) {
            av_log(f->avctx, AV_LOG_ERROR, "wordstream overread\n");
            return;
        }
        if (log2w) {
            dst[0]      = bytestream2_get_le16u(&f->g2);
            dst[1]      = bytestream2_get_le16u(&f->g2);
        } else {
            dst[0]      = bytestream2_get_le16u(&f->g2);
            dst[stride] = bytestream2_get_le16u(&f->g2);
        }
    }
}

static int decode_p_frame(FourXContext *f, const uint8_t *buf, int length)
{
    int x, y;
    const int width  = f->avctx->width;
    const int height = f->avctx->height;
    uint16_t *src    = (uint16_t *)f->last_picture.data[0];
    uint16_t *dst    = (uint16_t *)f->current_picture.data[0];
    const int stride =             f->current_picture.linesize[0] >> 1;
    unsigned int bitstream_size, bytestream_size, wordstream_size, extra,
                 bytestream_offset, wordstream_offset;

    if (f->version > 1) {
        extra           = 20;
        if (length < extra)
            return -1;
        bitstream_size  = AV_RL32(buf + 8);
        wordstream_size = AV_RL32(buf + 12);
        bytestream_size = AV_RL32(buf + 16);
    } else {
        extra           = 0;
        bitstream_size  = AV_RL16(buf - 4);
        wordstream_size = AV_RL16(buf - 2);
        bytestream_size = FFMAX(length - bitstream_size - wordstream_size, 0);
    }

<<<<<<< HEAD
    if (bitstream_size > length || bitstream_size >= INT_MAX/8 ||
        bytestream_size > length - bitstream_size ||
        wordstream_size > length - bytestream_size - bitstream_size ||
        extra > length - bytestream_size - bitstream_size - wordstream_size) {
        av_log(f->avctx, AV_LOG_ERROR, "lengths %d %d %d %d\n", bitstream_size, bytestream_size, wordstream_size,
        bitstream_size+ bytestream_size+ wordstream_size - length);
        return -1;
=======
    if (bitstream_size + bytestream_size + wordstream_size + extra != length
        || bitstream_size  > (1 << 26)
        || bytestream_size > (1 << 26)
        || wordstream_size > (1 << 26)) {
        av_log(f->avctx, AV_LOG_ERROR, "lengths %d %d %d %d\n",
               bitstream_size, bytestream_size, wordstream_size,
               bitstream_size + bytestream_size + wordstream_size - length);
        return AVERROR_INVALIDDATA;
>>>>>>> aa15afb7
    }

    av_fast_malloc(&f->bitstream_buffer, &f->bitstream_buffer_size,
                   bitstream_size + FF_INPUT_BUFFER_PADDING_SIZE);
    if (!f->bitstream_buffer)
        return AVERROR(ENOMEM);
    f->dsp.bswap_buf(f->bitstream_buffer, (const uint32_t*)(buf + extra),
                     bitstream_size / 4);
    memset((uint8_t*)f->bitstream_buffer + bitstream_size,
           0, FF_INPUT_BUFFER_PADDING_SIZE);
    init_get_bits(&f->gb, f->bitstream_buffer, 8 * bitstream_size);

    wordstream_offset = extra + bitstream_size;
    bytestream_offset = extra + bitstream_size + wordstream_size;
    bytestream2_init(&f->g2, buf + wordstream_offset,
                     length - wordstream_offset);
    bytestream2_init(&f->g, buf + bytestream_offset,
                     length - bytestream_offset);

    init_mv(f);

    for (y = 0; y < height; y += 8) {
        for (x = 0; x < width; x += 8)
            decode_p_block(f, dst + x, src + x, 3, 3, stride);
        src += 8 * stride;
        dst += 8 * stride;
    }

    return 0;
}

/**
 * decode block and dequantize.
 * Note this is almost identical to MJPEG.
 */
static int decode_i_block(FourXContext *f, DCTELEM *block)
{
    int code, i, j, level, val;

    if (get_bits_left(&f->gb) < 2){
        av_log(f->avctx, AV_LOG_ERROR, "%d bits left before decode_i_block()\n", get_bits_left(&f->gb));
        return -1;
    }

    /* DC coef */
    val = get_vlc2(&f->pre_gb, f->pre_vlc.table, ACDC_VLC_BITS, 3);
    if (val >> 4)
        av_log(f->avctx, AV_LOG_ERROR, "error dc run != 0\n");

    if (val)
        val = get_xbits(&f->gb, val);

    val        = val * dequant_table[0] + f->last_dc;
    f->last_dc = block[0] = val;
    /* AC coefs */
    i = 1;
    for (;;) {
        code = get_vlc2(&f->pre_gb, f->pre_vlc.table, ACDC_VLC_BITS, 3);

        /* EOB */
        if (code == 0)
            break;
        if (code == 0xf0) {
            i += 16;
        } else {
            level = get_xbits(&f->gb, code & 0xf);
            i    += code >> 4;
            if (i >= 64) {
                av_log(f->avctx, AV_LOG_ERROR, "run %d oveflow\n", i);
                return 0;
            }

            j = ff_zigzag_direct[i];
            block[j] = level * dequant_table[j];
            i++;
            if (i >= 64)
                break;
        }
    }

    return 0;
}

static inline void idct_put(FourXContext *f, int x, int y)
{
    DCTELEM (*block)[64] = f->block;
    int stride           = f->current_picture.linesize[0] >> 1;
    int i;
    uint16_t *dst = ((uint16_t*)f->current_picture.data[0]) + y * stride + x;

    for (i = 0; i < 4; i++) {
        block[i][0] += 0x80 * 8 * 8;
        idct(block[i]);
    }

    if (!(f->avctx->flags & CODEC_FLAG_GRAY)) {
        for (i = 4; i < 6; i++)
            idct(block[i]);
    }

    /* Note transform is:
     * y  = ( 1b + 4g + 2r) / 14
     * cb = ( 3b - 2g - 1r) / 14
     * cr = (-1b - 4g + 5r) / 14 */
    for (y = 0; y < 8; y++) {
        for (x = 0; x < 8; x++) {
            DCTELEM *temp = block[(x >> 2) + 2 * (y >> 2)] +
                            2 * (x & 3) + 2 * 8 * (y & 3); // FIXME optimize
            int cb = block[4][x + 8 * y];
            int cr = block[5][x + 8 * y];
            int cg = (cb + cr) >> 1;
            int y;

            cb += cb;

            y               = temp[0];
            dst[0]          = ((y + cb) >> 3) + (((y - cg) & 0xFC) << 3) + (((y + cr) & 0xF8) << 8);
            y               = temp[1];
            dst[1]          = ((y + cb) >> 3) + (((y - cg) & 0xFC) << 3) + (((y + cr) & 0xF8) << 8);
            y               = temp[8];
            dst[stride]     = ((y + cb) >> 3) + (((y - cg) & 0xFC) << 3) + (((y + cr) & 0xF8) << 8);
            y               = temp[9];
            dst[1 + stride] = ((y + cb) >> 3) + (((y - cg) & 0xFC) << 3) + (((y + cr) & 0xF8) << 8);
            dst            += 2;
        }
        dst += 2 * stride - 2 * 8;
    }
}

static int decode_i_mb(FourXContext *f)
{
    int ret;
    int i;

    f->dsp.clear_blocks(f->block[0]);

    for (i = 0; i < 6; i++)
        if ((ret = decode_i_block(f, f->block[i])) < 0)
            return ret;

    return 0;
}

static const uint8_t *read_huffman_tables(FourXContext *f,
                                          const uint8_t * const buf, int buf_size)
{
    int frequency[512] = { 0 };
    uint8_t flag[512];
    int up[512];
    uint8_t len_tab[257];
    int bits_tab[257];
    int start, end;
    const uint8_t *ptr = buf;
    const uint8_t *ptr_end = buf + buf_size;
    int j;

    memset(up, -1, sizeof(up));

    start = *ptr++;
    end   = *ptr++;
    for (;;) {
        int i;

        if (start <= end && ptr_end - ptr < end - start + 1 + 1)
            return NULL;
        for (i = start; i <= end; i++)
            frequency[i] = *ptr++;
        start = *ptr++;
        if (start == 0)
            break;

        end = *ptr++;
    }
    frequency[256] = 1;

    while ((ptr - buf) & 3)
        ptr++; // 4byte align

    for (j = 257; j < 512; j++) {
        int min_freq[2] = { 256 * 256, 256 * 256 };
        int smallest[2] = { 0, 0 };
        int i;
        for (i = 0; i < j; i++) {
            if (frequency[i] == 0)
                continue;
            if (frequency[i] < min_freq[1]) {
                if (frequency[i] < min_freq[0]) {
                    min_freq[1] = min_freq[0];
                    smallest[1] = smallest[0];
                    min_freq[0] = frequency[i];
                    smallest[0] = i;
                } else {
                    min_freq[1] = frequency[i];
                    smallest[1] = i;
                }
            }
        }
        if (min_freq[1] == 256 * 256)
            break;

        frequency[j]           = min_freq[0] + min_freq[1];
        flag[smallest[0]]      = 0;
        flag[smallest[1]]      = 1;
        up[smallest[0]]        =
        up[smallest[1]]        = j;
        frequency[smallest[0]] = frequency[smallest[1]] = 0;
    }

    for (j = 0; j < 257; j++) {
        int node, len = 0, bits = 0;

        for (node = j; up[node] != -1; node = up[node]) {
            bits += flag[node] << len;
            len++;
            if (len > 31)
                // can this happen at all ?
                av_log(f->avctx, AV_LOG_ERROR,
                       "vlc length overflow\n");
        }

        bits_tab[j] = bits;
        len_tab[j]  = len;
    }

    if (init_vlc(&f->pre_vlc, ACDC_VLC_BITS, 257, len_tab, 1, 1,
                 bits_tab, 4, 4, 0))
        return NULL;

    return ptr;
}

static int mix(int c0, int c1)
{
    int blue  =  2 * (c0 & 0x001F) + (c1 & 0x001F);
    int green = (2 * (c0 & 0x03E0) + (c1 & 0x03E0)) >> 5;
    int red   =  2 * (c0 >> 10)    + (c1 >> 10);
    return red / 3 * 1024 + green / 3 * 32 + blue / 3;
}

static int decode_i2_frame(FourXContext *f, const uint8_t *buf, int length)
{
    int x, y, x2, y2;
    const int width  = f->avctx->width;
    const int height = f->avctx->height;
    const int mbs    = (FFALIGN(width, 16) >> 4) * (FFALIGN(height, 16) >> 4);
    uint16_t *dst    = (uint16_t*)f->current_picture.data[0];
    const int stride =            f->current_picture.linesize[0]>>1;
    const uint8_t *buf_end = buf + length;
    GetByteContext g3;

    if (length < mbs * 8) {
        av_log(f->avctx, AV_LOG_ERROR, "packet size too small\n");
        return AVERROR_INVALIDDATA;
    }
    bytestream2_init(&g3, buf, length);

    for (y = 0; y < height; y += 16) {
        for (x = 0; x < width; x += 16) {
            unsigned int color[4] = { 0 }, bits;
            if (buf_end - buf < 8)
                return -1;
            // warning following is purely guessed ...
            color[0] = bytestream2_get_le16u(&g3);
            color[1] = bytestream2_get_le16u(&g3);

            if (color[0] & 0x8000)
                av_log(NULL, AV_LOG_ERROR, "unk bit 1\n");
            if (color[1] & 0x8000)
                av_log(NULL, AV_LOG_ERROR, "unk bit 2\n");

            color[2] = mix(color[0], color[1]);
            color[3] = mix(color[1], color[0]);

            bits = bytestream2_get_le32u(&g3);
            for (y2 = 0; y2 < 16; y2++) {
                for (x2 = 0; x2 < 16; x2++) {
                    int index = 2 * (x2 >> 2) + 8 * (y2 >> 2);
                    dst[y2 * stride + x2] = color[(bits >> index) & 3];
                }
            }
            dst += 16;
        }
        dst += 16 * stride - x;
    }

    return 0;
}

static int decode_i_frame(FourXContext *f, const uint8_t *buf, int length)
{
    int x, y, ret;
    const int width  = f->avctx->width;
    const int height = f->avctx->height;
    const unsigned int bitstream_size = AV_RL32(buf);
    unsigned int prestream_size;
    const uint8_t *prestream;

    if (bitstream_size > (1<<26) || length < bitstream_size + 12) {
        av_log(f->avctx, AV_LOG_ERROR, "packet size too small\n");
        return AVERROR_INVALIDDATA;
    }

    prestream_size = 4 * AV_RL32(buf + bitstream_size + 4);
    prestream      =             buf + bitstream_size + 12;

    if (prestream_size + bitstream_size + 12 != length
        || bitstream_size > (1 << 26)
        || prestream_size > (1 << 26)) {
        av_log(f->avctx, AV_LOG_ERROR, "size mismatch %d %d %d\n",
               prestream_size, bitstream_size, length);
        return AVERROR_INVALIDDATA;
    }

    prestream = read_huffman_tables(f, prestream, buf + length - prestream);
    if (!prestream)
        return -1;

    init_get_bits(&f->gb, buf + 4, 8 * bitstream_size);

    prestream_size = length + buf - prestream;

    av_fast_malloc(&f->bitstream_buffer, &f->bitstream_buffer_size,
                   prestream_size + FF_INPUT_BUFFER_PADDING_SIZE);
    if (!f->bitstream_buffer)
        return AVERROR(ENOMEM);
    f->dsp.bswap_buf(f->bitstream_buffer, (const uint32_t*)prestream,
                     prestream_size / 4);
    memset((uint8_t*)f->bitstream_buffer + prestream_size,
           0, FF_INPUT_BUFFER_PADDING_SIZE);
    init_get_bits(&f->pre_gb, f->bitstream_buffer, 8 * prestream_size);

    f->last_dc = 0 * 128 * 8 * 8;

    for (y = 0; y < height; y += 16) {
        for (x = 0; x < width; x += 16) {
            if ((ret = decode_i_mb(f)) < 0)
                return ret;

            idct_put(f, x, y);
        }
    }

    if (get_vlc2(&f->pre_gb, f->pre_vlc.table, ACDC_VLC_BITS, 3) != 256)
        av_log(f->avctx, AV_LOG_ERROR, "end mismatch\n");

    return 0;
}

static int decode_frame(AVCodecContext *avctx, void *data,
                        int *got_frame, AVPacket *avpkt)
{
    const uint8_t *buf    = avpkt->data;
    int buf_size          = avpkt->size;
    FourXContext *const f = avctx->priv_data;
    AVFrame *picture      = data;
    AVFrame *p;
    int i, frame_4cc, frame_size, ret;

    if (buf_size < 12)
        return AVERROR_INVALIDDATA;
    frame_4cc = AV_RL32(buf);
    if (buf_size != AV_RL32(buf + 4) + 8 || buf_size < 20)
        av_log(f->avctx, AV_LOG_ERROR, "size mismatch %d %d\n",
               buf_size, AV_RL32(buf + 4));

    if (frame_4cc == AV_RL32("cfrm")) {
        int free_index       = -1;
        const int data_size  = buf_size - 20;
        const int id         = AV_RL32(buf + 12);
        const int whole_size = AV_RL32(buf + 16);
        CFrameBuffer *cfrm;

        if (data_size < 0 || whole_size < 0) {
            av_log(f->avctx, AV_LOG_ERROR, "sizes invalid\n");
            return AVERROR_INVALIDDATA;
        }

        if (f->version <= 1) {
            av_log(f->avctx, AV_LOG_ERROR, "cfrm in version %d\n", f->version);
            return AVERROR_INVALIDDATA;
        }

        for (i = 0; i < CFRAME_BUFFER_COUNT; i++)
            if (f->cfrm[i].id && f->cfrm[i].id < avctx->frame_number)
                av_log(f->avctx, AV_LOG_ERROR, "lost c frame %d\n",
                       f->cfrm[i].id);

        for (i = 0; i < CFRAME_BUFFER_COUNT; i++) {
            if (f->cfrm[i].id == id)
                break;
            if (f->cfrm[i].size == 0)
                free_index = i;
        }

        if (i >= CFRAME_BUFFER_COUNT) {
            i             = free_index;
            f->cfrm[i].id = id;
        }
        cfrm = &f->cfrm[i];

        if (data_size > UINT_MAX -  cfrm->size - FF_INPUT_BUFFER_PADDING_SIZE)
            return AVERROR_INVALIDDATA;

        cfrm->data = av_fast_realloc(cfrm->data, &cfrm->allocated_size,
                                     cfrm->size + data_size + FF_INPUT_BUFFER_PADDING_SIZE);
        // explicit check needed as memcpy below might not catch a NULL
        if (!cfrm->data) {
<<<<<<< HEAD
            av_log(f->avctx, AV_LOG_ERROR, "realloc failure\n");
            return -1;
=======
            av_log(f->avctx, AV_LOG_ERROR, "realloc failure");
            return AVERROR(ENOMEM);
>>>>>>> aa15afb7
        }

        memcpy(cfrm->data + cfrm->size, buf + 20, data_size);
        cfrm->size += data_size;

        if (cfrm->size >= whole_size) {
            buf        = cfrm->data;
            frame_size = cfrm->size;

            if (id != avctx->frame_number)
                av_log(f->avctx, AV_LOG_ERROR, "cframe id mismatch %d %d\n",
                       id, avctx->frame_number);

            cfrm->size = cfrm->id = 0;
            frame_4cc  = AV_RL32("pfrm");
        } else
            return buf_size;
    } else {
        buf        = buf      + 12;
        frame_size = buf_size - 12;
    }

    FFSWAP(AVFrame, f->current_picture, f->last_picture);

    p                  = &f->current_picture;
    avctx->coded_frame = p;

    // alternatively we would have to use our own buffer management
    avctx->flags |= CODEC_FLAG_EMU_EDGE;

<<<<<<< HEAD
    p->reference= 3;
    if (avctx->reget_buffer(avctx, p) < 0) {
        av_log(avctx, AV_LOG_ERROR, "reget_buffer() failed\n");
        return -1;
    }

    if (frame_4cc == AV_RL32("ifr2")) {
        p->pict_type= AV_PICTURE_TYPE_I;
        if (decode_i2_frame(f, buf - 4, frame_size + 4) < 0) {
            av_log(f->avctx, AV_LOG_ERROR, "decode i2 frame failed\n");
            return -1;
        }
    } else if (frame_4cc == AV_RL32("ifrm")) {
        p->pict_type= AV_PICTURE_TYPE_I;
        if (decode_i_frame(f, buf, frame_size) < 0) {
            av_log(f->avctx, AV_LOG_ERROR, "decode i frame failed\n");
            return -1;
        }
    } else if (frame_4cc == AV_RL32("pfrm") || frame_4cc == AV_RL32("pfr2")) {
        if (!f->last_picture.data[0]) {
            f->last_picture.reference = 3;
            if (ff_get_buffer(avctx, &f->last_picture) < 0) {
=======
    if (p->data[0])
        avctx->release_buffer(avctx, p);

    p->reference = 1;
    if ((ret = ff_get_buffer(avctx, p)) < 0) {
        av_log(avctx, AV_LOG_ERROR, "get_buffer() failed\n");
        return ret;
    }

    if (frame_4cc == AV_RL32("ifr2")) {
        p->pict_type = AV_PICTURE_TYPE_I;
        if ((ret = decode_i2_frame(f, buf - 4, frame_size + 4)) < 0)
            return ret;
    } else if (frame_4cc == AV_RL32("ifrm")) {
        p->pict_type = AV_PICTURE_TYPE_I;
        if ((ret = decode_i_frame(f, buf, frame_size)) < 0)
            return ret;
    } else if (frame_4cc == AV_RL32("pfrm") || frame_4cc == AV_RL32("pfr2")) {
        if (!f->last_picture.data[0]) {
            f->last_picture.reference = 1;
            if ((ret = ff_get_buffer(avctx, &f->last_picture)) < 0) {
>>>>>>> aa15afb7
                av_log(avctx, AV_LOG_ERROR, "get_buffer() failed\n");
                return ret;
            }
            for (i=0; i<avctx->height; i++)
                memset(f->last_picture.data[0] + i*f->last_picture.linesize[0], 0, 2*avctx->width);
        }

        p->pict_type = AV_PICTURE_TYPE_P;
<<<<<<< HEAD
        if (decode_p_frame(f, buf, frame_size) < 0) {
            av_log(f->avctx, AV_LOG_ERROR, "decode p frame failed\n");
            return -1;
        }
=======
        if ((ret = decode_p_frame(f, buf, frame_size)) < 0)
            return ret;
>>>>>>> aa15afb7
    } else if (frame_4cc == AV_RL32("snd_")) {
        av_log(avctx, AV_LOG_ERROR, "ignoring snd_ chunk length:%d\n",
               buf_size);
    } else {
        av_log(avctx, AV_LOG_ERROR, "ignoring unknown chunk length:%d\n",
               buf_size);
    }

    p->key_frame = p->pict_type == AV_PICTURE_TYPE_I;

    *picture   = *p;
    *got_frame = 1;

    emms_c();

    return buf_size;
}


static av_cold void common_init(AVCodecContext *avctx)
{
    FourXContext * const f = avctx->priv_data;

    ff_dsputil_init(&f->dsp, avctx);

    f->avctx = avctx;
}

static av_cold int decode_init(AVCodecContext *avctx)
{
    FourXContext * const f = avctx->priv_data;

    if (avctx->extradata_size != 4 || !avctx->extradata) {
        av_log(avctx, AV_LOG_ERROR, "extradata wrong or missing\n");
        return AVERROR_INVALIDDATA;
    }
    if((avctx->width % 16) || (avctx->height % 16)) {
        av_log(avctx, AV_LOG_ERROR, "unsupported width/height\n");
        return AVERROR_INVALIDDATA;
    }

    avcodec_get_frame_defaults(&f->current_picture);
    avcodec_get_frame_defaults(&f->last_picture);
    f->version = AV_RL32(avctx->extradata) >> 16;
    common_init(avctx);
    init_vlcs(f);

    if (f->version > 2)
        avctx->pix_fmt = AV_PIX_FMT_RGB565;
    else
        avctx->pix_fmt = AV_PIX_FMT_BGR555;

    return 0;
}


static av_cold int decode_end(AVCodecContext *avctx)
{
    FourXContext * const f = avctx->priv_data;
    int i;

    av_freep(&f->bitstream_buffer);
    f->bitstream_buffer_size = 0;
    for (i = 0; i < CFRAME_BUFFER_COUNT; i++) {
        av_freep(&f->cfrm[i].data);
        f->cfrm[i].allocated_size = 0;
    }
    ff_free_vlc(&f->pre_vlc);
    if (f->current_picture.data[0])
        avctx->release_buffer(avctx, &f->current_picture);
    if (f->last_picture.data[0])
        avctx->release_buffer(avctx, &f->last_picture);

    return 0;
}

AVCodec ff_fourxm_decoder = {
    .name           = "4xm",
    .type           = AVMEDIA_TYPE_VIDEO,
    .id             = AV_CODEC_ID_4XM,
    .priv_data_size = sizeof(FourXContext),
    .init           = decode_init,
    .close          = decode_end,
    .decode         = decode_frame,
    .capabilities   = CODEC_CAP_DR1,
    .long_name      = NULL_IF_CONFIG_SMALL("4X Movie"),
};<|MERGE_RESOLUTION|>--- conflicted
+++ resolved
@@ -429,24 +429,13 @@
         bytestream_size = FFMAX(length - bitstream_size - wordstream_size, 0);
     }
 
-<<<<<<< HEAD
     if (bitstream_size > length || bitstream_size >= INT_MAX/8 ||
         bytestream_size > length - bitstream_size ||
         wordstream_size > length - bytestream_size - bitstream_size ||
         extra > length - bytestream_size - bitstream_size - wordstream_size) {
         av_log(f->avctx, AV_LOG_ERROR, "lengths %d %d %d %d\n", bitstream_size, bytestream_size, wordstream_size,
         bitstream_size+ bytestream_size+ wordstream_size - length);
-        return -1;
-=======
-    if (bitstream_size + bytestream_size + wordstream_size + extra != length
-        || bitstream_size  > (1 << 26)
-        || bytestream_size > (1 << 26)
-        || wordstream_size > (1 << 26)) {
-        av_log(f->avctx, AV_LOG_ERROR, "lengths %d %d %d %d\n",
-               bitstream_size, bytestream_size, wordstream_size,
-               bitstream_size + bytestream_size + wordstream_size - length);
         return AVERROR_INVALIDDATA;
->>>>>>> aa15afb7
     }
 
     av_fast_malloc(&f->bitstream_buffer, &f->bitstream_buffer_size,
@@ -854,13 +843,8 @@
                                      cfrm->size + data_size + FF_INPUT_BUFFER_PADDING_SIZE);
         // explicit check needed as memcpy below might not catch a NULL
         if (!cfrm->data) {
-<<<<<<< HEAD
             av_log(f->avctx, AV_LOG_ERROR, "realloc failure\n");
-            return -1;
-=======
-            av_log(f->avctx, AV_LOG_ERROR, "realloc failure");
             return AVERROR(ENOMEM);
->>>>>>> aa15afb7
         }
 
         memcpy(cfrm->data + cfrm->size, buf + 20, data_size);
@@ -891,52 +875,28 @@
     // alternatively we would have to use our own buffer management
     avctx->flags |= CODEC_FLAG_EMU_EDGE;
 
-<<<<<<< HEAD
     p->reference= 3;
-    if (avctx->reget_buffer(avctx, p) < 0) {
+    if ((ret = avctx->reget_buffer(avctx, p)) < 0) {
         av_log(avctx, AV_LOG_ERROR, "reget_buffer() failed\n");
-        return -1;
+        return ret;
     }
 
     if (frame_4cc == AV_RL32("ifr2")) {
         p->pict_type= AV_PICTURE_TYPE_I;
-        if (decode_i2_frame(f, buf - 4, frame_size + 4) < 0) {
+        if ((ret = decode_i2_frame(f, buf - 4, frame_size + 4)) < 0) {
             av_log(f->avctx, AV_LOG_ERROR, "decode i2 frame failed\n");
-            return -1;
+            return ret;
         }
     } else if (frame_4cc == AV_RL32("ifrm")) {
         p->pict_type= AV_PICTURE_TYPE_I;
-        if (decode_i_frame(f, buf, frame_size) < 0) {
+        if ((ret = decode_i_frame(f, buf, frame_size)) < 0) {
             av_log(f->avctx, AV_LOG_ERROR, "decode i frame failed\n");
-            return -1;
+            return ret;
         }
     } else if (frame_4cc == AV_RL32("pfrm") || frame_4cc == AV_RL32("pfr2")) {
         if (!f->last_picture.data[0]) {
             f->last_picture.reference = 3;
-            if (ff_get_buffer(avctx, &f->last_picture) < 0) {
-=======
-    if (p->data[0])
-        avctx->release_buffer(avctx, p);
-
-    p->reference = 1;
-    if ((ret = ff_get_buffer(avctx, p)) < 0) {
-        av_log(avctx, AV_LOG_ERROR, "get_buffer() failed\n");
-        return ret;
-    }
-
-    if (frame_4cc == AV_RL32("ifr2")) {
-        p->pict_type = AV_PICTURE_TYPE_I;
-        if ((ret = decode_i2_frame(f, buf - 4, frame_size + 4)) < 0)
-            return ret;
-    } else if (frame_4cc == AV_RL32("ifrm")) {
-        p->pict_type = AV_PICTURE_TYPE_I;
-        if ((ret = decode_i_frame(f, buf, frame_size)) < 0)
-            return ret;
-    } else if (frame_4cc == AV_RL32("pfrm") || frame_4cc == AV_RL32("pfr2")) {
-        if (!f->last_picture.data[0]) {
-            f->last_picture.reference = 1;
             if ((ret = ff_get_buffer(avctx, &f->last_picture)) < 0) {
->>>>>>> aa15afb7
                 av_log(avctx, AV_LOG_ERROR, "get_buffer() failed\n");
                 return ret;
             }
@@ -945,15 +905,10 @@
         }
 
         p->pict_type = AV_PICTURE_TYPE_P;
-<<<<<<< HEAD
-        if (decode_p_frame(f, buf, frame_size) < 0) {
+        if ((ret = decode_p_frame(f, buf, frame_size)) < 0) {
             av_log(f->avctx, AV_LOG_ERROR, "decode p frame failed\n");
-            return -1;
-        }
-=======
-        if ((ret = decode_p_frame(f, buf, frame_size)) < 0)
             return ret;
->>>>>>> aa15afb7
+        }
     } else if (frame_4cc == AV_RL32("snd_")) {
         av_log(avctx, AV_LOG_ERROR, "ignoring snd_ chunk length:%d\n",
                buf_size);
