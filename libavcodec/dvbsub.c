--- conflicted
+++ resolved
@@ -258,11 +258,7 @@
 
     page_id = 1;
 
-<<<<<<< HEAD
-    if (h->num_rects && h->rects == NULL)
-=======
-    if (h->num_rects == 0 || !h->rects)
->>>>>>> f929ab05
+    if (h->num_rects && !h->rects)
         return -1;
 
     /* page composition segment */
