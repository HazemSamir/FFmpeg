#!/bin/sh
#
# FFmpeg configure script
#
# Copyright (c) 2000-2002 Fabrice Bellard
# Copyright (c) 2005-2008 Diego Biurrun
# Copyright (c) 2005-2008 Mans Rullgard
#

# Prevent locale nonsense from breaking basic text processing.
LC_ALL=C
export LC_ALL

# make sure we are running under a compatible shell
# try to make this part work with most shells

try_exec(){
    echo "Trying shell $1"
    type "$1" > /dev/null 2>&1 && exec "$@"
}

unset foo
(: ${foo%%bar}) 2> /dev/null
E1="$?"

(: ${foo?}) 2> /dev/null
E2="$?"

if test "$E1" != 0 || test "$E2" = 0; then
    echo "Broken shell detected.  Trying alternatives."
    export FF_CONF_EXEC
    if test "0$FF_CONF_EXEC" -lt 1; then
        FF_CONF_EXEC=1
        try_exec bash "$0" "$@"
    fi
    if test "0$FF_CONF_EXEC" -lt 2; then
        FF_CONF_EXEC=2
        try_exec ksh "$0" "$@"
    fi
    if test "0$FF_CONF_EXEC" -lt 3; then
        FF_CONF_EXEC=3
        try_exec /usr/xpg4/bin/sh "$0" "$@"
    fi
    echo "No compatible shell script interpreter found."
    echo "This configure script requires a POSIX-compatible shell"
    echo "such as bash or ksh."
    echo "THIS IS NOT A BUG IN FFMPEG, DO NOT REPORT IT AS SUCH."
    echo "Instead, install a working POSIX-compatible shell."
    echo "Disabling this configure test will create a broken FFmpeg."
    if test "$BASH_VERSION" = '2.04.0(1)-release'; then
        echo "This bash version ($BASH_VERSION) is broken on your platform."
        echo "Upgrade to a later version if available."
    fi
    exit 1
fi

test -d /usr/xpg4/bin && PATH=/usr/xpg4/bin:$PATH

show_help(){
    cat <<EOF
Usage: configure [options]
Options: [defaults in brackets after descriptions]

Help options:
  --help                   print this message
  --list-decoders          show all available decoders
  --list-encoders          show all available encoders
  --list-hwaccels          show all available hardware accelerators
  --list-demuxers          show all available demuxers
  --list-muxers            show all available muxers
  --list-parsers           show all available parsers
  --list-protocols         show all available protocols
  --list-bsfs              show all available bitstream filters
  --list-indevs            show all available input devices
  --list-outdevs           show all available output devices
  --list-filters           show all available filters

Standard options:
  --logfile=FILE           log tests and output to FILE [config.log]
  --disable-logging        do not log configure debug information
  --fatal-warnings         fail if any configure warning is generated
  --prefix=PREFIX          install in PREFIX [$prefix]
  --bindir=DIR             install binaries in DIR [PREFIX/bin]
  --datadir=DIR            install data files in DIR [PREFIX/share/ffmpeg]
  --docdir=DIR             install documentation in DIR [PREFIX/share/doc/ffmpeg]
  --libdir=DIR             install libs in DIR [PREFIX/lib]
  --shlibdir=DIR           install shared libs in DIR [LIBDIR]
  --incdir=DIR             install includes in DIR [PREFIX/include]
  --mandir=DIR             install man page in DIR [PREFIX/share/man]
  --pkgconfigdir=DIR       install pkg-config files in DIR [LIBDIR/pkgconfig]
  --enable-rpath           use rpath to allow installing libraries in paths
                           not part of the dynamic linker search path
                           use rpath when linking programs [USE WITH CARE]
  --install-name-dir=DIR   Darwin directory name for installed targets

Licensing options:
  --enable-gpl             allow use of GPL code, the resulting libs
                           and binaries will be under GPL [no]
  --enable-version3        upgrade (L)GPL to version 3 [no]
  --enable-nonfree         allow use of nonfree code, the resulting libs
                           and binaries will be unredistributable [no]

Configuration options:
  --disable-static         do not build static libraries [no]
  --enable-shared          build shared libraries [no]
  --enable-small           optimize for size instead of speed
  --disable-runtime-cpudetect disable detecting cpu capabilities at runtime (smaller binary)
  --enable-gray            enable full grayscale support (slower color)
  --disable-swscale-alpha  disable alpha channel support in swscale
  --disable-all            disable building components, libraries and programs
  --enable-raise-major     increase major version numbers in sonames [no]

Program options:
  --disable-programs       do not build command line programs
  --disable-ffmpeg         disable ffmpeg build
  --disable-ffplay         disable ffplay build
  --disable-ffprobe        disable ffprobe build
  --disable-ffserver       disable ffserver build

Documentation options:
  --disable-doc            do not build documentation
  --disable-htmlpages      do not build HTML documentation pages
  --disable-manpages       do not build man documentation pages
  --disable-podpages       do not build POD documentation pages
  --disable-txtpages       do not build text documentation pages

Component options:
  --disable-avdevice       disable libavdevice build
  --disable-avcodec        disable libavcodec build
  --disable-avformat       disable libavformat build
  --disable-swresample     disable libswresample build
  --disable-swscale        disable libswscale build
  --disable-postproc       disable libpostproc build
  --disable-avfilter       disable libavfilter build
  --enable-avresample      enable libavresample build [no]
  --disable-pthreads       disable pthreads [autodetect]
  --disable-w32threads     disable Win32 threads [autodetect]
  --disable-os2threads     disable OS/2 threads [autodetect]
  --disable-network        disable network support [no]
  --disable-dct            disable DCT code
  --disable-dwt            disable DWT code
  --disable-error-resilience disable error resilience code
  --disable-lsp            disable LSP code
  --disable-lzo            disable LZO decoder code
  --disable-mdct           disable MDCT code
  --disable-rdft           disable RDFT code
  --disable-fft            disable FFT code
  --disable-faan           disable floating point AAN (I)DCT code
  --disable-pixelutils     disable pixel utils in libavutil

Individual component options:
  --disable-everything     disable all components listed below
  --disable-encoder=NAME   disable encoder NAME
  --enable-encoder=NAME    enable encoder NAME
  --disable-encoders       disable all encoders
  --disable-decoder=NAME   disable decoder NAME
  --enable-decoder=NAME    enable decoder NAME
  --disable-decoders       disable all decoders
  --disable-hwaccel=NAME   disable hwaccel NAME
  --enable-hwaccel=NAME    enable hwaccel NAME
  --disable-hwaccels       disable all hwaccels
  --disable-muxer=NAME     disable muxer NAME
  --enable-muxer=NAME      enable muxer NAME
  --disable-muxers         disable all muxers
  --disable-demuxer=NAME   disable demuxer NAME
  --enable-demuxer=NAME    enable demuxer NAME
  --disable-demuxers       disable all demuxers
  --enable-parser=NAME     enable parser NAME
  --disable-parser=NAME    disable parser NAME
  --disable-parsers        disable all parsers
  --enable-bsf=NAME        enable bitstream filter NAME
  --disable-bsf=NAME       disable bitstream filter NAME
  --disable-bsfs           disable all bitstream filters
  --enable-protocol=NAME   enable protocol NAME
  --disable-protocol=NAME  disable protocol NAME
  --disable-protocols      disable all protocols
  --enable-indev=NAME      enable input device NAME
  --disable-indev=NAME     disable input device NAME
  --disable-indevs         disable input devices
  --enable-outdev=NAME     enable output device NAME
  --disable-outdev=NAME    disable output device NAME
  --disable-outdevs        disable output devices
  --disable-devices        disable all devices
  --enable-filter=NAME     enable filter NAME
  --disable-filter=NAME    disable filter NAME
  --disable-filters        disable all filters

External library support:

  Using any of the following switches will allow FFmpeg to link to the
  corresponding external library. All the components depending on that library
  will become enabled, if all their other dependencies are met and they are not
  explicitly disabled. E.g. --enable-libwavpack will enable linking to
  libwavpack and allow the libwavpack encoder to be built, unless it is
  specifically disabled with --disable-encoder=libwavpack.

  Note that only the system libraries are auto-detected. All the other external
  libraries must be explicitly enabled.

  Also note that the following help text describes the purpose of the libraries
  themselves, not all their features will necessarily be usable by FFmpeg.

  --enable-avisynth        enable reading of AviSynth script files [no]
  --disable-bzlib          disable bzlib [autodetect]
  --enable-chromaprint     enable audio fingerprinting with chromaprint [no]
  --enable-frei0r          enable frei0r video filtering [no]
  --enable-gcrypt          enable gcrypt, needed for rtmp(t)e support
                           if openssl, librtmp or gmp is not used [no]
  --enable-gmp             enable gmp, needed for rtmp(t)e support
                           if openssl or librtmp is not used [no]
  --enable-gnutls          enable gnutls, needed for https support
                           if openssl is not used [no]
  --disable-iconv          disable iconv [autodetect]
  --enable-jni             enable JNI support [no]
  --enable-ladspa          enable LADSPA audio filtering [no]
  --enable-libass          enable libass subtitles rendering,
                           needed for subtitles and ass filter [no]
  --enable-libbluray       enable BluRay reading using libbluray [no]
  --enable-libbs2b         enable bs2b DSP library [no]
  --enable-libcaca         enable textual display using libcaca [no]
  --enable-libcelt         enable CELT decoding via libcelt [no]
  --enable-libcdio         enable audio CD grabbing with libcdio [no]
  --enable-libdc1394       enable IIDC-1394 grabbing using libdc1394
                           and libraw1394 [no]
  --enable-libfdk-aac      enable AAC de/encoding via libfdk-aac [no]
  --enable-libflite        enable flite (voice synthesis) support via libflite [no]
  --enable-libfontconfig   enable libfontconfig, useful for drawtext filter [no]
  --enable-libfreetype     enable libfreetype, needed for drawtext filter [no]
  --enable-libfribidi      enable libfribidi, improves drawtext filter [no]
  --enable-libgme          enable Game Music Emu via libgme [no]
  --enable-libgsm          enable GSM de/encoding via libgsm [no]
  --enable-libiec61883     enable iec61883 via libiec61883 [no]
  --enable-libilbc         enable iLBC de/encoding via libilbc [no]
  --enable-libkvazaar      enable HEVC encoding via libkvazaar [no]
  --enable-libmodplug      enable ModPlug via libmodplug [no]
  --enable-libmp3lame      enable MP3 encoding via libmp3lame [no]
  --enable-libnut          enable NUT (de)muxing via libnut,
                           native (de)muxer exists [no]
  --enable-libopencore-amrnb enable AMR-NB de/encoding via libopencore-amrnb [no]
  --enable-libopencore-amrwb enable AMR-WB decoding via libopencore-amrwb [no]
  --enable-libopencv       enable video filtering via libopencv [no]
  --enable-libopenh264     enable H.264 encoding via OpenH264 [no]
  --enable-libopenjpeg     enable JPEG 2000 de/encoding via OpenJPEG [no]
  --enable-libopenmpt      enable decoding tracked files via libopenmpt [no]
  --enable-libopus         enable Opus de/encoding via libopus [no]
  --enable-libpulse        enable Pulseaudio input via libpulse [no]
  --enable-librubberband   enable rubberband needed for rubberband filter [no]
  --enable-librtmp         enable RTMP[E] support via librtmp [no]
  --enable-libschroedinger enable Dirac de/encoding via libschroedinger [no]
  --enable-libshine        enable fixed-point MP3 encoding via libshine [no]
  --enable-libsmbclient    enable Samba protocol via libsmbclient [no]
  --enable-libsnappy       enable Snappy compression, needed for hap encoding [no]
  --enable-libsoxr         enable Include libsoxr resampling [no]
  --enable-libspeex        enable Speex de/encoding via libspeex [no]
  --enable-libssh          enable SFTP protocol via libssh [no]
  --enable-libtesseract    enable Tesseract, needed for ocr filter [no]
  --enable-libtheora       enable Theora encoding via libtheora [no]
  --enable-libtwolame      enable MP2 encoding via libtwolame [no]
  --enable-libv4l2         enable libv4l2/v4l-utils [no]
  --enable-libvidstab      enable video stabilization using vid.stab [no]
  --enable-libvo-amrwbenc  enable AMR-WB encoding via libvo-amrwbenc [no]
  --enable-libvorbis       enable Vorbis en/decoding via libvorbis,
                           native implementation exists [no]
  --enable-libvpx          enable VP8 and VP9 de/encoding via libvpx [no]
  --enable-libwavpack      enable wavpack encoding via libwavpack [no]
  --enable-libwebp         enable WebP encoding via libwebp [no]
  --enable-libx264         enable H.264 encoding via x264 [no]
  --enable-libx265         enable HEVC encoding via x265 [no]
  --enable-libxavs         enable AVS encoding via xavs [no]
  --enable-libxcb          enable X11 grabbing using XCB [autodetect]
  --enable-libxcb-shm      enable X11 grabbing shm communication [autodetect]
  --enable-libxcb-xfixes   enable X11 grabbing mouse rendering [autodetect]
  --enable-libxcb-shape    enable X11 grabbing shape rendering [autodetect]
  --enable-libxvid         enable Xvid encoding via xvidcore,
                           native MPEG-4/Xvid encoder exists [no]
  --enable-libzimg         enable z.lib, needed for zscale filter [no]
  --enable-libzmq          enable message passing via libzmq [no]
  --enable-libzvbi         enable teletext support via libzvbi [no]
  --disable-lzma           disable lzma [autodetect]
  --enable-decklink        enable Blackmagic DeckLink I/O support [no]
  --enable-mediacodec      enable Android MediaCodec support [no]
  --enable-netcdf          enable NetCDF, needed for sofalizer filter [no]
  --enable-openal          enable OpenAL 1.1 capture support [no]
  --enable-opencl          enable OpenCL code
  --enable-opengl          enable OpenGL rendering [no]
  --enable-openssl         enable openssl, needed for https support
                           if gnutls is not used [no]
  --disable-schannel       disable SChannel SSP, needed for TLS support on
                           Windows if openssl and gnutls are not used [autodetect]
  --disable-sdl2           disable sdl2 [autodetect]
  --disable-securetransport disable Secure Transport, needed for TLS support
                           on OSX if openssl and gnutls are not used [autodetect]
  --enable-x11grab         enable X11 grabbing (legacy) [no]
  --disable-xlib           disable xlib [autodetect]
  --disable-zlib           disable zlib [autodetect]

  The following libraries provide various hardware acceleration features:
  --disable-audiotoolbox   disable Apple AudioToolbox code [autodetect]
  --disable-cuda           disable dynamically linked Nvidia CUDA code [autodetect]
  --disable-cuvid          disable Nvidia CUVID support [autodetect]
  --disable-d3d11va        disable Microsoft Direct3D 11 video acceleration code [autodetect]
  --disable-dxva2          disable Microsoft DirectX 9 video acceleration code [autodetect]
  --enable-libmfx          enable Intel MediaSDK (AKA Quick Sync Video) code via libmfx [no]
  --enable-libnpp          enable Nvidia Performance Primitives-based code [no]
  --enable-mmal            enable Broadcom Multi-Media Abstraction Layer (Raspberry Pi) via MMAL [no]
  --disable-nvenc          disable Nvidia video encoding code [autodetect]
  --enable-omx             enable OpenMAX IL code [no]
  --enable-omx-rpi         enable OpenMAX IL code for Raspberry Pi [no]
  --disable-vaapi          disable Video Acceleration API (mainly Unix/Intel) code [autodetect]
  --disable-vda            disable Apple Video Decode Acceleration code [autodetect]
  --disable-vdpau          disable Nvidia Video Decode and Presentation API for Unix code [autodetect]
  --disable-videotoolbox   disable VideoToolbox code [autodetect]

Toolchain options:
  --arch=ARCH              select architecture [$arch]
  --cpu=CPU                select the minimum required CPU (affects
                           instruction selection, may crash on older CPUs)
  --cross-prefix=PREFIX    use PREFIX for compilation tools [$cross_prefix]
  --progs-suffix=SUFFIX    program name suffix []
  --enable-cross-compile   assume a cross-compiler is used
  --sysroot=PATH           root of cross-build tree
  --sysinclude=PATH        location of cross-build system headers
  --target-os=OS           compiler targets OS [$target_os]
  --target-exec=CMD        command to run executables on target
  --target-path=DIR        path to view of build directory on target
  --target-samples=DIR     path to samples directory on target
  --tempprefix=PATH        force fixed dir/prefix instead of mktemp for checks
  --toolchain=NAME         set tool defaults according to NAME
  --nm=NM                  use nm tool NM [$nm_default]
  --ar=AR                  use archive tool AR [$ar_default]
  --as=AS                  use assembler AS [$as_default]
  --ln_s=LN_S              use symbolic link tool LN_S [$ln_s_default]
  --strip=STRIP            use strip tool STRIP [$strip_default]
  --windres=WINDRES        use windows resource compiler WINDRES [$windres_default]
  --yasmexe=EXE            use yasm-compatible assembler EXE [$yasmexe_default]
  --cc=CC                  use C compiler CC [$cc_default]
  --cxx=CXX                use C compiler CXX [$cxx_default]
  --objcc=OCC              use ObjC compiler OCC [$cc_default]
  --dep-cc=DEPCC           use dependency generator DEPCC [$cc_default]
  --ld=LD                  use linker LD [$ld_default]
  --pkg-config=PKGCONFIG   use pkg-config tool PKGCONFIG [$pkg_config_default]
  --pkg-config-flags=FLAGS pass additional flags to pkgconf []
  --ranlib=RANLIB          use ranlib RANLIB [$ranlib_default]
  --doxygen=DOXYGEN        use DOXYGEN to generate API doc [$doxygen_default]
  --host-cc=HOSTCC         use host C compiler HOSTCC
  --host-cflags=HCFLAGS    use HCFLAGS when compiling for host
  --host-cppflags=HCPPFLAGS use HCPPFLAGS when compiling for host
  --host-ld=HOSTLD         use host linker HOSTLD
  --host-ldflags=HLDFLAGS  use HLDFLAGS when linking for host
  --host-libs=HLIBS        use libs HLIBS when linking for host
  --host-os=OS             compiler host OS [$target_os]
  --extra-cflags=ECFLAGS   add ECFLAGS to CFLAGS [$CFLAGS]
  --extra-cxxflags=ECFLAGS add ECFLAGS to CXXFLAGS [$CXXFLAGS]
  --extra-objcflags=FLAGS  add FLAGS to OBJCFLAGS [$CFLAGS]
  --extra-ldflags=ELDFLAGS add ELDFLAGS to LDFLAGS [$LDFLAGS]
  --extra-ldexeflags=ELDFLAGS add ELDFLAGS to LDEXEFLAGS [$LDEXEFLAGS]
  --extra-ldlibflags=ELDFLAGS add ELDFLAGS to LDLIBFLAGS [$LDLIBFLAGS]
  --extra-libs=ELIBS       add ELIBS [$ELIBS]
  --extra-version=STRING   version string suffix []
  --optflags=OPTFLAGS      override optimization-related compiler flags
  --build-suffix=SUFFIX    library name suffix []
  --enable-pic             build position-independent code
  --enable-thumb           compile for Thumb instruction set
  --enable-lto             use link-time optimization
  --env="ENV=override"     override the environment variables

Advanced options (experts only):
  --malloc-prefix=PREFIX   prefix malloc and related names with PREFIX
  --custom-allocator=NAME  use a supported custom allocator
  --disable-symver         disable symbol versioning
  --enable-hardcoded-tables use hardcoded tables instead of runtime generation
  --disable-safe-bitstream-reader
                           disable buffer boundary checking in bitreaders
                           (faster, but may crash)
  --enable-memalign-hack   emulate memalign, interferes with memory debuggers
  --sws-max-filter-size=N  the max filter size swscale uses [$sws_max_filter_size_default]

Optimization options (experts only):
  --disable-asm            disable all assembly optimizations
  --disable-altivec        disable AltiVec optimizations
  --disable-vsx            disable VSX optimizations
  --disable-power8         disable POWER8 optimizations
  --disable-amd3dnow       disable 3DNow! optimizations
  --disable-amd3dnowext    disable 3DNow! extended optimizations
  --disable-mmx            disable MMX optimizations
  --disable-mmxext         disable MMXEXT optimizations
  --disable-sse            disable SSE optimizations
  --disable-sse2           disable SSE2 optimizations
  --disable-sse3           disable SSE3 optimizations
  --disable-ssse3          disable SSSE3 optimizations
  --disable-sse4           disable SSE4 optimizations
  --disable-sse42          disable SSE4.2 optimizations
  --disable-avx            disable AVX optimizations
  --disable-xop            disable XOP optimizations
  --disable-fma3           disable FMA3 optimizations
  --disable-fma4           disable FMA4 optimizations
  --disable-avx2           disable AVX2 optimizations
  --disable-aesni          disable AESNI optimizations
  --disable-armv5te        disable armv5te optimizations
  --disable-armv6          disable armv6 optimizations
  --disable-armv6t2        disable armv6t2 optimizations
  --disable-vfp            disable VFP optimizations
  --disable-neon           disable NEON optimizations
  --disable-inline-asm     disable use of inline assembly
  --disable-yasm           disable use of nasm/yasm assembly
  --disable-mipsdsp        disable MIPS DSP ASE R1 optimizations
  --disable-mipsdspr2      disable MIPS DSP ASE R2 optimizations
  --disable-msa            disable MSA optimizations
  --disable-mipsfpu        disable floating point MIPS optimizations
  --disable-mmi            disable Loongson SIMD optimizations
  --disable-fast-unaligned consider unaligned accesses slow

Developer options (useful when working on FFmpeg itself):
  --disable-debug          disable debugging symbols
  --enable-debug=LEVEL     set the debug level [$debuglevel]
  --disable-optimizations  disable compiler optimizations
  --enable-extra-warnings  enable more compiler warnings
  --disable-stripping      disable stripping of executables and shared libraries
  --assert-level=level     0(default), 1 or 2, amount of assertion testing,
                           2 causes a slowdown at runtime.
  --enable-memory-poisoning fill heap uninitialized allocated space with arbitrary data
  --valgrind=VALGRIND      run "make fate" tests through valgrind to detect memory
                           leaks and errors, using the specified valgrind binary.
                           Cannot be combined with --target-exec
  --enable-ftrapv          Trap arithmetic overflows
  --samples=PATH           location of test samples for FATE, if not set use
                           \$FATE_SAMPLES at make invocation time.
  --enable-neon-clobber-test check NEON registers for clobbering (should be
                           used only for debugging purposes)
  --enable-xmm-clobber-test check XMM registers for clobbering (Win64-only;
                           should be used only for debugging purposes)
  --enable-random          randomly enable/disable components
  --disable-random
  --enable-random=LIST     randomly enable/disable specific components or
  --disable-random=LIST    component groups. LIST is a comma-separated list
                           of NAME[:PROB] entries where NAME is a component
                           (group) and PROB the probability associated with
                           NAME (default 0.5).
  --random-seed=VALUE      seed value for --enable/disable-random
  --disable-valgrind-backtrace do not print a backtrace under Valgrind
                           (only applies to --disable-optimizations builds)

NOTE: Object files are built at the place where configure is launched.
EOF
  exit 0
}

quotes='""'
if test -t 1 && which tput >/dev/null 2>&1; then
    ncolors=$(tput colors)
    if test -n "$ncolors" && test $ncolors -ge 8; then
        bold_color=$(tput bold)
        warn_color=$(tput setaf 3)
        error_color=$(tput setaf 1)
        reset_color=$(tput sgr0)
    fi
    # 72 used instead of 80 since that's the default of pr
    ncols=$(tput cols)
fi
: ${ncols:=72}

log(){
    echo "$@" >> $logfile
}

log_file(){
    log BEGIN $1
    pr -n -t $1 >> $logfile
    log END $1
}

warn(){
    log "WARNING: $*"
    WARNINGS="${WARNINGS}WARNING: $*\n"
}

die(){
    log "$@"
    echo "$error_color$bold_color$@$reset_color"
    cat <<EOF

If you think configure made a mistake, make sure you are using the latest
version from Git.  If the latest version fails, report the problem to the
ffmpeg-user@ffmpeg.org mailing list or IRC #ffmpeg on irc.freenode.net.
EOF
    if disabled logging; then
        cat <<EOF
Rerun configure with logging enabled (do not use --disable-logging), and
include the log this produces with your report.
EOF
    else
        cat <<EOF
Include the log file "$logfile" produced by configure as this will help
solve the problem.
EOF
    fi
    exit 1
}

# Avoid locale weirdness, besides we really just want to translate ASCII.
toupper(){
    echo "$@" | tr abcdefghijklmnopqrstuvwxyz ABCDEFGHIJKLMNOPQRSTUVWXYZ
}

tolower(){
    echo "$@" | tr ABCDEFGHIJKLMNOPQRSTUVWXYZ abcdefghijklmnopqrstuvwxyz
}

c_escape(){
    echo "$*" | sed 's/["\\]/\\\0/g'
}

sh_quote(){
    v=$(echo "$1" | sed "s/'/'\\\\''/g")
    test "x$v" = "x${v#*[!A-Za-z0-9_/.+-]}" || v="'$v'"
    echo "$v"
}

cleanws(){
    echo "$@" | sed 's/^ *//;s/[[:space:]][[:space:]]*/ /g;s/ *$//'
}

filter(){
    pat=$1
    shift
    for v; do
        eval "case $v in $pat) echo $v ;; esac"
    done
}

filter_out(){
    pat=$1
    shift
    for v; do
        eval "case $v in $pat) ;; *) echo $v ;; esac"
    done
}

map(){
    m=$1
    shift
    for v; do eval $m; done
}

add_suffix(){
    suffix=$1
    shift
    for v; do echo ${v}${suffix}; done
}

set_all(){
    value=$1
    shift
    for var in $*; do
        eval $var=$value
    done
}

set_weak(){
    value=$1
    shift
    for var; do
        eval : \${$var:=$value}
    done
}

sanitize_var_name(){
    echo $@ | sed 's/[^A-Za-z0-9_]/_/g'
}

set_safe(){
    var=$1
    shift
    eval $(sanitize_var_name "$var")='$*'
}

get_safe(){
    eval echo \$$(sanitize_var_name "$1")
}

pushvar(){
    for pvar in $*; do
        eval level=\${${pvar}_level:=0}
        eval ${pvar}_${level}="\$$pvar"
        eval ${pvar}_level=$(($level+1))
    done
}

popvar(){
    for pvar in $*; do
        eval level=\${${pvar}_level:-0}
        test $level = 0 && continue
        eval level=$(($level-1))
        eval $pvar="\${${pvar}_${level}}"
        eval ${pvar}_level=$level
        eval unset ${pvar}_${level}
    done
}

request(){
    for var in $*; do
        eval ${var}_requested=yes
        eval $var=
    done
}

enable(){
    set_all yes $*
}

disable(){
    set_all no $*
}

enable_weak(){
    set_weak yes $*
}

disable_weak(){
    set_weak no $*
}

enable_safe(){
    for var; do
        enable $(echo "$var" | sed 's/[^A-Za-z0-9_]/_/g')
    done
}

disable_safe(){
    for var; do
        disable $(echo "$var" | sed 's/[^A-Za-z0-9_]/_/g')
    done
}

do_enable_deep(){
    for var; do
        enabled $var && continue
        eval sel="\$${var}_select"
        eval sgs="\$${var}_suggest"
        pushvar var sgs
        enable_deep $sel
        popvar sgs
        enable_deep_weak $sgs
        popvar var
    done
}

enable_deep(){
    do_enable_deep $*
    enable $*
}

enable_deep_weak(){
    for var; do
        disabled $var && continue
        pushvar var
        do_enable_deep $var
        popvar var
        enable_weak $var
    done
}

requested(){
    test "${1#!}" = "$1" && op='=' || op=!=
    eval test "x\$${1#!}_requested" $op "xyes"
}

enabled(){
    test "${1#!}" = "$1" && op='=' || op=!=
    eval test "x\$${1#!}" $op "xyes"
}

disabled(){
    test "${1#!}" = "$1" && op='=' || op=!=
    eval test "x\$${1#!}" $op "xno"
}

enabled_all(){
    for opt; do
        enabled $opt || return 1
    done
}

disabled_all(){
    for opt; do
        disabled $opt || return 1
    done
}

enabled_any(){
    for opt; do
        enabled $opt && return 0
    done
}

disabled_any(){
    for opt; do
        disabled $opt && return 0
    done
    return 1
}

set_default(){
    for opt; do
        eval : \${$opt:=\$${opt}_default}
    done
}

is_in(){
    value=$1
    shift
    for var in $*; do
        [ $var = $value ] && return 0
    done
    return 1
}

do_check_deps(){
    for cfg; do
        cfg="${cfg#!}"
        enabled ${cfg}_checking && die "Circular dependency for $cfg."
        disabled ${cfg}_checking && continue
        enable ${cfg}_checking
        append allopts $cfg

        eval dep_all="\$${cfg}_deps"
        eval dep_any="\$${cfg}_deps_any"
        eval dep_sel="\$${cfg}_select"
        eval dep_sgs="\$${cfg}_suggest"
        eval dep_ifa="\$${cfg}_if"
        eval dep_ifn="\$${cfg}_if_any"

        pushvar cfg dep_all dep_any dep_sel dep_sgs dep_ifa dep_ifn
        do_check_deps $dep_all $dep_any $dep_sel $dep_sgs $dep_ifa $dep_ifn
        popvar cfg dep_all dep_any dep_sel dep_sgs dep_ifa dep_ifn

        [ -n "$dep_ifa" ] && { enabled_all $dep_ifa && enable_weak $cfg; }
        [ -n "$dep_ifn" ] && { enabled_any $dep_ifn && enable_weak $cfg; }
        enabled_all  $dep_all || { disable $cfg && requested $cfg && die "ERROR: $cfg requested, but not all dependencies are satisfied: $dep_all"; }
        enabled_any  $dep_any || { disable $cfg && requested $cfg && die "ERROR: $cfg requested, but not any dependency is satisfied: $dep_any"; }
        disabled_any $dep_sel && { disable $cfg && requested $cfg && die "ERROR: $cfg requested, but some selected dependency is unsatisfied: $dep_sel"; }

        if enabled $cfg; then
            enable_deep $dep_sel
            enable_deep_weak $dep_sgs
        fi

        disable ${cfg}_checking
    done
}

check_deps(){
    unset allopts

    do_check_deps "$@"

    for cfg in $allopts; do
        enabled $cfg || continue
        eval dep_extralibs="\$${cfg}_extralibs"
        test -n "$dep_extralibs" && add_extralibs $dep_extralibs
    done
}

print_config(){
    pfx=$1
    files=$2
    shift 2
    map 'eval echo "$v \${$v:-no}"' "$@" |
    awk "BEGIN { split(\"$files\", files) }
        {
            c = \"$pfx\" toupper(\$1);
            v = \$2;
            sub(/yes/, 1, v);
            sub(/no/,  0, v);
            for (f in files) {
                file = files[f];
                if (file ~ /\\.h\$/) {
                    printf(\"#define %s %d\\n\", c, v) >>file;
                } else if (file ~ /\\.asm\$/) {
                    printf(\"%%define %s %d\\n\", c, v) >>file;
                } else if (file ~ /\\.mak\$/) {
                    n = -v ? \"\" : \"!\";
                    printf(\"%s%s=yes\\n\", n, c) >>file;
                } else if (file ~ /\\.texi\$/) {
                    pre = -v ? \"\" : \"@c \";
                    yesno = \$2;
                    c2 = tolower(c);
                    gsub(/_/, \"-\", c2);
                    printf(\"%s@set %s %s\\n\", pre, c2, yesno) >>file;
                }
            }
        }"
}

print_enabled(){
    suf=$1
    shift
    for v; do
        enabled $v && printf "%s\n" ${v%$suf}
    done
}

append(){
    var=$1
    shift
    eval "$var=\"\$$var $*\""
}

prepend(){
    var=$1
    shift
    eval "$var=\"$* \$$var\""
}

unique(){
    var=$1
    uniq_list=""
    for tok in $(eval echo \$$var); do
        uniq_list="$(filter_out $tok $uniq_list) $tok"
    done
    eval "$var=\"${uniq_list}\""
}

add_cppflags(){
    append CPPFLAGS "$@"
}

add_cflags(){
    append CFLAGS $($cflags_filter "$@")
}

add_cxxflags(){
    append CXXFLAGS $($cflags_filter "$@")
}

add_asflags(){
    append ASFLAGS $($asflags_filter "$@")
}

add_objcflags(){
    append OBJCFLAGS $($objcflags_filter "$@")
}

add_ldflags(){
    append LDFLAGS $($ldflags_filter "$@")
}

add_ldexeflags(){
    append LDEXEFLAGS $($ldflags_filter "$@")
}

add_ldlibflags(){
    append LDLIBFLAGS $($ldflags_filter "$@")
}

add_stripflags(){
    append ASMSTRIPFLAGS "$@"
}

add_extralibs(){
    prepend extralibs $($ldflags_filter "$@")
}

add_host_cppflags(){
    append host_cppflags "$@"
}

add_host_cflags(){
    append host_cflags $($host_cflags_filter "$@")
}

add_host_ldflags(){
    append host_ldflags $($host_ldflags_filter "$@")
}

add_compat(){
    append compat_objs $1
    shift
    map 'add_cppflags -D$v' "$@"
}

check_cmd(){
    log "$@"
    "$@" >> $logfile 2>&1
}

check_stat(){
    log check_stat "$@"
    stat "$1" >> $logfile 2>&1
}

cc_o(){
    eval printf '%s\\n' $CC_O
}

cc_e(){
    eval printf '%s\\n' $CC_E
}

check_cc(){
    log check_cc "$@"
    cat > $TMPC
    log_file $TMPC
    check_cmd $cc $CPPFLAGS $CFLAGS "$@" $CC_C $(cc_o $TMPO) $TMPC
}

check_cxx(){
    log check_cxx "$@"
    cat > $TMPCPP
    log_file $TMPCPP
    check_cmd $cxx $CPPFLAGS $CFLAGS $CXXFLAGS "$@" $CXX_C -o $TMPO $TMPCPP
}

check_objcc(){
    log check_objcc "$@"
    cat > $TMPM
    log_file $TMPM
    check_cmd $objcc -Werror=missing-prototypes $CPPFLAGS $CFLAGS $OBJCFLAGS "$@" $OBJCC_C $(cc_o $TMPO) $TMPM
}

check_cpp(){
    log check_cpp "$@"
    cat > $TMPC
    log_file $TMPC
    check_cmd $cc $CPPFLAGS $CFLAGS "$@" $(cc_e $TMPO) $TMPC
}

as_o(){
    eval printf '%s\\n' $AS_O
}

check_as(){
    log check_as "$@"
    cat > $TMPS
    log_file $TMPS
    check_cmd $as $CPPFLAGS $ASFLAGS "$@" $AS_C $(as_o $TMPO) $TMPS
}

check_inline_asm(){
    log check_inline_asm "$@"
    name="$1"
    code="$2"
    shift 2
    disable $name
    check_cc "$@" <<EOF && enable $name
void foo(void){ __asm__ volatile($code); }
EOF
}

check_inline_asm_flags(){
    log check_inline_asm_flags "$@"
    name="$1"
    code="$2"
    flags=''
    shift 2
    while [ "$1" != "" ]; do
      append flags $1
      shift
    done;
    disable $name
    cat > $TMPC <<EOF
void foo(void){ __asm__ volatile($code); }
EOF
    log_file $TMPC
    check_cmd $cc $CPPFLAGS $CFLAGS $flags "$@" $CC_C $(cc_o $TMPO) $TMPC &&
    enable $name && add_cflags $flags && add_asflags $flags && add_ldflags $flags
}

check_insn(){
    log check_insn "$@"
    check_inline_asm ${1}_inline "\"$2\""
    echo "$2" | check_as && enable ${1}_external || disable ${1}_external
}

check_yasm(){
    log check_yasm "$@"
    echo "$1" > $TMPS
    log_file $TMPS
    shift 1
    check_cmd $yasmexe $YASMFLAGS -Werror "$@" -o $TMPO $TMPS
}

ld_o(){
    eval printf '%s\\n' $LD_O
}

check_ld(){
    log check_ld "$@"
    type=$1
    shift 1
    flags=$(filter_out '-l*|*.so' $@)
    libs=$(filter '-l*|*.so' $@)
    check_$type $($cflags_filter $flags) || return
    flags=$($ldflags_filter $flags)
    libs=$($ldflags_filter $libs)
    check_cmd $ld $LDFLAGS $LDEXEFLAGS $flags $(ld_o $TMPE) $TMPO $libs $extralibs
}

print_include(){
    hdr=$1
    test "${hdr%.h}" = "${hdr}" &&
        echo "#include $hdr"    ||
        echo "#include <$hdr>"
}

check_code(){
    log check_code "$@"
    check=$1
    headers=$2
    code=$3
    shift 3
    {
        for hdr in $headers; do
            print_include $hdr
        done
        echo "int main(void) { $code; return 0; }"
    } | check_$check "$@"
}

check_cppflags(){
    log check_cppflags "$@"
    check_cc "$@" <<EOF && append CPPFLAGS "$@"
int x;
EOF
}

test_cflags(){
    log test_cflags "$@"
    set -- $($cflags_filter "$@")
    check_cc "$@" <<EOF
int x;
EOF
}

check_cflags(){
    log check_cflags "$@"
    test_cflags "$@" && add_cflags "$@"
}

check_cxxflags(){
    log check_cxxflags "$@"
    set -- $($cflags_filter "$@")
    check_cxx "$@" <<EOF && append CXXFLAGS "$@"
int x;
EOF
}

test_objcflags(){
    log test_cflags "$@"
    set -- $($cflags_filter "$@")
    check_objcc "$@" <<EOF
int x;
EOF
}

check_objcflags(){
    log check_cflags "$@"
    test_objcflags "$@" && add_objcflags "$@"
}

test_ldflags(){
    log test_ldflags "$@"
    check_ld "cc" "$@" <<EOF
int main(void){ return 0; }
EOF
}

check_ldflags(){
    log check_ldflags "$@"
    test_ldflags "$@" && add_ldflags "$@"
}

test_stripflags(){
    log test_stripflags "$@"
    # call check_cc to get a fresh TMPO
    check_cc <<EOF
int main(void) { return 0; }
EOF
    check_cmd $strip $ASMSTRIPFLAGS "$@" $TMPO
}

check_stripflags(){
    log check_stripflags "$@"
    test_stripflags "$@" && add_stripflags "$@"
}

check_header(){
    log check_header "$@"
    header=$1
    shift
    disable_safe $header
    check_cpp "$@" <<EOF && enable_safe $header
#include <$header>
int x;
EOF
}

check_header_objcc(){
    log check_header_objcc "$@"
    rm -f -- "$TMPO"
    header=$1
    shift
    disable_safe $header
    {
       echo "#include <$header>"
       echo "int main(void) { return 0; }"
    } | check_objcc && check_stat "$TMPO" && enable_safe $headers
}

check_func(){
    log check_func "$@"
    func=$1
    shift
    disable $func
    check_ld "cc" "$@" <<EOF && enable $func
extern int $func();
int main(void){ $func(); }
EOF
}

check_complexfunc(){
    log check_complexfunc "$@"
    func=$1
    narg=$2
    shift 2
    test $narg = 2 && args="f, g" || args="f * I"
    disable $func
    check_ld "cc" "$@" <<EOF && enable $func
#include <complex.h>
#include <math.h>
float foo(complex float f, complex float g) { return $func($args); }
int main(void){ return (int) foo; }
EOF
}

check_mathfunc(){
    log check_mathfunc "$@"
    func=$1
    narg=$2
    shift 2
    test $narg = 2 && args="f, g" || args="f"
    disable $func
    check_ld "cc" "$@" <<EOF && enable $func
#include <math.h>
float foo(float f, float g) { return $func($args); }
int main(void){ return (int) foo; }
EOF
}

check_func_headers(){
    log check_func_headers "$@"
    headers=$1
    funcs=$2
    shift 2
    {
        for hdr in $headers; do
            print_include $hdr
        done
        echo "#include <stdint.h>"
        for func in $funcs; do
            echo "long check_$func(void) { return (long) $func; }"
        done
        echo "int main(void) { int ret = 0;"
        # LTO could optimize out the test functions without this
        for func in $funcs; do
            echo " ret |= ((intptr_t)check_$func) & 0xFFFF;"
        done
        echo "return ret; }"
    } | check_ld "cc" "$@" && enable $funcs && enable_safe $headers
}

check_class_headers_cpp(){
    log check_class_headers_cpp "$@"
    headers=$1
    classes=$2
    shift 2
    {
        for hdr in $headers; do
            echo "#include <$hdr>"
        done
        echo "int main(void) { "
        i=1
        for class in $classes; do
            echo "$class obj$i;"
            i=$(expr $i + 1)
        done
        echo "return 0; }"
    } | check_ld "cxx" "$@" && enable $funcs && enable_safe $headers
}

check_cpp_condition(){
    log check_cpp_condition "$@"
    header=$1
    condition=$2
    shift 2
    check_cpp "$@" <<EOF
#include <$header>
#if !($condition)
#error "unsatisfied condition: $condition"
#endif
EOF
}

test_cflags_cc(){
    log test_cflags_cc "$@"
    flags=$1
    header=$2
    condition=$3
    shift 3
    set -- $($cflags_filter "$flags")
    check_cc "$@" <<EOF
#include <$header>
#if !($condition)
#error "unsatisfied condition: $condition"
#endif
EOF
}

check_lib(){
    log check_lib "$@"
    header="$1"
    func="$2"
    shift 2
    check_header $header && check_func $func "$@" && add_extralibs "$@"
}

check_lib2(){
    log check_lib2 "$@"
    headers="$1"
    funcs="$2"
    shift 2
    check_func_headers "$headers" "$funcs" "$@" && add_extralibs "$@"
}

check_lib_cpp(){
    log check_lib_cpp "$@"
    headers="$1"
    classes="$2"
    shift 2
    check_class_headers_cpp "$headers" "$classes" "$@" && add_extralibs "$@"
}

check_pkg_config(){
    log check_pkg_config "$@"
    pkgandversion="$1"
    pkg="${1%% *}"
    headers="$2"
    funcs="$3"
    shift 3
    check_cmd $pkg_config --exists --print-errors $pkgandversion || return
    pkg_cflags=$($pkg_config --cflags $pkg_config_flags $pkg)
    pkg_libs=$($pkg_config --libs $pkg_config_flags $pkg)
    check_func_headers "$headers" "$funcs" $pkg_cflags $pkg_libs "$@" &&
        set_safe "${pkg}_cflags" $pkg_cflags   &&
        set_safe "${pkg}_libs"   $pkg_libs
}

check_exec(){
    check_ld "cc" "$@" && { enabled cross_compile || $TMPE >> $logfile 2>&1; }
}

check_exec_crash(){
    code=$(cat)

    # exit() is not async signal safe.  _Exit (C99) and _exit (POSIX)
    # are safe but may not be available everywhere.  Thus we use
    # raise(SIGTERM) instead.  The check is run in a subshell so we
    # can redirect the "Terminated" message from the shell.  SIGBUS
    # is not defined by standard C so it is used conditionally.

    (check_exec "$@") >> $logfile 2>&1 <<EOF
#include <signal.h>
static void sighandler(int sig){
    raise(SIGTERM);
}
int foo(void){
    $code
}
int (*func_ptr)(void) = foo;
int main(void){
    signal(SIGILL, sighandler);
    signal(SIGFPE, sighandler);
    signal(SIGSEGV, sighandler);
#ifdef SIGBUS
    signal(SIGBUS, sighandler);
#endif
    return func_ptr();
}
EOF
}

check_type(){
    log check_type "$@"
    headers=$1
    type=$2
    shift 2
    disable_safe "$type"
    check_code cc "$headers" "$type v" "$@" && enable_safe "$type"
}

check_struct(){
    log check_struct "$@"
    headers=$1
    struct=$2
    member=$3
    shift 3
    disable_safe "${struct}_${member}"
    check_code cc "$headers" "const void *p = &(($struct *)0)->$member" "$@" &&
        enable_safe "${struct}_${member}"
}

check_builtin(){
    log check_builtin "$@"
    name=$1
    headers=$2
    builtin=$3
    shift 3
    disable "$name"
    check_code ld "$headers" "$builtin" "cc" "$@" && enable "$name"
}

check_compile_assert(){
    log check_compile_assert "$@"
    name=$1
    headers=$2
    condition=$3
    shift 3
    disable "$name"
    check_code cc "$headers" "char c[2 * !!($condition) - 1]" "$@" && enable "$name"
}

require(){
    name="$1"
    header="$2"
    func="$3"
    shift 3
    check_lib $header $func "$@" || die "ERROR: $name not found"
}

require2(){
    name="$1"
    headers="$2"
    func="$3"
    shift 3
    check_lib2 "$headers" $func "$@" || die "ERROR: $name not found"
}

require_cpp(){
    name="$1"
    headers="$2"
    classes="$3"
    shift 3
    check_lib_cpp "$headers" "$classes" "$@" || die "ERROR: $name not found"
}

use_pkg_config(){
    pkg="$1"
    check_pkg_config "$@" || return 1
    add_cflags    $(get_safe "${pkg}_cflags")
    add_extralibs $(get_safe "${pkg}_libs")
}

require_pkg_config(){
    use_pkg_config "$@" || die "ERROR: $pkg not found using pkg-config$pkg_config_fail_message"
}

require_libfreetype(){
    log require_libfreetype "$@"
    pkg="freetype2"
    check_cmd $pkg_config --exists --print-errors $pkg \
      || die "ERROR: $pkg not found"
    pkg_cflags=$($pkg_config --cflags $pkg_config_flags $pkg)
    pkg_libs=$($pkg_config --libs $pkg_config_flags $pkg)
    {
        echo "#include <ft2build.h>"
        echo "#include FT_FREETYPE_H"
        echo "long check_func(void) { return (long) FT_Init_FreeType; }"
        echo "int main(void) { return 0; }"
    } | check_ld "cc" $pkg_cflags $pkg_libs \
      && set_safe "${pkg}_cflags" $pkg_cflags \
      && set_safe "${pkg}_libs"   $pkg_libs \
      || die "ERROR: $pkg not found"
    add_cflags    $(get_safe "${pkg}_cflags")
    add_extralibs $(get_safe "${pkg}_libs")
}

hostcc_e(){
    eval printf '%s\\n' $HOSTCC_E
}

hostcc_o(){
    eval printf '%s\\n' $HOSTCC_O
}

check_host_cc(){
    log check_host_cc "$@"
    cat > $TMPC
    log_file $TMPC
    check_cmd $host_cc $host_cflags "$@" $HOSTCC_C $(hostcc_o $TMPO) $TMPC
}

check_host_cpp(){
    log check_host_cpp "$@"
    cat > $TMPC
    log_file $TMPC
    check_cmd $host_cc $host_cppflags $host_cflags "$@" $(hostcc_e $TMPO) $TMPC
}

check_host_cppflags(){
    log check_host_cppflags "$@"
    check_host_cc "$@" <<EOF && append host_cppflags "$@"
int x;
EOF
}

check_host_cflags(){
    log check_host_cflags "$@"
    set -- $($host_cflags_filter "$@")
    check_host_cc "$@" <<EOF && append host_cflags "$@"
int x;
EOF
}

check_host_cpp_condition(){
    log check_host_cpp_condition "$@"
    header=$1
    condition=$2
    shift 2
    check_host_cpp "$@" <<EOF
#include <$header>
#if !($condition)
#error "unsatisfied condition: $condition"
#endif
EOF
}

cp_if_changed(){
    cmp -s "$1" "$2" && echo "$2 is unchanged" && return
    mkdir -p "$(dirname $2)"
    $cp_f "$1" "$2"
}

# CONFIG_LIST contains configurable options, while HAVE_LIST is for
# system-dependent things.

AVCODEC_COMPONENTS="
    bsfs
    decoders
    encoders
    hwaccels
    parsers
"

AVDEVICE_COMPONENTS="
    indevs
    outdevs
"
AVFILTER_COMPONENTS="
    filters
"
AVFORMAT_COMPONENTS="
    demuxers
    muxers
    protocols
"

AVRESAMPLE_COMPONENTS=""
AVUTIL_COMPONENTS=""

COMPONENT_LIST="
    $AVCODEC_COMPONENTS
    $AVDEVICE_COMPONENTS
    $AVFILTER_COMPONENTS
    $AVFORMAT_COMPONENTS
    $AVRESAMPLE_COMPONENTS
    $AVUTIL_COMPONENTS
"

EXAMPLE_LIST="
    avio_dir_cmd_example
    avio_reading_example
    decoding_encoding_example
    demuxing_decoding_example
    extract_mvs_example
    filter_audio_example
    filtering_audio_example
    filtering_video_example
    http_multiclient_example
    metadata_example
    muxing_example
    qsvdec_example
    remuxing_example
    resampling_audio_example
    scaling_video_example
    transcode_aac_example
    transcoding_example
"
EXTERNAL_AUTODETECT_LIBRARY_LIST="
    bzlib
    iconv
    libxcb
    libxcb_shm
    libxcb_shape
    libxcb_xfixes
    lzma
    schannel
    sdl
    sdl2
    securetransport
    xlib
    zlib
"

EXTERNAL_LIBRARY_LIST="
    $EXTERNAL_AUTODETECT_LIBRARY_LIST
    avisynth
    chromaprint
    crystalhd
    decklink
    frei0r
    gcrypt
    gmp
    gnutls
    jni
    ladspa
    libass
    libbluray
    libbs2b
    libcaca
    libcdio
    libcelt
    libdc1394
    libfdk_aac
    libflite
    libfontconfig
    libfreetype
    libfribidi
    libgme
    libgsm
    libiec61883
    libilbc
    libkvazaar
    libmodplug
    libmp3lame
    libnut
    libopencore_amrnb
    libopencore_amrwb
    libopencv
    libopenh264
    libopenjpeg
    libopenmpt
    libopus
    libpulse
    librtmp
    librubberband
    libschroedinger
    libshine
    libsmbclient
    libsnappy
    libsoxr
    libspeex
    libssh
    libtesseract
    libtheora
    libtwolame
    libv4l2
    libvidstab
    libvo_amrwbenc
    libvorbis
    libvpx
    libwavpack
    libwebp
    libx264
    libx265
    libxavs
    libxvid
    libzimg
    libzmq
    libzvbi
    mediacodec
    netcdf
    openal
    opencl
    opengl
    openssl
    videotoolbox
    x11grab
"
HWACCEL_AUTODETECT_LIBRARY_LIST="
    audiotoolbox
    cuda
    cuvid
    d3d11va
    dxva2
    nvenc
    vaapi
    vda
    vdpau
    videotoolbox_hwaccel
    xvmc
"

HWACCEL_LIBRARY_LIST="
    $HWACCEL_AUTODETECT_LIBRARY_LIST
    libmfx
    libnpp
    mmal
    omx
"

DOCUMENT_LIST="
    doc
    htmlpages
    manpages
    podpages
    txtpages
"

FEATURE_LIST="
    ftrapv
    gray
    hardcoded_tables
    omx_rpi
    runtime_cpudetect
    safe_bitstream_reader
    shared
    small
    static
    swscale_alpha
"

LIBRARY_LIST="
    avcodec
    avdevice
    avfilter
    avformat
    avresample
    avutil
    postproc
    swresample
    swscale
"

LICENSE_LIST="
    gpl
    nonfree
    version3
"

PROGRAM_LIST="
    ffplay
    ffprobe
    ffserver
    ffmpeg
"

SUBSYSTEM_LIST="
    dct
    dwt
    error_resilience
    faan
    fast_unaligned
    fft
    lsp
    lzo
    mdct
    pixelutils
    network
    rdft
"

CONFIG_LIST="
    $COMPONENT_LIST
    $DOCUMENT_LIST
    $EXAMPLE_LIST
    $EXTERNAL_LIBRARY_LIST
    $HWACCEL_LIBRARY_LIST
    $FEATURE_LIST
    $LICENSE_LIST
    $LIBRARY_LIST
    $PROGRAM_LIST
    $SUBSYSTEM_LIST
    fontconfig
    memalign_hack
    memory_poisoning
    neon_clobber_test
    pic
    pod2man
    raise_major
    thumb
    valgrind_backtrace
    xmm_clobber_test
"

THREADS_LIST="
    pthreads
    os2threads
    w32threads
"

ATOMICS_LIST="
    atomics_gcc
    atomics_suncc
    atomics_win32
"

AUTODETECT_LIBS="
    $EXTERNAL_AUTODETECT_LIBRARY_LIST
    $HWACCEL_AUTODETECT_LIBRARY_LIST
    $THREADS_LIST
"

ARCH_LIST="
    aarch64
    alpha
    arm
    avr32
    avr32_ap
    avr32_uc
    bfin
    ia64
    m68k
    mips
    mips64
    parisc
    ppc
    ppc64
    s390
    sh4
    sparc
    sparc64
    tilegx
    tilepro
    tomi
    x86
    x86_32
    x86_64
"

ARCH_EXT_LIST_ARM="
    armv5te
    armv6
    armv6t2
    armv8
    neon
    vfp
    vfpv3
    setend
"

ARCH_EXT_LIST_MIPS="
    mipsfpu
    mips32r2
    mips32r5
    mips64r2
    mips32r6
    mips64r6
    mipsdsp
    mipsdspr2
    msa
"

ARCH_EXT_LIST_LOONGSON="
    loongson2
    loongson3
    mmi
"

ARCH_EXT_LIST_X86_SIMD="
    aesni
    amd3dnow
    amd3dnowext
    avx
    avx2
    fma3
    fma4
    mmx
    mmxext
    sse
    sse2
    sse3
    sse4
    sse42
    ssse3
    xop
"

ARCH_EXT_LIST_PPC="
    altivec
    dcbzl
    ldbrx
    power8
    ppc4xx
    vsx
"

ARCH_EXT_LIST_X86="
    $ARCH_EXT_LIST_X86_SIMD
    cpunop
    i686
"

ARCH_EXT_LIST="
    $ARCH_EXT_LIST_ARM
    $ARCH_EXT_LIST_PPC
    $ARCH_EXT_LIST_X86
    $ARCH_EXT_LIST_MIPS
    $ARCH_EXT_LIST_LOONGSON
"

ARCH_FEATURES="
    aligned_stack
    fast_64bit
    fast_clz
    fast_cmov
    local_aligned_8
    local_aligned_16
    local_aligned_32
    simd_align_16
"

BUILTIN_LIST="
    atomic_cas_ptr
    machine_rw_barrier
    MemoryBarrier
    mm_empty
    rdtsc
    sarestart
    sem_timedwait
    sync_val_compare_and_swap
"
HAVE_LIST_CMDLINE="
    inline_asm
    symver
    yasm
"

HAVE_LIST_PUB="
    bigendian
    fast_unaligned
"

HEADERS_LIST="
    alsa_asoundlib_h
    altivec_h
    arpa_inet_h
    asm_types_h
    cdio_paranoia_h
    cdio_paranoia_paranoia_h
    cuda_h
    dispatch_dispatch_h
    dev_bktr_ioctl_bt848_h
    dev_bktr_ioctl_meteor_h
    dev_ic_bt8xx_h
    dev_video_bktr_ioctl_bt848_h
    dev_video_meteor_ioctl_meteor_h
    direct_h
    dirent_h
    dlfcn_h
    d3d11_h
    dxva_h
    ES2_gl_h
    gsm_h
    io_h
    mach_mach_time_h
    machine_ioctl_bt848_h
    machine_ioctl_meteor_h
    malloc_h
    opencv2_core_core_c_h
    openjpeg_2_1_openjpeg_h
    openjpeg_2_0_openjpeg_h
    openjpeg_1_5_openjpeg_h
    OpenGL_gl3_h
    poll_h
    sndio_h
    soundcard_h
    stdatomic_h
    sys_mman_h
    sys_param_h
    sys_resource_h
    sys_select_h
    sys_soundcard_h
    sys_time_h
    sys_un_h
    sys_videoio_h
    termios_h
    udplite_h
    unistd_h
    valgrind_valgrind_h
    windows_h
    winsock2_h
"

INTRINSICS_LIST="
    intrinsics_neon
"

COMPLEX_FUNCS="
    cabs
    cexp
"

MATH_FUNCS="
    atanf
    atan2f
    cbrt
    cbrtf
    copysign
    cosf
    erf
    exp2
    exp2f
    expf
    hypot
    isfinite
    isinf
    isnan
    ldexpf
    llrint
    llrintf
    log2
    log2f
    log10f
    lrint
    lrintf
    powf
    rint
    round
    roundf
    sinf
    trunc
    truncf
"

SYSTEM_FUNCS="
    access
    aligned_malloc
    arc4random
    clock_gettime
    closesocket
    CommandLineToArgvW
    CoTaskMemFree
    CryptGenRandom
    dlopen
    fcntl
    flt_lim
    fork
    getaddrinfo
    gethrtime
    getopt
    GetProcessAffinityMask
    GetProcessMemoryInfo
    GetProcessTimes
    getrusage
    GetSystemTimeAsFileTime
    gettimeofday
    glob
    glXGetProcAddress
    gmtime_r
    inet_aton
    isatty
    jack_port_get_latency_range
    kbhit
    LoadLibrary
    localtime_r
    lstat
    lzo1x_999_compress
    mach_absolute_time
    MapViewOfFile
    memalign
    mkstemp
    mmap
    mprotect
    nanosleep
    PeekNamedPipe
    posix_memalign
    pthread_cancel
    sched_getaffinity
    SetConsoleTextAttribute
    SetConsoleCtrlHandler
    setmode
    setrlimit
    Sleep
    strerror_r
    sysconf
    sysctl
    usleep
    UTGetOSTypeFromString
    VirtualAlloc
    wglGetProcAddress
"

TOOLCHAIN_FEATURES="
    as_dn_directive
    as_fpu_directive
    as_func
    as_object_arch
    asm_mod_q
    attribute_may_alias
    attribute_packed
    ebp_available
    ebx_available
    gnu_as
    gnu_windres
    ibm_asm
    inline_asm_direct_symbol_refs
    inline_asm_labels
    inline_asm_nonlocal_labels
    pragma_deprecated
    rsync_contimeout
    symver_asm_label
    symver_gnu_asm
    vfp_args
    xform_asm
    xmm_clobbers
"

TYPES_LIST="
    CONDITION_VARIABLE_Ptr
    socklen_t
    struct_addrinfo
    struct_group_source_req
    struct_ip_mreq_source
    struct_ipv6_mreq
    struct_msghdr_msg_flags
    struct_pollfd
    struct_rusage_ru_maxrss
    struct_sctp_event_subscribe
    struct_sockaddr_in6
    struct_sockaddr_sa_len
    struct_sockaddr_storage
    struct_stat_st_mtim_tv_nsec
    struct_v4l2_frmivalenum_discrete
"

HAVE_LIST="
    $ARCH_EXT_LIST
    $(add_suffix _external $ARCH_EXT_LIST)
    $(add_suffix _inline   $ARCH_EXT_LIST)
    $ARCH_FEATURES
    $ATOMICS_LIST
    $BUILTIN_LIST
    $COMPLEX_FUNCS
    $HAVE_LIST_CMDLINE
    $HAVE_LIST_PUB
    $HEADERS_LIST
    $INTRINSICS_LIST
    $MATH_FUNCS
    $SYSTEM_FUNCS
    $THREADS_LIST
    $TOOLCHAIN_FEATURES
    $TYPES_LIST
    atomics_native
    dos_paths
    dxva2_lib
    dxva2api_cobj
    libc_msvcrt
    libdc1394_1
    libdc1394_2
    makeinfo
    makeinfo_html
    MMAL_PARAMETER_VIDEO_MAX_NUM_CALLBACKS
    perl
    pod2man
    sdl2
    section_data_rel_ro
    texi2html
    threads
    vaapi_drm
    vaapi_x11
    vdpau_x11
    winrt
    xlib
"

# options emitted with CONFIG_ prefix but not available on the command line
CONFIG_EXTRA="
    aandcttables
    ac3dsp
    audio_frame_queue
    audiodsp
    blockdsp
    bswapdsp
    cabac
    dirac_parse
    dvprofile
    exif
    faandct
    faanidct
    fdctdsp
    flacdsp
    fmtconvert
    frame_thread_encoder
    g722dsp
    golomb
    gplv3
    h263dsp
    h264chroma
    h264dsp
    h264parse
    h264pred
    h264qpel
    hpeldsp
    huffman
    huffyuvdsp
    huffyuvencdsp
    idctdsp
    iirfilter
    mdct15
    intrax8
    iso_media
    ividsp
    jpegtables
    lgplv3
    libx262
    llauddsp
    llviddsp
    llvidencdsp
    lpc
    lzf
    me_cmp
    mpeg_er
    mpegaudio
    mpegaudiodsp
    mpegvideo
    mpegvideoenc
    mss34dsp
    pixblockdsp
    qpeldsp
    qsv
    qsvdec
    qsvenc
    rangecoder
    riffdec
    riffenc
    rtpdec
    rtpenc_chain
    rv34dsp
    sinewin
    snappy
    srtp
    startcode
    texturedsp
    texturedspenc
    tpeldsp
    vaapi_encode
    vc1dsp
    videodsp
    vp3dsp
    vp56dsp
    vp8dsp
    vt_bt2020
    wma_freqs
    wmv2dsp
"

CMDLINE_SELECT="
    $ARCH_EXT_LIST
    $CONFIG_LIST
    $HAVE_LIST_CMDLINE
    $THREADS_LIST
    asm
    cross_compile
    debug
    extra_warnings
    logging
    lto
    optimizations
    rpath
    stripping
"

PATHS_LIST="
    bindir
    datadir
    docdir
    incdir
    libdir
    mandir
    pkgconfigdir
    prefix
    shlibdir
    install_name_dir
"

CMDLINE_SET="
    $PATHS_LIST
    ar
    arch
    as
    assert_level
    build_suffix
    cc
    objcc
    cpu
    cross_prefix
    custom_allocator
    cxx
    dep_cc
    doxygen
    env
    extra_version
    gas
    host_cc
    host_cflags
    host_ld
    host_ldflags
    host_libs
    host_os
    install
    ld
    ln_s
    logfile
    malloc_prefix
    nm
    optflags
    pkg_config
    pkg_config_flags
    progs_suffix
    random_seed
    ranlib
    samples
    strip
    sws_max_filter_size
    sysinclude
    sysroot
    target_exec
    target_os
    target_path
    target_samples
    tempprefix
    toolchain
    valgrind
    yasmexe
"

CMDLINE_APPEND="
    extra_cflags
    extra_cxxflags
    extra_objcflags
    host_cppflags
"

# code dependency declarations

# architecture extensions

armv5te_deps="arm"
armv6_deps="arm"
armv6t2_deps="arm"
armv8_deps="aarch64"
neon_deps_any="aarch64 arm"
intrinsics_neon_deps="neon"
vfp_deps_any="aarch64 arm"
vfpv3_deps="vfp"
setend_deps="arm"

map 'eval ${v}_inline_deps=inline_asm' $ARCH_EXT_LIST_ARM

loongson2_deps="mips"
loongson3_deps="mips"
mipsfpu_deps="mips"
mipsdsp_deps="mips"
mipsdspr2_deps="mips"
mips32r2_deps="mips"
mips32r5_deps="mips"
mips32r6_deps="mips"
mips64r2_deps="mips"
mips64r6_deps="mips"
msa_deps="mipsfpu"
mmi_deps="mips"

altivec_deps="ppc"
dcbzl_deps="ppc"
ldbrx_deps="ppc"
ppc4xx_deps="ppc"
vsx_deps="altivec"
power8_deps="vsx"

cpunop_deps="i686"
x86_64_select="i686"
x86_64_suggest="fast_cmov"

amd3dnow_deps="mmx"
amd3dnowext_deps="amd3dnow"
i686_deps="x86"
mmx_deps="x86"
mmxext_deps="mmx"
sse_deps="mmxext"
sse2_deps="sse"
sse3_deps="sse2"
ssse3_deps="sse3"
sse4_deps="ssse3"
sse42_deps="sse4"
aesni_deps="sse42"
avx_deps="sse42"
xop_deps="avx"
fma3_deps="avx"
fma4_deps="avx"
avx2_deps="avx"

mmx_external_deps="yasm"
mmx_inline_deps="inline_asm"
mmx_suggest="mmx_external mmx_inline"

for ext in $(filter_out mmx $ARCH_EXT_LIST_X86_SIMD); do
    eval dep=\$${ext}_deps
    eval ${ext}_external_deps='"${dep}_external"'
    eval ${ext}_inline_deps='"${dep}_inline"'
    eval ${ext}_suggest='"${ext}_external ${ext}_inline"'
done

aligned_stack_if_any="aarch64 ppc x86"
fast_64bit_if_any="aarch64 alpha ia64 mips64 parisc64 ppc64 sparc64 x86_64"
fast_clz_if_any="aarch64 alpha avr32 mips ppc x86"
fast_unaligned_if_any="aarch64 ppc x86"
simd_align_16_if_any="altivec neon sse"

# system capabilities
symver_if_any="symver_asm_label symver_gnu_asm"
valgrind_backtrace_deps="!optimizations valgrind_valgrind_h"

# threading support
atomics_gcc_if="sync_val_compare_and_swap"
atomics_suncc_if="atomic_cas_ptr machine_rw_barrier"
atomics_win32_if="MemoryBarrier"
atomics_native_if_any="$ATOMICS_LIST"
w32threads_deps="atomics_native"
threads_if_any="$THREADS_LIST"

# subsystems
dct_select="rdft"
dirac_parse_select="golomb"
error_resilience_select="me_cmp"
faandct_deps="faan fdctdsp"
faanidct_deps="faan idctdsp"
h264dsp_select="startcode"
frame_thread_encoder_deps="encoders threads"
intrax8_select="blockdsp idctdsp"
mdct_select="fft"
mdct15_select="fft"
me_cmp_select="fdctdsp idctdsp pixblockdsp"
mpeg_er_select="error_resilience"
mpegaudio_select="mpegaudiodsp"
mpegaudiodsp_select="dct"
mpegvideo_select="blockdsp h264chroma hpeldsp idctdsp me_cmp mpeg_er videodsp"
mpegvideoenc_select="me_cmp mpegvideo pixblockdsp qpeldsp"
vc1dsp_select="h264chroma qpeldsp startcode"
rdft_select="fft"

# decoders / encoders
aac_decoder_select="mdct15 mdct sinewin"
aac_fixed_decoder_select="mdct sinewin"
aac_encoder_select="audio_frame_queue iirfilter lpc mdct sinewin"
aac_latm_decoder_select="aac_decoder aac_latm_parser"
ac3_decoder_select="ac3_parser ac3dsp bswapdsp fmtconvert mdct"
ac3_fixed_decoder_select="ac3_parser ac3dsp bswapdsp mdct"
ac3_encoder_select="ac3dsp audiodsp mdct me_cmp"
ac3_fixed_encoder_select="ac3dsp audiodsp mdct me_cmp"
adpcm_g722_decoder_select="g722dsp"
adpcm_g722_encoder_select="g722dsp"
aic_decoder_select="golomb idctdsp"
alac_encoder_select="lpc"
als_decoder_select="bswapdsp"
amrnb_decoder_select="lsp"
amrwb_decoder_select="lsp"
amv_decoder_select="sp5x_decoder exif"
amv_encoder_select="aandcttables jpegtables mpegvideoenc"
ape_decoder_select="bswapdsp llauddsp"
apng_decoder_select="zlib"
apng_encoder_select="llvidencdsp zlib"
asv1_decoder_select="blockdsp bswapdsp idctdsp"
asv1_encoder_select="bswapdsp fdctdsp pixblockdsp"
asv2_decoder_select="blockdsp bswapdsp idctdsp"
asv2_encoder_select="bswapdsp fdctdsp pixblockdsp"
atrac1_decoder_select="mdct sinewin"
atrac3_decoder_select="mdct"
atrac3p_decoder_select="mdct sinewin"
avrn_decoder_select="exif jpegtables"
bink_decoder_select="blockdsp hpeldsp"
binkaudio_dct_decoder_select="mdct rdft dct sinewin wma_freqs"
binkaudio_rdft_decoder_select="mdct rdft sinewin wma_freqs"
cavs_decoder_select="blockdsp golomb h264chroma idctdsp qpeldsp videodsp"
cllc_decoder_select="bswapdsp"
comfortnoise_encoder_select="lpc"
cook_decoder_select="audiodsp mdct sinewin"
cscd_decoder_select="lzo"
cscd_decoder_suggest="zlib"
dca_decoder_select="mdct"
dds_decoder_select="texturedsp"
dirac_decoder_select="dirac_parse dwt golomb videodsp mpegvideoenc"
dnxhd_decoder_select="blockdsp idctdsp"
dnxhd_encoder_select="aandcttables blockdsp fdctdsp idctdsp mpegvideoenc pixblockdsp"
dvvideo_decoder_select="dvprofile idctdsp"
dvvideo_encoder_select="dvprofile fdctdsp me_cmp pixblockdsp"
dxa_decoder_select="zlib"
dxv_decoder_select="lzf texturedsp"
eac3_decoder_select="ac3_decoder"
eac3_encoder_select="ac3_encoder"
eamad_decoder_select="aandcttables blockdsp bswapdsp idctdsp mpegvideo"
eatgq_decoder_select="aandcttables"
eatqi_decoder_select="aandcttables blockdsp bswapdsp idctdsp"
exr_decoder_select="zlib"
ffv1_decoder_select="golomb rangecoder"
ffv1_encoder_select="rangecoder"
ffvhuff_decoder_select="huffyuv_decoder"
ffvhuff_encoder_select="huffyuv_encoder"
fic_decoder_select="golomb"
flac_decoder_select="flacdsp golomb"
flac_encoder_select="bswapdsp flacdsp golomb lpc"
flashsv2_decoder_select="zlib"
flashsv2_encoder_select="zlib"
flashsv_decoder_select="zlib"
flashsv_encoder_select="zlib"
flv_decoder_select="h263_decoder"
flv_encoder_select="h263_encoder"
fourxm_decoder_select="blockdsp bswapdsp"
fraps_decoder_select="bswapdsp huffman"
g2m_decoder_select="blockdsp idctdsp jpegtables zlib"
g729_decoder_select="audiodsp"
h261_decoder_select="mpegvideo"
h261_encoder_select="aandcttables mpegvideoenc"
h263_decoder_select="h263_parser h263dsp mpegvideo qpeldsp"
h263_encoder_select="aandcttables h263dsp mpegvideoenc"
h263i_decoder_select="h263_decoder"
h263p_decoder_select="h263_decoder"
h263p_encoder_select="h263_encoder"
h264_decoder_select="cabac golomb h264chroma h264dsp h264parse h264pred h264qpel videodsp"
h264_decoder_suggest="error_resilience"
hap_decoder_select="snappy texturedsp"
hap_encoder_deps="libsnappy"
hap_encoder_select="texturedspenc"
hevc_decoder_select="bswapdsp cabac golomb videodsp"
huffyuv_decoder_select="bswapdsp huffyuvdsp llviddsp"
huffyuv_encoder_select="bswapdsp huffman huffyuvencdsp llvidencdsp"
iac_decoder_select="imc_decoder"
imc_decoder_select="bswapdsp fft mdct sinewin"
indeo3_decoder_select="hpeldsp"
indeo4_decoder_select="ividsp"
indeo5_decoder_select="ividsp"
interplay_video_decoder_select="hpeldsp"
jpegls_decoder_select="golomb mjpeg_decoder"
jpegls_encoder_select="golomb"
jv_decoder_select="blockdsp"
lagarith_decoder_select="llviddsp"
ljpeg_encoder_select="aandcttables idctdsp jpegtables mpegvideoenc"
loco_decoder_select="golomb"
magicyuv_decoder_select="llviddsp"
mdec_decoder_select="blockdsp idctdsp mpegvideo"
metasound_decoder_select="lsp mdct sinewin"
mimic_decoder_select="blockdsp bswapdsp hpeldsp idctdsp"
mjpeg_decoder_select="blockdsp hpeldsp exif idctdsp jpegtables"
mjpeg_encoder_select="aandcttables jpegtables mpegvideoenc"
mjpegb_decoder_select="mjpeg_decoder"
mjpeg_vaapi_encoder_deps="VAEncPictureParameterBufferJPEG"
mjpeg_vaapi_encoder_select="vaapi_encode jpegtables"
mlp_decoder_select="mlp_parser"
motionpixels_decoder_select="bswapdsp"
mp1_decoder_select="mpegaudio"
mp1float_decoder_select="mpegaudio"
mp2_decoder_select="mpegaudio"
mp2float_decoder_select="mpegaudio"
mp3_decoder_select="mpegaudio"
mp3adu_decoder_select="mpegaudio"
mp3adufloat_decoder_select="mpegaudio"
mp3float_decoder_select="mpegaudio"
mp3on4_decoder_select="mpegaudio"
mp3on4float_decoder_select="mpegaudio"
mpc7_decoder_select="bswapdsp mpegaudiodsp"
mpc8_decoder_select="mpegaudiodsp"
mpeg_xvmc_decoder_deps="X11_extensions_XvMClib_h"
mpeg_xvmc_decoder_select="mpeg2video_decoder"
mpegvideo_decoder_select="mpegvideo"
mpeg1video_decoder_select="mpegvideo"
mpeg1video_encoder_select="aandcttables mpegvideoenc h263dsp"
mpeg2video_decoder_select="mpegvideo"
mpeg2video_encoder_select="aandcttables mpegvideoenc h263dsp"
mpeg4_decoder_select="h263_decoder mpeg4video_parser"
mpeg4_encoder_select="h263_encoder"
msa1_decoder_select="mss34dsp"
msmpeg4v1_decoder_select="h263_decoder"
msmpeg4v2_decoder_select="h263_decoder"
msmpeg4v2_encoder_select="h263_encoder"
msmpeg4v3_decoder_select="h263_decoder"
msmpeg4v3_encoder_select="h263_encoder"
mss2_decoder_select="vc1_decoder mpegvideo"
mts2_decoder_select="mss34dsp"
mxpeg_decoder_select="mjpeg_decoder"
nellymoser_decoder_select="mdct sinewin"
nellymoser_encoder_select="audio_frame_queue mdct sinewin"
nuv_decoder_select="idctdsp lzo"
on2avc_decoder_select="mdct"
opus_decoder_deps="swresample"
opus_decoder_select="mdct15"
opus_encoder_select="audio_frame_queue mdct15"
png_decoder_select="zlib"
png_encoder_select="llvidencdsp zlib"
prores_decoder_select="blockdsp idctdsp"
prores_encoder_select="fdctdsp"
qcelp_decoder_select="lsp"
qdm2_decoder_select="mdct rdft mpegaudiodsp"
ra_144_decoder_select="audiodsp"
ra_144_encoder_select="audio_frame_queue lpc audiodsp"
ralf_decoder_select="golomb"
rawvideo_decoder_select="bswapdsp"
rscc_decoder_select="zlib"
rtjpeg_decoder_select="me_cmp"
rv10_decoder_select="h263_decoder"
rv10_encoder_select="h263_encoder"
rv20_decoder_select="h263_decoder"
rv20_encoder_select="h263_encoder"
rv30_decoder_select="golomb h264pred h264qpel mpegvideo rv34dsp"
rv40_decoder_select="golomb h264pred h264qpel mpegvideo rv34dsp"
screenpresso_decoder_select="zlib"
shorten_decoder_select="golomb bswapdsp"
sipr_decoder_select="lsp"
snow_decoder_select="dwt h264qpel hpeldsp me_cmp rangecoder videodsp"
snow_encoder_select="aandcttables dwt h264qpel hpeldsp me_cmp mpegvideoenc rangecoder"
sonic_decoder_select="golomb rangecoder"
sonic_encoder_select="golomb rangecoder"
sonic_ls_encoder_select="golomb rangecoder"
sp5x_decoder_select="mjpeg_decoder"
svq1_decoder_select="hpeldsp"
svq1_encoder_select="aandcttables hpeldsp me_cmp mpegvideoenc"
svq3_decoder_select="golomb h264dsp h264parse h264pred hpeldsp tpeldsp videodsp"
svq3_decoder_suggest="zlib"
tak_decoder_select="audiodsp"
tdsc_decoder_select="zlib mjpeg_decoder"
theora_decoder_select="vp3_decoder"
thp_decoder_select="mjpeg_decoder"
tiff_decoder_suggest="zlib lzma"
tiff_encoder_suggest="zlib"
truehd_decoder_select="mlp_parser"
truemotion2_decoder_select="bswapdsp"
truespeech_decoder_select="bswapdsp"
tscc_decoder_select="zlib"
twinvq_decoder_select="mdct lsp sinewin"
txd_decoder_select="texturedsp"
utvideo_decoder_select="bswapdsp llviddsp"
utvideo_encoder_select="bswapdsp huffman llvidencdsp"
vble_decoder_select="llviddsp"
vc1_decoder_select="blockdsp h263_decoder h264qpel intrax8 mpegvideo vc1dsp"
vc1_qsv_decoder_deps="libmfx"
vc1_qsv_decoder_select="qsvdec vc1_qsv_hwaccel"
vc1image_decoder_select="vc1_decoder"
vorbis_decoder_select="mdct"
vorbis_encoder_select="mdct"
vp3_decoder_select="hpeldsp vp3dsp videodsp"
vp5_decoder_select="h264chroma hpeldsp videodsp vp3dsp vp56dsp"
vp6_decoder_select="h264chroma hpeldsp huffman videodsp vp3dsp vp56dsp"
vp6a_decoder_select="vp6_decoder"
vp6f_decoder_select="vp6_decoder"
vp7_decoder_select="h264pred videodsp vp8dsp"
vp8_decoder_select="h264pred videodsp vp8dsp"
vp9_decoder_select="videodsp vp9_parser"
webp_decoder_select="vp8_decoder exif"
wmalossless_decoder_select="llauddsp"
wmapro_decoder_select="mdct sinewin wma_freqs"
wmav1_decoder_select="mdct sinewin wma_freqs"
wmav1_encoder_select="mdct sinewin wma_freqs"
wmav2_decoder_select="mdct sinewin wma_freqs"
wmav2_encoder_select="mdct sinewin wma_freqs"
wmavoice_decoder_select="lsp rdft dct mdct sinewin"
wmv1_decoder_select="h263_decoder"
wmv1_encoder_select="h263_encoder"
wmv2_decoder_select="blockdsp error_resilience h263_decoder idctdsp intrax8 videodsp wmv2dsp"
wmv2_encoder_select="h263_encoder wmv2dsp"
wmv3_decoder_select="vc1_decoder"
wmv3image_decoder_select="wmv3_decoder"
xma1_decoder_select="wmapro_decoder"
xma2_decoder_select="wmapro_decoder"
zerocodec_decoder_select="zlib"
zlib_decoder_select="zlib"
zlib_encoder_select="zlib"
zmbv_decoder_select="zlib"
zmbv_encoder_select="zlib"

# platform codecs
audiotoolbox_deps="AudioToolbox_AudioToolbox_h"
audiotoolbox_extralibs="-framework CoreFoundation -framework AudioToolbox -framework CoreMedia"

# hardware accelerators
crystalhd_deps="libcrystalhd_libcrystalhd_if_h"
cuda_deps_any="dlopen LoadLibrary"
cuvid_deps="cuda"
d3d11va_deps="d3d11_h dxva_h ID3D11VideoDecoder ID3D11VideoContext"
dxva2_deps="dxva2api_h DXVA2_ConfigPictureDecode"
dxva2_extralibs="-luser32"
vaapi_deps="va_va_h"
vda_framework_deps="VideoDecodeAcceleration_VDADecoder_h"
vda_framework_extralibs="-framework VideoDecodeAcceleration"
vda_deps="vda_framework pthreads"
vda_extralibs="-framework CoreFoundation -framework QuartzCore"
vdpau_deps="vdpau_vdpau_h vdpau_vdpau_x11_h"
videotoolbox_hwaccel_deps="videotoolbox pthreads"
videotoolbox_hwaccel_extralibs="-framework QuartzCore"
xvmc_deps="X11_extensions_XvMClib_h"

h263_vaapi_hwaccel_deps="vaapi"
h263_vaapi_hwaccel_select="h263_decoder"
h263_videotoolbox_hwaccel_deps="videotoolbox"
h263_videotoolbox_hwaccel_select="h263_decoder"
h264_crystalhd_decoder_select="crystalhd h264_mp4toannexb_bsf h264_parser"
h264_cuvid_hwaccel_deps="cuda cuvid"
h264_d3d11va_hwaccel_deps="d3d11va"
h264_d3d11va_hwaccel_select="h264_decoder"
h264_dxva2_hwaccel_deps="dxva2"
h264_dxva2_hwaccel_select="h264_decoder"
h264_mediacodec_decoder_deps="mediacodec"
h264_mediacodec_hwaccel_deps="mediacodec"
h264_mediacodec_decoder_select="h264_mp4toannexb_bsf h264_parser"
h264_mmal_decoder_deps="mmal"
h264_mmal_decoder_select="mmal"
h264_mmal_hwaccel_deps="mmal"
h264_omx_encoder_deps="omx"
h264_qsv_hwaccel_deps="libmfx"
h264_vaapi_hwaccel_deps="vaapi"
h264_vaapi_hwaccel_select="h264_decoder"
h264_vda_decoder_deps="vda"
h264_vda_decoder_select="h264_decoder"
h264_vda_hwaccel_deps="vda"
h264_vda_hwaccel_select="h264_decoder"
h264_vda_old_hwaccel_deps="vda"
h264_vda_old_hwaccel_select="h264_decoder"
h264_vdpau_decoder_deps="vdpau"
h264_vdpau_decoder_select="h264_decoder"
h264_vdpau_hwaccel_deps="vdpau"
h264_vdpau_hwaccel_select="h264_decoder"
h264_videotoolbox_hwaccel_deps="videotoolbox"
h264_videotoolbox_hwaccel_select="h264_decoder"
hevc_cuvid_hwaccel_deps="cuda cuvid"
hevc_d3d11va_hwaccel_deps="d3d11va DXVA_PicParams_HEVC"
hevc_d3d11va_hwaccel_select="hevc_decoder"
hevc_mediacodec_decoder_deps="mediacodec"
hevc_mediacodec_hwaccel_deps="mediacodec"
hevc_mediacodec_decoder_select="hevc_mp4toannexb_bsf hevc_parser"
hevc_dxva2_hwaccel_deps="dxva2 DXVA_PicParams_HEVC"
hevc_dxva2_hwaccel_select="hevc_decoder"
hevc_qsv_hwaccel_deps="libmfx"
hevc_vaapi_hwaccel_deps="vaapi VAPictureParameterBufferHEVC"
hevc_vaapi_hwaccel_select="hevc_decoder"
hevc_vdpau_hwaccel_deps="vdpau VdpPictureInfoHEVC"
hevc_vdpau_hwaccel_select="hevc_decoder"
mjpeg_cuvid_hwaccel_deps="cuda cuvid"
mpeg_vdpau_decoder_deps="vdpau"
mpeg_vdpau_decoder_select="mpeg2video_decoder"
mpeg_xvmc_hwaccel_deps="xvmc"
mpeg_xvmc_hwaccel_select="mpeg2video_decoder"
mpeg1_cuvid_hwaccel_deps="cuda cuvid"
mpeg1_vdpau_decoder_deps="vdpau"
mpeg1_vdpau_decoder_select="mpeg1video_decoder"
mpeg1_vdpau_hwaccel_deps="vdpau"
mpeg1_vdpau_hwaccel_select="mpeg1video_decoder"
mpeg1_videotoolbox_hwaccel_deps="videotoolbox"
mpeg1_videotoolbox_hwaccel_select="mpeg1video_decoder"
mpeg1_xvmc_hwaccel_deps="xvmc"
mpeg1_xvmc_hwaccel_select="mpeg1video_decoder"
mpeg2_crystalhd_decoder_select="crystalhd"
mpeg2_cuvid_hwaccel_deps="cuda cuvid"
mpeg2_d3d11va_hwaccel_deps="d3d11va"
mpeg2_d3d11va_hwaccel_select="mpeg2video_decoder"
mpeg2_dxva2_hwaccel_deps="dxva2"
mpeg2_dxva2_hwaccel_select="mpeg2video_decoder"
mpeg2_mmal_decoder_deps="mmal"
mpeg2_mmal_decoder_select="mmal"
mpeg2_mmal_hwaccel_deps="mmal"
mpeg2_qsv_hwaccel_deps="libmfx"
mpeg2_qsv_hwaccel_select="qsvdec_mpeg2"
mpeg2_vaapi_hwaccel_deps="vaapi"
mpeg2_vaapi_hwaccel_select="mpeg2video_decoder"
mpeg2_vdpau_hwaccel_deps="vdpau"
mpeg2_vdpau_hwaccel_select="mpeg2video_decoder"
mpeg2_videotoolbox_hwaccel_deps="videotoolbox"
mpeg2_videotoolbox_hwaccel_select="mpeg2video_decoder"
mpeg2_xvmc_hwaccel_deps="xvmc"
mpeg2_xvmc_hwaccel_select="mpeg2video_decoder"
mpeg4_crystalhd_decoder_select="crystalhd"
mpeg4_cuvid_hwaccel_deps="cuda cuvid"
mpeg4_mediacodec_decoder_deps="mediacodec"
mpeg4_mediacodec_hwaccel_deps="mediacodec"
mpeg4_mmal_decoder_deps="mmal"
mpeg4_mmal_decoder_select="mmal"
mpeg4_mmal_hwaccel_deps="mmal"
mpeg4_omx_encoder_deps="omx"
mpeg4_vaapi_hwaccel_deps="vaapi"
mpeg4_vaapi_hwaccel_select="mpeg4_decoder"
mpeg4_vdpau_decoder_deps="vdpau"
mpeg4_vdpau_decoder_select="mpeg4_decoder"
mpeg4_vdpau_hwaccel_deps="vdpau"
mpeg4_vdpau_hwaccel_select="mpeg4_decoder"
mpeg4_videotoolbox_hwaccel_deps="videotoolbox"
mpeg4_videotoolbox_hwaccel_select="mpeg4_decoder"
msmpeg4_crystalhd_decoder_select="crystalhd"
vc1_crystalhd_decoder_select="crystalhd"
vc1_cuvid_hwaccel_deps="cuda cuvid"
vc1_d3d11va_hwaccel_deps="d3d11va"
vc1_d3d11va_hwaccel_select="vc1_decoder"
vc1_dxva2_hwaccel_deps="dxva2"
vc1_dxva2_hwaccel_select="vc1_decoder"
vc1_mmal_decoder_deps="mmal"
vc1_mmal_decoder_select="mmal"
vc1_mmal_hwaccel_deps="mmal"
vc1_qsv_hwaccel_deps="libmfx"
vc1_qsv_hwaccel_select="qsvdec_vc1"
vc1_vaapi_hwaccel_deps="vaapi"
vc1_vaapi_hwaccel_select="vc1_decoder"
vc1_vdpau_decoder_deps="vdpau"
vc1_vdpau_decoder_select="vc1_decoder"
vc1_vdpau_hwaccel_deps="vdpau"
vc1_vdpau_hwaccel_select="vc1_decoder"
vp8_cuvid_hwaccel_deps="cuda cuvid"
vp9_cuvid_hwaccel_deps="cuda cuvid"
vp8_mediacodec_decoder_deps="mediacodec"
vp8_mediacodec_hwaccel_deps="mediacodec"
vp9_d3d11va_hwaccel_deps="d3d11va DXVA_PicParams_VP9"
vp9_d3d11va_hwaccel_select="vp9_decoder"
vp9_dxva2_hwaccel_deps="dxva2 DXVA_PicParams_VP9"
vp9_dxva2_hwaccel_select="vp9_decoder"
vp9_mediacodec_decoder_deps="mediacodec"
vp9_mediacodec_hwaccel_deps="mediacodec"
vp9_vaapi_hwaccel_deps="vaapi VADecPictureParameterBufferVP9_bit_depth"
vp9_vaapi_hwaccel_select="vp9_decoder"
wmv3_crystalhd_decoder_select="crystalhd"
wmv3_d3d11va_hwaccel_select="vc1_d3d11va_hwaccel"
wmv3_dxva2_hwaccel_select="vc1_dxva2_hwaccel"
wmv3_vaapi_hwaccel_select="vc1_vaapi_hwaccel"
wmv3_vdpau_decoder_select="vc1_vdpau_decoder"
wmv3_vdpau_hwaccel_select="vc1_vdpau_hwaccel"

# hardware-accelerated codecs
omx_deps="dlopen pthreads"
omx_extralibs='$ldl'
qsvdec_select="qsv"
qsvenc_select="qsv"
vaapi_encode_deps="vaapi"

hwupload_cuda_filter_deps="cuda"
scale_npp_filter_deps="cuda libnpp"

nvenc_deps="cuda"
nvenc_deps_any="dlopen LoadLibrary"
nvenc_encoder_deps="nvenc"
h264_cuvid_decoder_deps="cuda cuvid"
h264_cuvid_decoder_select="h264_mp4toannexb_bsf h264_cuvid_hwaccel"
h264_nvenc_encoder_deps="nvenc"
h264_qsv_decoder_deps="libmfx"
h264_qsv_decoder_select="h264_mp4toannexb_bsf h264_parser qsvdec h264_qsv_hwaccel"
h264_qsv_encoder_deps="libmfx"
h264_qsv_encoder_select="qsvenc"
h264_vaapi_encoder_deps="VAEncPictureParameterBufferH264"
h264_vaapi_encoder_select="vaapi_encode golomb"

hevc_cuvid_decoder_deps="cuda cuvid"
hevc_cuvid_decoder_select="hevc_mp4toannexb_bsf hevc_cuvid_hwaccel"
hevc_nvenc_encoder_deps="nvenc"
hevc_qsv_decoder_deps="libmfx"
hevc_qsv_decoder_select="hevc_mp4toannexb_bsf hevc_parser qsvdec hevc_qsv_hwaccel"
hevc_qsv_encoder_deps="libmfx"
hevc_qsv_encoder_select="qsvenc"
hevc_vaapi_encoder_deps="VAEncPictureParameterBufferHEVC"
hevc_vaapi_encoder_select="vaapi_encode golomb"
mjpeg_cuvid_decoder_deps="cuda cuvid"
mjpeg_cuvid_decoder_select="mjpeg_cuvid_hwaccel"
mpeg1_cuvid_decoder_deps="cuda cuvid"
mpeg1_cuvid_decoder_select="mpeg1_cuvid_hwaccel"
mpeg2_cuvid_decoder_deps="cuda cuvid"
mpeg2_cuvid_decoder_select="mpeg2_cuvid_hwaccel"
mpeg2_qsv_decoder_deps="libmfx"
mpeg2_qsv_decoder_select="qsvdec mpeg2_qsv_hwaccel"
mpeg2_qsv_encoder_deps="libmfx"
mpeg2_qsv_encoder_select="qsvenc"
mpeg2_vaapi_encoder_deps="VAEncPictureParameterBufferMPEG2"
mpeg2_vaapi_encoder_select="vaapi_encode"
mpeg4_cuvid_decoder_deps="cuda cuvid"
mpeg4_cuvid_decoder_select="mpeg4_cuvid_hwaccel"
nvenc_h264_encoder_deps="nvenc"
nvenc_hevc_encoder_deps="nvenc"

vc1_cuvid_decoder_deps="cuda cuvid"
vc1_cuvid_decoder_select="vc1_cuvid_hwaccel"
vp8_cuvid_decoder_deps="cuda cuvid"
vp8_cuvid_decoder_select="vp8_cuvid_hwaccel"
vp8_vaapi_encoder_deps="VAEncPictureParameterBufferVP8"
vp8_vaapi_encoder_select="vaapi_encode"
vp9_cuvid_decoder_deps="cuda cuvid"
vp9_cuvid_decoder_select="vp9_cuvid_hwaccel"

# parsers
h264_parser_select="golomb h264dsp h264parse"
hevc_parser_select="golomb"
mpegvideo_parser_select="mpegvideo"
mpeg4video_parser_select="h263dsp mpegvideo qpeldsp"
vc1_parser_select="vc1dsp"

# bitstream_filters
mjpeg2jpeg_bsf_select="jpegtables"

# external libraries
aac_at_decoder_deps="audiotoolbox"
ac3_at_decoder_deps="audiotoolbox"
ac3_at_decoder_select="ac3_parser"
adpcm_ima_qt_at_decoder_deps="audiotoolbox"
alac_at_decoder_deps="audiotoolbox"
amr_nb_at_decoder_deps="audiotoolbox"
avisynth_deps_any="dlopen LoadLibrary"
avisynth_demuxer_deps="avisynth"
avisynth_demuxer_select="riffdec"
eac3_at_decoder_deps="audiotoolbox"
eac3_at_decoder_select="ac3_parser"
gsm_ms_at_decoder_deps="audiotoolbox"
ilbc_at_decoder_deps="audiotoolbox"
mp1_at_decoder_deps="audiotoolbox"
mp2_at_decoder_deps="audiotoolbox"
mp3_at_decoder_deps="audiotoolbox"
pcm_alaw_at_decoder_deps="audiotoolbox"
pcm_mulaw_at_decoder_deps="audiotoolbox"
qdmc_at_decoder_deps="audiotoolbox"
qdm2_at_decoder_deps="audiotoolbox"
aac_at_encoder_deps="audiotoolbox"
aac_at_encoder_select="audio_frame_queue"
alac_at_encoder_deps="audiotoolbox"
alac_at_encoder_select="audio_frame_queue"
ilbc_at_encoder_deps="audiotoolbox"
ilbc_at_encoder_select="audio_frame_queue"
pcm_alaw_at_encoder_deps="audiotoolbox"
pcm_alaw_at_encoder_select="audio_frame_queue"
pcm_mulaw_at_encoder_deps="audiotoolbox"
pcm_mulaw_at_encoder_select="audio_frame_queue"
chromaprint_muxer_deps="chromaprint"
h264_videotoolbox_encoder_deps="videotoolbox_encoder pthreads"
libcelt_decoder_deps="libcelt"
libfdk_aac_decoder_deps="libfdk_aac"
libfdk_aac_encoder_deps="libfdk_aac"
libfdk_aac_encoder_select="audio_frame_queue"
libgme_demuxer_deps="libgme"
libgsm_decoder_deps="libgsm"
libgsm_encoder_deps="libgsm"
libgsm_ms_decoder_deps="libgsm"
libgsm_ms_encoder_deps="libgsm"
libilbc_decoder_deps="libilbc"
libilbc_encoder_deps="libilbc"
libkvazaar_encoder_deps="libkvazaar"
libmodplug_demuxer_deps="libmodplug"
libmp3lame_encoder_deps="libmp3lame"
libmp3lame_encoder_select="audio_frame_queue"
libopencore_amrnb_decoder_deps="libopencore_amrnb"
libopencore_amrnb_encoder_deps="libopencore_amrnb"
libopencore_amrnb_encoder_select="audio_frame_queue"
libopencore_amrwb_decoder_deps="libopencore_amrwb"
libopenh264_decoder_deps="libopenh264"
libopenh264_decoder_select="h264_mp4toannexb_bsf"
libopenh264_encoder_deps="libopenh264"
libopenjpeg_decoder_deps="libopenjpeg"
libopenjpeg_encoder_deps="libopenjpeg"
libopenmpt_demuxer_deps="libopenmpt"
libopus_decoder_deps="libopus"
libopus_encoder_deps="libopus"
libopus_encoder_select="audio_frame_queue"
libschroedinger_decoder_deps="libschroedinger"
libschroedinger_encoder_deps="libschroedinger"
libshine_encoder_deps="libshine"
libshine_encoder_select="audio_frame_queue"
libspeex_decoder_deps="libspeex"
libspeex_encoder_deps="libspeex"
libspeex_encoder_select="audio_frame_queue"
libtheora_encoder_deps="libtheora"
libtwolame_encoder_deps="libtwolame"
libvo_amrwbenc_encoder_deps="libvo_amrwbenc"
libvorbis_decoder_deps="libvorbis"
libvorbis_encoder_deps="libvorbis"
libvorbis_encoder_select="audio_frame_queue"
libvpx_vp8_decoder_deps="libvpx"
libvpx_vp8_encoder_deps="libvpx"
libvpx_vp9_decoder_deps="libvpx"
libvpx_vp9_encoder_deps="libvpx"
libwavpack_encoder_deps="libwavpack"
libwebp_encoder_deps="libwebp"
libwebp_anim_encoder_deps="libwebp"
libx262_encoder_deps="libx262"
libx264_encoder_deps="libx264"
libx264rgb_encoder_deps="libx264 x264_csp_bgr"
libx264rgb_encoder_select="libx264_encoder"
libx265_encoder_deps="libx265"
libxavs_encoder_deps="libxavs"
libxvid_encoder_deps="libxvid"
libzvbi_teletext_decoder_deps="libzvbi"
videotoolbox_deps="VideoToolbox_VideoToolbox_h"
videotoolbox_extralibs="-framework CoreFoundation -framework VideoToolbox -framework CoreMedia -framework CoreVideo"
videotoolbox_encoder_deps="videotoolbox VTCompressionSessionPrepareToEncodeFrames"
videotoolbox_encoder_suggest="vda_framework vt_bt2020"
vt_bt2020_deps="kCVImageBufferColorPrimaries_ITU_R_2020"

# demuxers / muxers
ac3_demuxer_select="ac3_parser"
aiff_muxer_select="iso_media"
asf_demuxer_select="riffdec"
asf_o_demuxer_select="riffdec"
asf_muxer_select="riffenc"
asf_stream_muxer_select="asf_muxer"
avi_demuxer_select="iso_media riffdec exif"
avi_muxer_select="riffenc"
caf_demuxer_select="iso_media riffdec"
caf_muxer_select="iso_media"
dash_muxer_select="mp4_muxer"
dirac_demuxer_select="dirac_parser"
dts_demuxer_select="dca_parser"
dtshd_demuxer_select="dca_parser"
dv_demuxer_select="dvprofile"
dv_muxer_select="dvprofile"
dxa_demuxer_select="riffdec"
eac3_demuxer_select="ac3_parser"
f4v_muxer_select="mov_muxer"
fifo_muxer_deps="threads"
flac_demuxer_select="flac_parser"
hds_muxer_select="flv_muxer"
hls_muxer_select="mpegts_muxer"
image2_alias_pix_demuxer_select="image2_demuxer"
image2_brender_pix_demuxer_select="image2_demuxer"
ipod_muxer_select="mov_muxer"
ismv_muxer_select="mov_muxer"
libnut_demuxer_deps="libnut"
libnut_muxer_deps="libnut"
matroska_audio_muxer_select="matroska_muxer"
matroska_demuxer_select="iso_media riffdec"
matroska_demuxer_suggest="bzlib lzo zlib"
matroska_muxer_select="iso_media riffenc"
mmf_muxer_select="riffenc"
mov_demuxer_select="iso_media riffdec"
mov_demuxer_suggest="zlib"
mov_muxer_select="iso_media riffenc rtpenc_chain"
mp3_demuxer_select="mpegaudio_parser"
mp4_muxer_select="mov_muxer"
mpegts_demuxer_select="iso_media"
mpegts_muxer_select="adts_muxer latm_muxer"
mpegtsraw_demuxer_select="mpegts_demuxer"
mxf_d10_muxer_select="mxf_muxer"
mxf_opatom_muxer_select="mxf_muxer"
nut_muxer_select="riffenc"
nuv_demuxer_select="riffdec"
oga_muxer_select="ogg_muxer"
ogg_demuxer_select="dirac_parse"
ogv_muxer_select="ogg_muxer"
opus_muxer_select="ogg_muxer"
psp_muxer_select="mov_muxer"
rtp_demuxer_select="sdp_demuxer"
rtp_muxer_select="golomb"
rtpdec_select="asf_demuxer jpegtables mov_demuxer mpegts_demuxer rm_demuxer rtp_protocol srtp"
rtsp_demuxer_select="http_protocol rtpdec"
rtsp_muxer_select="rtp_muxer http_protocol rtp_protocol rtpenc_chain"
sap_demuxer_select="sdp_demuxer"
sap_muxer_select="rtp_muxer rtp_protocol rtpenc_chain"
sdp_demuxer_select="rtpdec"
smoothstreaming_muxer_select="ismv_muxer"
spdif_muxer_select="aac_parser"
spx_muxer_select="ogg_muxer"
swf_demuxer_suggest="zlib"
tak_demuxer_select="tak_parser"
tg2_muxer_select="mov_muxer"
tgp_muxer_select="mov_muxer"
vobsub_demuxer_select="mpegps_demuxer"
w64_demuxer_select="wav_demuxer"
w64_muxer_select="wav_muxer"
wav_demuxer_select="riffdec"
wav_muxer_select="riffenc"
webm_muxer_select="iso_media riffenc"
webm_dash_manifest_demuxer_select="matroska_demuxer"
wtv_demuxer_select="mpegts_demuxer riffdec"
wtv_muxer_select="mpegts_muxer riffenc"
xmv_demuxer_select="riffdec"
xwma_demuxer_select="riffdec"

# indevs / outdevs
alsa_indev_deps="alsa_asoundlib_h snd_pcm_htimestamp"
alsa_outdev_deps="alsa_asoundlib_h"
avfoundation_indev_extralibs="-framework CoreVideo -framework Foundation -framework AVFoundation -framework CoreMedia"
avfoundation_indev_select="avfoundation"
bktr_indev_deps_any="dev_bktr_ioctl_bt848_h machine_ioctl_bt848_h dev_video_bktr_ioctl_bt848_h dev_ic_bt8xx_h"
caca_outdev_deps="libcaca"
decklink_indev_deps="decklink pthreads"
decklink_indev_extralibs="-lstdc++"
decklink_outdev_deps="decklink pthreads"
decklink_outdev_extralibs="-lstdc++"
dshow_indev_deps="IBaseFilter"
dshow_indev_extralibs="-lpsapi -lole32 -lstrmiids -luuid -loleaut32 -lshlwapi"
dv1394_indev_deps="dv1394"
dv1394_indev_select="dv_demuxer"
fbdev_indev_deps="linux_fb_h"
fbdev_outdev_deps="linux_fb_h"
gdigrab_indev_deps="CreateDIBSection"
gdigrab_indev_extralibs="-lgdi32"
gdigrab_indev_select="bmp_decoder"
iec61883_indev_deps="libiec61883"
jack_indev_deps="jack_jack_h"
jack_indev_deps_any="sem_timedwait dispatch_dispatch_h"
lavfi_indev_deps="avfilter"
libcdio_indev_deps="libcdio"
libdc1394_indev_deps="libdc1394"
libv4l2_indev_deps="libv4l2"
openal_indev_deps="openal"
opengl_outdev_deps="opengl"
oss_indev_deps_any="soundcard_h sys_soundcard_h"
oss_outdev_deps_any="soundcard_h sys_soundcard_h"
pulse_indev_deps="libpulse"
pulse_outdev_deps="libpulse"
qtkit_indev_extralibs="-framework QTKit -framework Foundation -framework QuartzCore"
qtkit_indev_select="qtkit"
sdl2_outdev_deps="sdl2"
sndio_indev_deps="sndio_h"
sndio_outdev_deps="sndio_h"
v4l_indev_deps="linux_videodev_h"
v4l2_indev_deps_any="linux_videodev2_h sys_videoio_h"
v4l2_outdev_deps_any="linux_videodev2_h sys_videoio_h"
vfwcap_indev_deps="capCreateCaptureWindow vfwcap_defines"
vfwcap_indev_extralibs="-lavicap32"
x11grab_indev_deps="x11grab"
x11grab_xcb_indev_deps="libxcb"
xv_outdev_deps="X11_extensions_Xvlib_h XvGetPortAttribute"
xv_outdev_extralibs="-lXv -lX11 -lXext"

# protocols
async_protocol_deps="threads"
bluray_protocol_deps="libbluray"
ffrtmpcrypt_protocol_deps="!librtmp_protocol"
ffrtmpcrypt_protocol_deps_any="gcrypt gmp openssl"
ffrtmpcrypt_protocol_select="tcp_protocol"
ffrtmphttp_protocol_deps="!librtmp_protocol"
ffrtmphttp_protocol_select="http_protocol"
ftp_protocol_select="tcp_protocol"
gopher_protocol_select="network"
http_protocol_select="tcp_protocol"
httpproxy_protocol_select="tcp_protocol"
https_protocol_select="tls_protocol"
icecast_protocol_select="http_protocol"
librtmp_protocol_deps="librtmp"
librtmpe_protocol_deps="librtmp"
librtmps_protocol_deps="librtmp"
librtmpt_protocol_deps="librtmp"
librtmpte_protocol_deps="librtmp"
libsmbclient_protocol_deps="libsmbclient gplv3"
libssh_protocol_deps="libssh"
mmsh_protocol_select="http_protocol"
mmst_protocol_select="network"
rtmp_protocol_deps="!librtmp_protocol"
rtmp_protocol_select="tcp_protocol"
rtmpe_protocol_select="ffrtmpcrypt_protocol"
rtmps_protocol_deps="!librtmp_protocol"
rtmps_protocol_select="tls_protocol"
rtmpt_protocol_select="ffrtmphttp_protocol"
rtmpte_protocol_select="ffrtmpcrypt_protocol ffrtmphttp_protocol"
rtmpts_protocol_select="ffrtmphttp_protocol https_protocol"
rtp_protocol_select="udp_protocol"
sctp_protocol_deps="struct_sctp_event_subscribe struct_msghdr_msg_flags"
sctp_protocol_select="network"
srtp_protocol_select="rtp_protocol srtp"
tcp_protocol_select="network"
tls_gnutls_protocol_deps="gnutls !tls_schannel_protocol !tls_securetransport_protocol"
tls_gnutls_protocol_select="tcp_protocol"
tls_openssl_protocol_deps="openssl !tls_schannel_protocol !tls_securetransport_protocol !tls_gnutls_protocol"
tls_openssl_protocol_select="tcp_protocol"
tls_schannel_protocol_deps="schannel"
tls_schannel_protocol_select="tcp_protocol"
tls_securetransport_protocol_deps="securetransport"
tls_securetransport_protocol_select="tcp_protocol"
tls_protocol_deps_any="tls_schannel_protocol tls_securetransport_protocol tls_gnutls_protocol tls_openssl_protocol"
udp_protocol_select="network"
udplite_protocol_select="network"
unix_protocol_deps="sys_un_h"
unix_protocol_select="network"

# filters
afftfilt_filter_deps="avcodec"
afftfilt_filter_select="fft"
amovie_filter_deps="avcodec avformat"
aresample_filter_deps="swresample"
ass_filter_deps="libass"
asyncts_filter_deps="avresample"
atempo_filter_deps="avcodec"
atempo_filter_select="rdft"
azmq_filter_deps="libzmq"
blackframe_filter_deps="gpl"
boxblur_filter_deps="gpl"
bs2b_filter_deps="libbs2b"
colormatrix_filter_deps="gpl"
cover_rect_filter_deps="avcodec avformat gpl"
cropdetect_filter_deps="gpl"
deinterlace_qsv_filter_deps="libmfx"
deinterlace_vaapi_filter_deps="vaapi"
delogo_filter_deps="gpl"
deshake_filter_select="pixelutils"
drawtext_filter_deps="libfreetype"
eq_filter_deps="gpl"
fftfilt_filter_deps="avcodec"
fftfilt_filter_select="rdft"
find_rect_filter_deps="avcodec avformat gpl"
firequalizer_filter_deps="avcodec"
firequalizer_filter_select="rdft"
flite_filter_deps="libflite"
framerate_filter_select="pixelutils"
frei0r_filter_deps="frei0r dlopen"
frei0r_src_filter_deps="frei0r dlopen"
fspp_filter_deps="gpl"
geq_filter_deps="gpl"
histeq_filter_deps="gpl"
hqdn3d_filter_deps="gpl"
interlace_filter_deps="gpl"
kerndeint_filter_deps="gpl"
ladspa_filter_deps="ladspa dlopen"
mcdeint_filter_deps="avcodec gpl"
movie_filter_deps="avcodec avformat"
mpdecimate_filter_deps="gpl"
mpdecimate_filter_select="pixelutils"
mptestsrc_filter_deps="gpl"
negate_filter_deps="lut_filter"
nnedi_filter_deps="gpl"
ocr_filter_deps="libtesseract"
ocv_filter_deps="libopencv"
owdenoise_filter_deps="gpl"
pan_filter_deps="swresample"
perspective_filter_deps="gpl"
phase_filter_deps="gpl"
pp7_filter_deps="gpl"
pp_filter_deps="gpl postproc"
pullup_filter_deps="gpl"
removelogo_filter_deps="avcodec avformat swscale"
repeatfields_filter_deps="gpl"
resample_filter_deps="avresample"
rubberband_filter_deps="librubberband"
sab_filter_deps="gpl swscale"
scale2ref_filter_deps="swscale"
scale_filter_deps="swscale"
scale_qsv_filter_deps="libmfx"
select_filter_select="pixelutils"
showcqt_filter_deps="avcodec avformat swscale"
showcqt_filter_select="fft"
showfreqs_filter_deps="avcodec"
showfreqs_filter_select="fft"
showspectrum_filter_deps="avcodec"
showspectrum_filter_select="fft"
showspectrumpic_filter_deps="avcodec"
showspectrumpic_filter_select="fft"
smartblur_filter_deps="gpl swscale"
sofalizer_filter_deps="netcdf avcodec"
sofalizer_filter_select="fft"
spectrumsynth_filter_deps="avcodec"
spectrumsynth_filter_select="fft"
spp_filter_deps="gpl avcodec"
spp_filter_select="fft idctdsp fdctdsp me_cmp pixblockdsp"
stereo3d_filter_deps="gpl"
subtitles_filter_deps="avformat avcodec libass"
super2xsai_filter_deps="gpl"
pixfmts_super2xsai_test_deps="super2xsai_filter"
tinterlace_filter_deps="gpl"
tinterlace_merge_test_deps="tinterlace_filter"
tinterlace_pad_test_deps="tinterlace_filter"
uspp_filter_deps="gpl avcodec"
vaguedenoiser_filter_deps="gpl"
vidstabdetect_filter_deps="libvidstab"
vidstabtransform_filter_deps="libvidstab"
zmq_filter_deps="libzmq"
zoompan_filter_deps="swscale"
zscale_filter_deps="libzimg"
scale_vaapi_filter_deps="vaapi VAProcPipelineParameterBuffer"

# examples
avio_dir_cmd_deps="avformat avutil"
avio_reading_deps="avformat avcodec avutil"
decoding_encoding_example_deps="avcodec avformat avutil"
demuxing_decoding_example_deps="avcodec avformat avutil"
extract_mvs_example_deps="avcodec avformat avutil"
filter_audio_example_deps="avfilter avutil"
filtering_audio_example_deps="avfilter avcodec avformat avutil"
filtering_video_example_deps="avfilter avcodec avformat avutil"
http_multiclient_example_deps="avformat avutil fork"
metadata_example_deps="avformat avutil"
muxing_example_deps="avcodec avformat avutil swscale"
qsvdec_example_deps="avcodec avutil libmfx h264_qsv_decoder vaapi_x11"
remuxing_example_deps="avcodec avformat avutil"
resampling_audio_example_deps="avutil swresample"
scaling_video_example_deps="avutil swscale"
transcode_aac_example_deps="avcodec avformat swresample"
transcoding_example_deps="avfilter avcodec avformat avutil"

# libraries, in linking order
avcodec_deps="avutil"
avdevice_deps="avformat avcodec avutil"
avfilter_deps="avutil"
avformat_deps="avcodec avutil"
avresample_deps="avutil"
postproc_deps="avutil gpl"
swresample_deps="avutil"
swscale_deps="avutil"

# programs
ffmpeg_deps="avcodec avfilter avformat swresample"
ffmpeg_select="aformat_filter anull_filter atrim_filter format_filter
               null_filter
               trim_filter"
ffplay_deps="avcodec avformat swscale swresample sdl2"
ffplay_libs='$sdl2_libs'
ffplay_select="rdft crop_filter transpose_filter hflip_filter vflip_filter rotate_filter"
ffprobe_deps="avcodec avformat"
ffserver_deps="avformat fork sarestart"
ffserver_select="ffm_muxer rtp_protocol rtsp_demuxer"

# documentation
podpages_deps="perl"
manpages_deps="perl pod2man"
htmlpages_deps="perl"
htmlpages_deps_any="makeinfo_html texi2html"
txtpages_deps="perl makeinfo"
doc_deps_any="manpages htmlpages podpages txtpages"

# default parameters

logfile="config.log"

# installation paths
prefix_default="/usr/local"
bindir_default='${prefix}/bin'
datadir_default='${prefix}/share/ffmpeg'
docdir_default='${prefix}/share/doc/ffmpeg'
incdir_default='${prefix}/include'
libdir_default='${prefix}/lib'
mandir_default='${prefix}/share/man'

# toolchain
ar_default="ar"
cc_default="gcc"
cxx_default="g++"
host_cc_default="gcc"
cp_f="cp -f"
doxygen_default="doxygen"
install="install"
ln_s_default="ln -s -f"
nm_default="nm -g"
objformat="elf"
pkg_config_default=pkg-config
ranlib_default="ranlib"
strip_default="strip"
version_script='--version-script'
yasmexe_default="yasm"
windres_default="windres"

# OS
target_os_default=$(tolower $(uname -s))
host_os=$target_os_default

# machine
if test "$target_os_default" = aix; then
    arch_default=$(uname -p)
    strip_default="strip -X32_64"
else
    arch_default=$(uname -m)
fi
cpu="generic"
intrinsics="none"

# configurable options
enable $PROGRAM_LIST
enable $DOCUMENT_LIST
enable $EXAMPLE_LIST
enable $(filter_out avresample $LIBRARY_LIST)
enable stripping

enable asm
enable debug
enable doc
enable faan faandct faanidct
enable optimizations
enable runtime_cpudetect
enable safe_bitstream_reader
enable static
enable swscale_alpha
enable valgrind_backtrace

sws_max_filter_size_default=256
set_default sws_max_filter_size

# build settings
SHFLAGS='-shared -Wl,-soname,$$(@F)'
LIBPREF="lib"
LIBSUF=".a"
FULLNAME='$(NAME)$(BUILDSUF)'
LIBNAME='$(LIBPREF)$(FULLNAME)$(LIBSUF)'
SLIBPREF="lib"
SLIBSUF=".so"
SLIBNAME='$(SLIBPREF)$(FULLNAME)$(SLIBSUF)'
SLIBNAME_WITH_VERSION='$(SLIBNAME).$(LIBVERSION)'
SLIBNAME_WITH_MAJOR='$(SLIBNAME).$(LIBMAJOR)'
LIB_INSTALL_EXTRA_CMD='$$(RANLIB) "$(LIBDIR)/$(LIBNAME)"'
SLIB_INSTALL_NAME='$(SLIBNAME_WITH_VERSION)'
SLIB_INSTALL_LINKS='$(SLIBNAME_WITH_MAJOR) $(SLIBNAME)'
VERSION_SCRIPT_POSTPROCESS_CMD="cat"

asflags_filter=echo
cflags_filter=echo
ldflags_filter=echo

AS_C='-c'
AS_O='-o $@'
CC_C='-c'
CC_E='-E -o $@'
CC_O='-o $@'
CXX_C='-c'
CXX_O='-o $@'
OBJCC_C='-c'
OBJCC_E='-E -o $@'
OBJCC_O='-o $@'
LD_O='-o $@'
LD_LIB='-l%'
LD_PATH='-L'
HOSTCC_C='-c'
HOSTCC_E='-E -o $@'
HOSTCC_O='-o $@'
HOSTLD_O='-o $@'

host_libs='-lm'
host_cflags_filter=echo
host_ldflags_filter=echo

target_path='$(CURDIR)'

# since the object filename is not given with the -MM flag, the compiler
# is only able to print the basename, and we must add the path ourselves
DEPCMD='$(DEP$(1)) $(DEP$(1)FLAGS) $($(1)DEP_FLAGS) $< 2>/dev/null | sed -e "/^\#.*/d" -e "s,^[[:space:]]*$(@F),$(@D)/$(@F)," > $(@:.o=.d)'
DEPFLAGS='-MM'

# find source path
if test -f configure; then
    source_path=.
else
    source_path=$(cd $(dirname "$0"); pwd)
    case "$source_path" in
        *[[:blank:]]*) die "Out of tree builds are impossible with whitespace in source path." ;;
    esac
    test -e "$source_path/config.h" &&
        die "Out of tree builds are impossible with config.h in source dir."
fi

for v in "$@"; do
    r=${v#*=}
    l=${v%"$r"}
    r=$(sh_quote "$r")
    FFMPEG_CONFIGURATION="${FFMPEG_CONFIGURATION# } ${l}${r}"
done

find_things(){
    thing=$1
    pattern=$2
    file=$source_path/$3
    sed -n "s/^[^#]*$pattern.*([^,]*, *\([^,]*\)\(,.*\)*).*/\1_$thing/p" "$file"
}

ENCODER_LIST=$(find_things  encoder  ENC      libavcodec/allcodecs.c)
DECODER_LIST=$(find_things  decoder  DEC      libavcodec/allcodecs.c)
HWACCEL_LIST=$(find_things  hwaccel  HWACCEL  libavcodec/allcodecs.c)
PARSER_LIST=$(find_things   parser   PARSER   libavcodec/allcodecs.c)
MUXER_LIST=$(find_things    muxer    _MUX     libavformat/allformats.c)
DEMUXER_LIST=$(find_things  demuxer  DEMUX    libavformat/allformats.c)
OUTDEV_LIST=$(find_things   outdev   OUTDEV   libavdevice/alldevices.c)
INDEV_LIST=$(find_things    indev    _IN      libavdevice/alldevices.c)
FILTER_LIST=$(find_things   filter   FILTER   libavfilter/allfilters.c)

find_things_extern(){
    thing=$1
    pattern=$2
    file=$source_path/$3
    sed -n "s/^[^#]*extern.*$pattern *ff_\([^ ]*\)_$thing;/\1_$thing/p" "$file"
}

BSF_LIST=$(find_things_extern bsf AVBitStreamFilter libavcodec/bitstream_filters.c)
PROTOCOL_LIST=$(find_things_extern protocol URLProtocol libavformat/protocols.c)

ALL_COMPONENTS="
    $BSF_LIST
    $DECODER_LIST
    $DEMUXER_LIST
    $ENCODER_LIST
    $FILTER_LIST
    $HWACCEL_LIST
    $INDEV_LIST
    $MUXER_LIST
    $OUTDEV_LIST
    $PARSER_LIST
    $PROTOCOL_LIST
"

for n in $COMPONENT_LIST; do
    v=$(toupper ${n%s})_LIST
    eval enable \$$v
    eval ${n}_if_any="\$$v"
done

enable $ARCH_EXT_LIST

die_unknown(){
    echo "Unknown option \"$1\"."
    echo "See $0 --help for available options."
    exit 1
}

print_in_columns() {
    cols=$(expr $ncols / 24)
    cat | tr ' ' '\n' | sort | pr -r "-$cols" -w $ncols -t
}

show_list() {
    suffix=_$1
    shift
    echo $* | sed s/$suffix//g | print_in_columns
    exit 0
}

rand_list(){
    IFS=', '
    set -- $*
    unset IFS
    for thing; do
        comp=${thing%:*}
        prob=${thing#$comp}
        prob=${prob#:}
        is_in ${comp} $COMPONENT_LIST && eval comp=\$$(toupper ${comp%s})_LIST
        echo "prob ${prob:-0.5}"
        printf '%s\n' $comp
    done
}

do_random(){
    action=$1
    shift
    random_seed=$(awk "BEGIN { srand($random_seed); print srand() }")
    $action $(rand_list "$@" | awk "BEGIN { srand($random_seed) } \$1 == \"prob\" { prob = \$2; next } rand() < prob { print }")
}

for opt do
    optval="${opt#*=}"
    case "$opt" in
        --extra-ldflags=*)
            add_ldflags $optval
        ;;
        --extra-ldexeflags=*)
            add_ldexeflags $optval
        ;;
        --extra-ldlibflags=*)
            add_ldlibflags $optval
        ;;
        --extra-libs=*)
            add_extralibs $optval
        ;;
        --disable-devices)
            disable $INDEV_LIST $OUTDEV_LIST
        ;;
        --enable-debug=*)
            debuglevel="$optval"
        ;;
        --disable-programs)
            disable $PROGRAM_LIST
        ;;
        --disable-everything)
            map 'eval unset \${$(toupper ${v%s})_LIST}' $COMPONENT_LIST
        ;;
        --disable-all)
            map 'eval unset \${$(toupper ${v%s})_LIST}' $COMPONENT_LIST
            disable $LIBRARY_LIST $PROGRAM_LIST doc
            enable avutil
        ;;
        --enable-random|--disable-random)
            action=${opt%%-random}
            do_random ${action#--} $COMPONENT_LIST
        ;;
        --enable-random=*|--disable-random=*)
            action=${opt%%-random=*}
            do_random ${action#--} $optval
        ;;
        --enable-*=*|--disable-*=*)
            eval $(echo "${opt%%=*}" | sed 's/--/action=/;s/-/ thing=/')
            is_in "${thing}s" $COMPONENT_LIST || die_unknown "$opt"
            eval list=\$$(toupper $thing)_LIST
            name=$(echo "${optval}" | sed "s/,/_${thing}|/g")_${thing}
            list=$(filter "$name" $list)
            [ "$list" = "" ] && warn "Option $opt did not match anything"
            $action $list
        ;;
        --enable-?*|--disable-?*)
            eval $(echo "$opt" | sed 's/--/action=/;s/-/ option=/;s/-/_/g')
            if is_in $option $COMPONENT_LIST; then
                test $action = disable && action=unset
                eval $action \$$(toupper ${option%s})_LIST
            elif is_in $option $CMDLINE_SELECT; then
                $action $option
            else
                die_unknown $opt
            fi
        ;;
        --list-*)
            NAME="${opt#--list-}"
            is_in $NAME $COMPONENT_LIST || die_unknown $opt
            NAME=${NAME%s}
            eval show_list $NAME \$$(toupper $NAME)_LIST
        ;;
        --help|-h) show_help
        ;;
        --fatal-warnings) enable fatal_warnings
        ;;
        *)
            optname="${opt%%=*}"
            optname="${optname#--}"
            optname=$(echo "$optname" | sed 's/-/_/g')
            if is_in $optname $CMDLINE_SET; then
                eval $optname='$optval'
            elif is_in $optname $CMDLINE_APPEND; then
                append $optname "$optval"
            else
                die_unknown $opt
            fi
        ;;
    esac
done

for e in $env; do
    eval "export $e"
done

# Mark specifically enabled, but normally autodetected libraries as requested.
for lib in $AUTODETECT_LIBS; do
    enabled $lib && request $lib
done

# Enable platform codecs by default.
enable_weak audiotoolbox

# Enable hwaccels by default.
enable_weak d3d11va dxva2 vaapi vda vdpau videotoolbox_hwaccel xvmc
enable_weak xlib

enable_weak cuda cuvid nvenc vda_framework videotoolbox videotoolbox_encoder

disabled logging && logfile=/dev/null

# Disable all the library-specific components if the library itself
# is disabled, see AVCODEC_LIST and following _LIST variables.

disable_components(){
    disabled ${1} && disable $(
        eval components="\$$(toupper ${1})_COMPONENTS"
        map 'eval echo \${$(toupper ${v%s})_LIST}' $components
    )
}

map 'disable_components $v' $LIBRARY_LIST

echo "# $0 $FFMPEG_CONFIGURATION" > $logfile
set >> $logfile

test -n "$valgrind" && toolchain="valgrind-memcheck"

case "$toolchain" in
    *-asan)
        cc_default="${toolchain%-asan}"
        add_cflags  -fsanitize=address
        add_ldflags -fsanitize=address
    ;;
    *-msan)
        cc_default="${toolchain%-msan}"
        add_cflags  -fsanitize=memory -fsanitize-memory-track-origins
        add_ldflags -fsanitize=memory
    ;;
    *-tsan)
        cc_default="${toolchain%-tsan}"
        add_cflags  -fsanitize=thread -fPIE
        add_ldflags -fsanitize=thread -pie
        case "$toolchain" in
            gcc-tsan)
                add_cflags  -fPIC
                add_ldflags -fPIC
                ;;
        esac
    ;;
    *-usan)
        cc_default="${toolchain%-usan}"
        add_cflags  -fsanitize=undefined
        add_ldflags -fsanitize=undefined
    ;;
    valgrind-*)
        target_exec_default="valgrind"
        case "$toolchain" in
            valgrind-massif)
                target_exec_args="--tool=massif --alloc-fn=av_malloc --alloc-fn=av_mallocz --alloc-fn=av_calloc --alloc-fn=av_fast_padded_malloc --alloc-fn=av_fast_malloc --alloc-fn=av_realloc_f --alloc-fn=av_fast_realloc --alloc-fn=av_realloc"
                ;;
            valgrind-memcheck)
                target_exec_args="--error-exitcode=1 --malloc-fill=0x2a --track-origins=yes --leak-check=full --gen-suppressions=all --suppressions=$source_path/tests/fate-valgrind.supp"
                ;;
        esac
    ;;
    msvc)
        # Check whether the current MSVC version needs the C99 converter.
        # From MSVC 2013 (compiler major version 18) onwards, it does actually
        # support enough of C99 to build ffmpeg. Default to the new
        # behaviour if the regexp was unable to match anything, since this
        # successfully parses the version number of existing supported
        # versions that require the converter (MSVC 2010 and 2012).
        cl_major_ver=$(cl 2>&1 | sed -n 's/.*Version \([[:digit:]]\{1,\}\)\..*/\1/p')
        if [ -z "$cl_major_ver" ] || [ $cl_major_ver -ge 18 ]; then
            cc_default="cl"
        else
            cc_default="c99wrap cl"
        fi
        ld_default="$source_path/compat/windows/mslink"
        nm_default="dumpbin -symbols"
        ar_default="lib"
        case "$arch" in
        arm*)
            as_default="armasm"
            ;;
        esac
        target_os_default="win32"
        # Use a relative path for TMPDIR. This makes sure all the
        # ffconf temp files are written with a relative path, avoiding
        # issues with msys/win32 path conversion for MSVC parameters
        # such as -Fo<file> or -out:<file>.
        TMPDIR=.
    ;;
    icl)
        cc_default="icl"
        ld_default="xilink"
        nm_default="dumpbin -symbols"
        ar_default="xilib"
        target_os_default="win32"
        TMPDIR=.
    ;;
    gcov)
        add_cflags  -fprofile-arcs -ftest-coverage
        add_ldflags -fprofile-arcs -ftest-coverage
    ;;
    llvm-cov)
        add_cflags -fprofile-arcs -ftest-coverage
        add_ldflags --coverage
    ;;
    hardened)
        add_cppflags -U_FORTIFY_SOURCE -D_FORTIFY_SOURCE=2
        add_cflags   -fno-strict-overflow -fstack-protector-all
        add_ldflags  -Wl,-z,relro -Wl,-z,now
        add_cflags   -fPIE
        add_ldexeflags -fPIE -pie
    ;;
    ?*)
        die "Unknown toolchain $toolchain"
    ;;
esac

test -n "$cross_prefix" && enable cross_compile

if enabled cross_compile; then
    test -n "$arch" && test -n "$target_os" ||
        die "Must specify target arch and OS when cross-compiling"
fi

ar_default="${cross_prefix}${ar_default}"
cc_default="${cross_prefix}${cc_default}"
cxx_default="${cross_prefix}${cxx_default}"
nm_default="${cross_prefix}${nm_default}"
pkg_config_default="${cross_prefix}${pkg_config_default}"
if ${cross_prefix}${ranlib_default} 2>&1 | grep -q "\-D "; then
    ranlib_default="${cross_prefix}${ranlib_default} -D"
else
    ranlib_default="${cross_prefix}${ranlib_default}"
fi
strip_default="${cross_prefix}${strip_default}"
windres_default="${cross_prefix}${windres_default}"

sysinclude_default="${sysroot}/usr/include"

set_default arch cc cxx doxygen pkg_config ranlib strip sysinclude \
    target_exec target_os yasmexe
enabled cross_compile || host_cc_default=$cc
set_default host_cc

pkg_config_fail_message=""
if ! $pkg_config --version >/dev/null 2>&1; then
    warn "$pkg_config not found, library detection may fail."
    pkg_config=false
elif is_in -static $cc $LDFLAGS && ! is_in --static $pkg_config $pkg_config_flags; then
    pkg_config_fail_message="
Note: When building a static binary, add --pkg-config-flags=\"--static\"."
fi

if test $doxygen != $doxygen_default && \
  ! $doxygen --version >/dev/null 2>&1; then
    warn "Specified doxygen \"$doxygen\" not found, API documentation will fail to build."
fi

exesuf() {
    case $1 in
        mingw32*|mingw64*|win32|win64|cygwin*|*-dos|freedos|opendos|os/2*|symbian) echo .exe ;;
    esac
}

EXESUF=$(exesuf $target_os)
HOSTEXESUF=$(exesuf $host_os)

# set temporary file name
: ${TMPDIR:=$TEMPDIR}
: ${TMPDIR:=$TMP}
: ${TMPDIR:=/tmp}

if [ -n "$tempprefix" ] ; then
    mktemp(){
        echo $tempprefix.${HOSTNAME}.${UID}
    }
elif ! check_cmd mktemp -u XXXXXX; then
    # simple replacement for missing mktemp
    # NOT SAFE FOR GENERAL USE
    mktemp(){
        echo "${2%%XXX*}.${HOSTNAME}.${UID}.$$"
    }
fi

tmpfile(){
    tmp=$(mktemp -u "${TMPDIR}/ffconf.XXXXXXXX")$2 &&
        (set -C; exec > $tmp) 2>/dev/null ||
        die "Unable to create temporary file in $TMPDIR."
    append TMPFILES $tmp
    eval $1=$tmp
}

trap 'rm -f -- $TMPFILES' EXIT

tmpfile TMPASM .asm
tmpfile TMPC   .c
tmpfile TMPCPP .cpp
tmpfile TMPE   $EXESUF
tmpfile TMPH   .h
tmpfile TMPM   .m
tmpfile TMPO   .o
tmpfile TMPS   .S
tmpfile TMPSH  .sh
tmpfile TMPV   .ver

unset -f mktemp

chmod +x $TMPE

# make sure we can execute files in $TMPDIR
cat > $TMPSH 2>> $logfile <<EOF
#! /bin/sh
EOF
chmod +x $TMPSH >> $logfile 2>&1
if ! $TMPSH >> $logfile 2>&1; then
    cat <<EOF
Unable to create and execute files in $TMPDIR.  Set the TMPDIR environment
variable to another directory and make sure that it is not mounted noexec.
EOF
    die "Sanity test failed."
fi

armasm_flags(){
    for flag; do
        case $flag in
            # Filter out MSVC cl.exe options from cflags that shouldn't
            # be passed to gas-preprocessor
            -M[TD]*)                                            ;;
            *)                  echo $flag                      ;;
        esac
   done
}

ccc_flags(){
    for flag; do
        case $flag in
            -std=c99)           echo -c99                       ;;
            -mcpu=*)            echo -arch ${flag#*=}           ;;
            -mieee)             echo -ieee                      ;;
            -O*|-fast)          echo $flag                      ;;
            -fno-math-errno)    echo -assume nomath_errno       ;;
            -g)                 echo -g3                        ;;
            -Wall)              echo -msg_enable level2         ;;
            -Wno-pointer-sign)  echo -msg_disable ptrmismatch1  ;;
            -Wl,*)              echo $flag                      ;;
            -f*|-W*)                                            ;;
            *)                  echo $flag                      ;;
        esac
   done
}

cparser_flags(){
    for flag; do
        case $flag in
            -Wno-switch)             echo -Wno-switch-enum ;;
            -Wno-format-zero-length) ;;
            -Wdisabled-optimization) ;;
            -Wno-pointer-sign)       echo -Wno-other ;;
            *)                       echo $flag ;;
        esac
    done
}

msvc_common_flags(){
    for flag; do
        case $flag in
            # In addition to specifying certain flags under the compiler
            # specific filters, they must be specified here as well or else the
            # generic catch all at the bottom will print the original flag.
            -Wall)                ;;
            -std=c99)             ;;
            # Common flags
            -fomit-frame-pointer) ;;
            -g)                   echo -Z7 ;;
            -fno-math-errno)      ;;
            -fno-common)          ;;
            -fno-signed-zeros)    ;;
            -fPIC)                ;;
            -mthumb)              ;;
            -march=*)             ;;
            -lz)                  echo zlib.lib ;;
            -lavifil32)           echo vfw32.lib ;;
            -lavicap32)           echo vfw32.lib user32.lib ;;
            -lx264)               echo libx264.lib ;;
            -l*)                  echo ${flag#-l}.lib ;;
            -LARGEADDRESSAWARE)   echo $flag ;;
            -L*)                  echo -libpath:${flag#-L} ;;
            *)                    echo $flag ;;
        esac
    done
}

msvc_flags(){
    msvc_common_flags "$@"
    for flag; do
        case $flag in
            -Wall)                echo -W4 -wd4244 -wd4127 -wd4018 -wd4389     \
                                       -wd4146 -wd4057 -wd4204 -wd4706 -wd4305 \
                                       -wd4152 -wd4324 -we4013 -wd4100 -wd4214 \
                                       -wd4307 \
                                       -wd4273 -wd4554 -wd4701 ;;
        esac
    done
}

icl_flags(){
    msvc_common_flags "$@"
    for flag; do
        case $flag in
            # Despite what Intel's documentation says -Wall, which is supported
            # on Windows, does enable remarks so disable them here.
            -Wall)                echo $flag -Qdiag-disable:remark ;;
            -std=c99)             echo -Qstd=c99 ;;
            -flto)                echo -ipo ;;
        esac
    done
}

icc_flags(){
    for flag; do
        case $flag in
            -flto)                echo -ipo ;;
            *)                    echo $flag ;;
        esac
    done
}

pgi_flags(){
    for flag; do
        case $flag in
            -flto)                echo -Mipa=fast,libopt,libinline,vestigial ;;
            -fomit-frame-pointer) echo -Mnoframe ;;
            -g)                   echo -gopt ;;
            *)                    echo $flag ;;
        esac
    done
}

suncc_flags(){
    for flag; do
        case $flag in
            -march=*|-mcpu=*)
                case "${flag#*=}" in
                    native)                   echo -xtarget=native       ;;
                    v9|niagara)               echo -xarch=sparc          ;;
                    ultrasparc)               echo -xarch=sparcvis       ;;
                    ultrasparc3|niagara2)     echo -xarch=sparcvis2      ;;
                    i586|pentium)             echo -xchip=pentium        ;;
                    i686|pentiumpro|pentium2) echo -xtarget=pentium_pro  ;;
                    pentium3*|c3-2)           echo -xtarget=pentium3     ;;
                    pentium-m)          echo -xarch=sse2 -xchip=pentium3 ;;
                    pentium4*)          echo -xtarget=pentium4           ;;
                    prescott|nocona)    echo -xarch=sse3 -xchip=pentium4 ;;
                    *-sse3)             echo -xarch=sse3                 ;;
                    core2)              echo -xarch=ssse3 -xchip=core2   ;;
                    bonnell)                   echo -xarch=ssse3         ;;
                    corei7|nehalem)            echo -xtarget=nehalem     ;;
                    westmere)                  echo -xtarget=westmere    ;;
                    silvermont)                echo -xarch=sse4_2        ;;
                    corei7-avx|sandybridge)    echo -xtarget=sandybridge ;;
                    core-avx*|ivybridge|haswell|broadwell|skylake*|knl)
                                               echo -xarch=avx           ;;
                    amdfam10|barcelona)        echo -xtarget=barcelona   ;;
                    btver1)                    echo -xarch=amdsse4a      ;;
                    btver2|bdver*|znver*)      echo -xarch=avx           ;;
                    athlon-4|athlon-[mx]p)     echo -xarch=ssea          ;;
                    k8|opteron|athlon64|athlon-fx)
                                               echo -xarch=sse2a         ;;
                    athlon*)                   echo -xarch=pentium_proa  ;;
                esac
                ;;
            -std=c99)             echo -xc99              ;;
            -fomit-frame-pointer) echo -xregs=frameptr    ;;
            -fPIC)                echo -KPIC -xcode=pic32 ;;
            -W*,*)                echo $flag              ;;
            -f*-*|-W*|-mimpure-text)                      ;;
            -shared)              echo -G                 ;;
            *)                    echo $flag              ;;
        esac
    done
}

tms470_flags(){
    for flag; do
        case $flag in
            -march=*|-mcpu=*)
                case "${flag#*=}" in
                    armv7-a|cortex-a*)      echo -mv=7a8 ;;
                    armv7-r|cortex-r*)      echo -mv=7r4 ;;
                    armv7-m|cortex-m*)      echo -mv=7m3 ;;
                    armv6*|arm11*)          echo -mv=6   ;;
                    armv5*e|arm[79]*e*|arm9[24]6*|arm96*|arm102[26])
                                            echo -mv=5e  ;;
                    armv4*|arm7*|arm9[24]*) echo -mv=4   ;;
                esac
                ;;
            -mfpu=neon)     echo --float_support=vfpv3 --neon ;;
            -mfpu=vfp)      echo --float_support=vfpv2        ;;
            -mfpu=vfpv3)    echo --float_support=vfpv3        ;;
            -mfpu=vfpv3-d16) echo --float_support=vfpv3d16    ;;
            -msoft-float)   echo --float_support=vfplib       ;;
            -O[0-3]|-mf=*)  echo $flag                        ;;
            -g)             echo -g -mn                       ;;
            -pds=*)         echo $flag                        ;;
            -D*|-I*)        echo $flag                        ;;
            --gcc|--abi=*)  echo $flag                        ;;
            -me)            echo $flag                        ;;
        esac
    done
}

probe_cc(){
    pfx=$1
    _cc=$2
    first=$3

    unset _type _ident _cc_c _cc_e _cc_o _flags _cflags
    unset _ld_o _ldflags _ld_lib _ld_path
    unset _depflags _DEPCMD _DEPFLAGS
    _flags_filter=echo

    if $_cc --version 2>&1 | grep -q '^GNU assembler'; then
        true # no-op to avoid reading stdin in following checks
    elif $_cc -v 2>&1 | grep -q '^gcc.*LLVM'; then
        _type=llvm_gcc
        gcc_extra_ver=$(expr "$($_cc --version 2>/dev/null | head -n1)" : '.*\((.*)\)')
        _ident="llvm-gcc $($_cc -dumpversion 2>/dev/null) $gcc_extra_ver"
        _depflags='-MMD -MF $(@:.o=.d) -MT $@'
        _cflags_speed='-O3'
        _cflags_size='-Os'
    elif $_cc -v 2>&1 | grep -qi ^gcc; then
        _type=gcc
        gcc_version=$($_cc --version | head -n1)
        gcc_basever=$($_cc -dumpversion)
        gcc_pkg_ver=$(expr "$gcc_version" : '[^ ]* \(([^)]*)\)')
        gcc_ext_ver=$(expr "$gcc_version" : ".*$gcc_pkg_ver $gcc_basever \\(.*\\)")
        _ident=$(cleanws "gcc $gcc_basever $gcc_pkg_ver $gcc_ext_ver")
        case $gcc_basever in
            2) ;;
            2.*) ;;
            *) _depflags='-MMD -MF $(@:.o=.d) -MT $@' ;;
        esac
        if [ "$first" = true ]; then
            case $gcc_basever in
                4.2*)
                warn "gcc 4.2 is outdated and may miscompile FFmpeg. Please use a newer compiler." ;;
            esac
        fi
        _cflags_speed='-O3'
        _cflags_size='-Os'
    elif $_cc --version 2>/dev/null | grep -q ^icc; then
        _type=icc
        _ident=$($_cc --version | head -n1)
        _depflags='-MMD'
        _cflags_speed='-O3'
        _cflags_size='-Os'
        _cflags_noopt='-O1'
        _flags_filter=icc_flags
    elif $_cc -v 2>&1 | grep -q xlc; then
        _type=xlc
        _ident=$($_cc -qversion 2>/dev/null | head -n1)
        _cflags_speed='-O5'
        _cflags_size='-O5 -qcompact'
    elif $_cc -V 2>/dev/null | grep -q Compaq; then
        _type=ccc
        _ident=$($_cc -V | head -n1 | cut -d' ' -f1-3)
        _DEPFLAGS='-M'
        _cflags_speed='-fast'
        _cflags_size='-O1'
        _flags_filter=ccc_flags
    elif $_cc --vsn 2>/dev/null | grep -Eq "ARM (C/C\+\+ )?Compiler"; then
        test -d "$sysroot" || die "No valid sysroot specified."
        _type=armcc
        _ident=$($_cc --vsn | grep -i build | head -n1 | sed 's/.*: //')
        armcc_conf="$PWD/armcc.conf"
        $_cc --arm_linux_configure                 \
             --arm_linux_config_file="$armcc_conf" \
             --configure_sysroot="$sysroot"        \
             --configure_cpp_headers="$sysinclude" >>$logfile 2>&1 ||
             die "Error creating armcc configuration file."
        $_cc --vsn | grep -q RVCT && armcc_opt=rvct || armcc_opt=armcc
        _flags="--arm_linux_config_file=$armcc_conf --translate_gcc"
        as_default="${cross_prefix}gcc"
        _depflags='-MMD'
        _cflags_speed='-O3'
        _cflags_size='-Os'
    elif $_cc -version 2>/dev/null | grep -Eq 'TMS470|TI ARM'; then
        _type=tms470
        _ident=$($_cc -version | head -n1 | tr -s ' ')
        _flags='--gcc --abi=eabi -me'
        _cc_e='-ppl -fe=$@'
        _cc_o='-fe=$@'
        _depflags='-ppa -ppd=$(@:.o=.d)'
        _cflags_speed='-O3 -mf=5'
        _cflags_size='-O3 -mf=2'
        _flags_filter=tms470_flags
    elif $_cc -v 2>&1 | grep -q clang; then
        _type=clang
        _ident=$($_cc --version 2>/dev/null | head -n1)
        _depflags='-MMD -MF $(@:.o=.d) -MT $@'
        _cflags_speed='-O3'
        _cflags_size='-Os'
    elif $_cc -V 2>&1 | grep -q Sun; then
        _type=suncc
        _ident=$($_cc -V 2>&1 | head -n1 | cut -d' ' -f 2-)
        _DEPCMD='$(DEP$(1)) $(DEP$(1)FLAGS) $($(1)DEP_FLAGS) $< | sed -e "1s,^.*: ,$@: ," -e "\$$!s,\$$, \\\," -e "1!s,^.*: , ," > $(@:.o=.d)'
        _DEPFLAGS='-xM1 -xc99'
        _ldflags='-std=c99'
        _cflags_speed='-O5'
        _cflags_size='-O5 -xspace'
        _flags_filter=suncc_flags
    elif $_cc -v 2>&1 | grep -q 'PathScale\|Path64'; then
        _type=pathscale
        _ident=$($_cc -v 2>&1 | head -n1 | tr -d :)
        _depflags='-MMD -MF $(@:.o=.d) -MT $@'
        _cflags_speed='-O2'
        _cflags_size='-Os'
        _flags_filter='filter_out -Wdisabled-optimization'
    elif $_cc -v 2>&1 | grep -q Open64; then
        _type=open64
        _ident=$($_cc -v 2>&1 | head -n1 | tr -d :)
        _depflags='-MMD -MF $(@:.o=.d) -MT $@'
        _cflags_speed='-O2'
        _cflags_size='-Os'
        _flags_filter='filter_out -Wdisabled-optimization|-Wtype-limits|-fno-signed-zeros'
    elif $_cc -V 2>&1 | grep -q Portland; then
        _type=pgi
        _ident="PGI $($_cc -V 2>&1 | awk '/^pgcc/ { print $2; exit }')"
        opt_common='-alias=ansi -Mdse -Mlre -Mpre'
        _cflags_speed="-O3 -Mautoinline -Munroll=c:4 $opt_common"
        _cflags_size="-O2 -Munroll=c:1 $opt_common"
        _cflags_noopt="-O"
        _flags_filter=pgi_flags
    elif $_cc 2>&1 | grep -q 'Microsoft.*ARM.*Assembler'; then
        _type=armasm
        _ident=$($_cc | head -n1)
        # 4509: "This form of conditional instruction is deprecated"
        _flags="-nologo -ignore 4509"
        _flags_filter=armasm_flags
    elif $_cc 2>&1 | grep -q Intel; then
        _type=icl
        _ident=$($_cc 2>&1 | head -n1)
        _depflags='-QMMD -QMF$(@:.o=.d) -QMT$@'
        # Not only is O3 broken on 13.x+ but it is slower on all previous
        # versions (tested) as well.
        _cflags_speed="-O2"
        _cflags_size="-O1 -Oi" # -O1 without -Oi miscompiles stuff
        if $_cc 2>&1 | grep -q Linker; then
            _ld_o='-out:$@'
        else
            _ld_o='-Fe$@'
        fi
        _cc_o='-Fo$@'
        _cc_e='-P'
        _flags_filter=icl_flags
        _ld_lib='lib%.a'
        _ld_path='-libpath:'
        # -Qdiag-error to make icl error when seeing certain unknown arguments
        _flags='-nologo -Qdiag-error:4044,10157'
        # -Qvec- -Qsimd- to prevent miscompilation, -GS, fp:precise for consistency
        # with MSVC which enables it by default.
<<<<<<< HEAD
        _cflags='-Qms0 -Qvec- -Qsimd- -GS -fp:precise'
        disable stripping
    elif $_cc -nologo- 2>&1 | grep -q Microsoft; then
        _type=msvc
        _ident=$($_cc 2>&1 | head -n1)
        _DEPCMD='$(DEP$(1)) $(DEP$(1)FLAGS) $($(1)DEP_FLAGS) $< 2>&1 | awk '\''/including/ { sub(/^.*file: */, ""); gsub(/\\/, "/"); if (!match($$0, / /)) print "$@:", $$0 }'\'' > $(@:.o=.d)'
        _DEPFLAGS='$(CPPFLAGS) $(CFLAGS) -showIncludes -Zs'
        _cflags_speed="-O2"
        _cflags_size="-O1"
        if $_cc -nologo- 2>&1 | grep -q Linker; then
            _ld_o='-out:$@'
        else
            _ld_o='-Fe$@'
        fi
        _cc_o='-Fo$@'
        _cc_e='-P -Fi$@'
        _flags_filter=msvc_flags
        _ld_lib='lib%.a'
        _ld_path='-libpath:'
        _flags='-nologo'
        disable stripping
=======
        _cflags='-Qms0 -Qvec- -Qsimd- -GS'
    elif $_cc -? 2>/dev/null | grep -q 'LLVM.*Linker'; then
        # lld can emulate multiple different linkers; in ms link.exe mode,
        # the -? parameter gives the help output which contains an identifyable
        # string, while it gives an error in other modes.
        _type=lld-link
        # The link.exe mode doesn't have a switch for getting the version,
        # but we can force it back to gnu mode and get the version from there.
        _ident=$($_cc -flavor gnu --version)
        _ld_o='-out:$@'
        _flags_filter=msvc_flags
        _ld_lib='lib%.a'
        _ld_path='-libpath:'
>>>>>>> 100fb0dd
    elif $_cc --version 2>/dev/null | grep -q ^cparser; then
        _type=cparser
        _ident=$($_cc --version | head -n1)
        _depflags='-MMD'
        _cflags_speed='-O4'
        _cflags_size='-O2'
        _flags_filter=cparser_flags
    fi

    eval ${pfx}_type=\$_type
    eval ${pfx}_ident=\$_ident
}

set_ccvars(){
    eval ${1}_C=\${_cc_c-\${${1}_C}}
    eval ${1}_E=\${_cc_e-\${${1}_E}}
    eval ${1}_O=\${_cc_o-\${${1}_O}}

    if [ -n "$_depflags" ]; then
        eval ${1}_DEPFLAGS=\$_depflags
    else
        eval ${1}DEP=\${_DEPCMD:-\$DEPCMD}
        eval ${1}DEP_FLAGS=\${_DEPFLAGS:-\$DEPFLAGS}
        eval DEP${1}FLAGS=\$_flags
    fi
}

probe_cc cc "$cc" "true"
cflags_filter=$_flags_filter
cflags_speed=$_cflags_speed
cflags_size=$_cflags_size
cflags_noopt=$_cflags_noopt
add_cflags $_flags $_cflags
cc_ldflags=$_ldflags
set_ccvars CC

probe_cc hostcc "$host_cc"
host_cflags_filter=$_flags_filter
add_host_cflags  $_flags $_cflags
set_ccvars HOSTCC

test -n "$cc_type" && enable $cc_type ||
    warn "Unknown C compiler $cc, unable to select optimal CFLAGS"

: ${as_default:=$cc}
: ${objcc_default:=$cc}
: ${dep_cc_default:=$cc}
: ${ld_default:=$cc}
: ${host_ld_default:=$host_cc}
set_default ar as objcc dep_cc ld ln_s host_ld windres

probe_cc as "$as"
asflags_filter=$_flags_filter
add_asflags $_flags $_cflags
set_ccvars AS

probe_cc objcc "$objcc"
objcflags_filter=$_flags_filter
add_objcflags $_flags $_cflags
set_ccvars OBJC

probe_cc ld "$ld"
ldflags_filter=$_flags_filter
add_ldflags $_flags $_ldflags
test "$cc_type" != "$ld_type" && add_ldflags $cc_ldflags
LD_O=${_ld_o-$LD_O}
LD_LIB=${_ld_lib-$LD_LIB}
LD_PATH=${_ld_path-$LD_PATH}

probe_cc hostld "$host_ld"
host_ldflags_filter=$_flags_filter
add_host_ldflags $_flags $_ldflags
HOSTLD_O=${_ld_o-$HOSTLD_O}

if [ -z "$CC_DEPFLAGS" ] && [ "$dep_cc" != "$cc" ]; then
    probe_cc depcc "$dep_cc"
    CCDEP=${_DEPCMD:-$DEPCMD}
    CCDEP_FLAGS=${_DEPFLAGS:=$DEPFLAGS}
    DEPCCFLAGS=$_flags
fi

if $ar 2>&1 | grep -q Microsoft; then
    arflags="-nologo"
    ar_o='-out:$@'
elif $ar 2>&1 | grep -q 'Texas Instruments'; then
    arflags="rq"
    ar_o='$@'
elif $ar 2>&1 | grep -q 'Usage: ar.*-X.*any'; then
    arflags='-Xany -r -c'
    ar_o='$@'
elif $ar 2>&1 | grep -q "\[D\] "; then
    arflags="rcD"
    ar_o='$@'
else
    arflags="rc"
    ar_o='$@'
fi

add_cflags $extra_cflags
add_cxxflags $extra_cxxflags
add_objcflags $extra_objcflags
add_asflags $extra_cflags

if test -n "$sysroot"; then
    case "$cc_type" in
        gcc|llvm_gcc|clang)
            add_cppflags --sysroot="$sysroot"
            add_ldflags --sysroot="$sysroot"
# On Darwin --sysroot may be ignored, -isysroot always affects headers and linking
            add_cppflags -isysroot "$sysroot"
            add_ldflags -isysroot "$sysroot"
        ;;
        tms470)
            add_cppflags -I"$sysinclude"
            add_ldflags  --sysroot="$sysroot"
        ;;
    esac
fi

if test "$cpu" = host; then
    enabled cross_compile &&
        die "--cpu=host makes no sense when cross-compiling."

    case "$cc_type" in
        gcc|llvm_gcc)
            check_native(){
                $cc $1=native -v -c -o $TMPO $TMPC >$TMPE 2>&1 || return
                sed -n "/cc1.*$1=/{
                            s/.*$1=\\([^ ]*\\).*/\\1/
                            p
                            q
                        }" $TMPE
            }
            cpu=$(check_native -march || check_native -mcpu)
        ;;
        clang)
            check_native(){
                $cc $1=native -v -c -o $TMPO $TMPC >$TMPE 2>&1 || return
                sed -n "/cc1.*-target-cpu /{
                            s/.*-target-cpu \\([^ ]*\\).*/\\1/
                            p
                            q
                        }" $TMPE
            }
            cpu=$(check_native -march)
        ;;
    esac

    test "${cpu:-host}" = host &&
        die "--cpu=host not supported with compiler $cc"
fi

# Deal with common $arch aliases
case "$arch" in
    aarch64|arm64)
        arch="aarch64"
    ;;
    arm*|iPad*|iPhone*)
        arch="arm"
    ;;
    mips*|IP*)
        case "$arch" in
        *el)
            add_cppflags -EL
            add_ldflags -EL
        ;;
        *eb)
            add_cppflags -EB
            add_ldflags -EB
        ;;
        esac
        arch="mips"
    ;;
    parisc*|hppa*)
        arch="parisc"
    ;;
    "Power Macintosh"|ppc*|powerpc*)
        arch="ppc"
    ;;
    s390|s390x)
        arch="s390"
    ;;
    sh4|sh)
        arch="sh4"
    ;;
    sun4*|sparc*)
        arch="sparc"
    ;;
    tilegx|tile-gx)
        arch="tilegx"
    ;;
    i[3-6]86*|i86pc|BePC|x86pc|x86_64|x86_32|amd64)
        arch="x86"
    ;;
esac

is_in $arch $ARCH_LIST || warn "unknown architecture $arch"
enable $arch

# Add processor-specific flags
if enabled aarch64; then

    case $cpu in
        armv*)
            cpuflags="-march=$cpu"
        ;;
        *)
            cpuflags="-mcpu=$cpu"
        ;;
    esac

elif enabled alpha; then

    cpuflags="-mcpu=$cpu"

elif enabled arm; then

    check_arm_arch() {
        check_cpp_condition stddef.h \
            "defined __ARM_ARCH_${1}__ || defined __TARGET_ARCH_${2:-$1}" \
            $cpuflags
    }

    probe_arm_arch() {
        if   check_arm_arch 4;        then echo armv4
        elif check_arm_arch 4T;       then echo armv4t
        elif check_arm_arch 5;        then echo armv5
        elif check_arm_arch 5E;       then echo armv5e
        elif check_arm_arch 5T;       then echo armv5t
        elif check_arm_arch 5TE;      then echo armv5te
        elif check_arm_arch 5TEJ;     then echo armv5te
        elif check_arm_arch 6;        then echo armv6
        elif check_arm_arch 6J;       then echo armv6j
        elif check_arm_arch 6K;       then echo armv6k
        elif check_arm_arch 6Z;       then echo armv6z
        elif check_arm_arch 6ZK;      then echo armv6zk
        elif check_arm_arch 6T2;      then echo armv6t2
        elif check_arm_arch 7;        then echo armv7
        elif check_arm_arch 7A  7_A;  then echo armv7-a
        elif check_arm_arch 7S;       then echo armv7-a
        elif check_arm_arch 7R  7_R;  then echo armv7-r
        elif check_arm_arch 7M  7_M;  then echo armv7-m
        elif check_arm_arch 7EM 7E_M; then echo armv7-m
        elif check_arm_arch 8A  8_A;  then echo armv8-a
        fi
    }

    [ "$cpu" = generic ] && cpu=$(probe_arm_arch)

    case $cpu in
        armv*)
            cpuflags="-march=$cpu"
            subarch=$(echo $cpu | sed 's/[^a-z0-9]//g')
        ;;
        *)
            cpuflags="-mcpu=$cpu"
            case $cpu in
                cortex-a*)                               subarch=armv7a  ;;
                cortex-r*)                               subarch=armv7r  ;;
                cortex-m*)                 enable thumb; subarch=armv7m  ;;
                arm11*)                                  subarch=armv6   ;;
                arm[79]*e*|arm9[24]6*|arm96*|arm102[26]) subarch=armv5te ;;
                armv4*|arm7*|arm9[24]*)                  subarch=armv4   ;;
                *)                             subarch=$(probe_arm_arch) ;;
            esac
        ;;
    esac

    case "$subarch" in
        armv5t*)    enable fast_clz                ;;
        armv[6-8]*)
            enable fast_clz
            disabled fast_unaligned || enable fast_unaligned
            ;;
    esac

elif enabled avr32; then

    case $cpu in
        ap7[02]0[0-2])
            subarch="avr32_ap"
            cpuflags="-mpart=$cpu"
        ;;
        ap)
            subarch="avr32_ap"
            cpuflags="-march=$cpu"
        ;;
        uc3[ab]*)
            subarch="avr32_uc"
            cpuflags="-mcpu=$cpu"
        ;;
        uc)
            subarch="avr32_uc"
            cpuflags="-march=$cpu"
        ;;
    esac

elif enabled bfin; then

    cpuflags="-mcpu=$cpu"

elif enabled mips; then

    cpuflags="-march=$cpu"

    if [ "$cpu" != "generic" ]; then
        disable mips32r2
        disable mips32r5
        disable mips64r2
        disable mips32r6
        disable mips64r6
        disable loongson2
        disable loongson3

        case $cpu in
            24kc|24kf*|24kec|34kc|1004kc|24kef*|34kf*|1004kf*|74kc|74kf)
                enable mips32r2
                disable msa
            ;;
            p5600|i6400|p6600)
                disable mipsdsp
                disable mipsdspr2
            ;;
            loongson*)
                enable loongson2
                enable loongson3
                enable local_aligned_8 local_aligned_16 local_aligned_32
                enable simd_align_16
                enable fast_64bit
                enable fast_clz
                enable fast_cmov
                enable fast_unaligned
                disable aligned_stack
                disable mipsfpu
                disable mipsdsp
                disable mipsdspr2
                case $cpu in
                    loongson3*)
                        cpuflags="-march=loongson3a -mhard-float -fno-expensive-optimizations"
                    ;;
                    loongson2e)
                        cpuflags="-march=loongson2e -mhard-float -fno-expensive-optimizations"
                    ;;
                    loongson2f)
                        cpuflags="-march=loongson2f -mhard-float -fno-expensive-optimizations"
                    ;;
                esac
            ;;
            *)
                # Unknown CPU. Disable everything.
                warn "unknown CPU. Disabling all MIPS optimizations."
                disable mipsfpu
                disable mipsdsp
                disable mipsdspr2
                disable msa
                disable mmi
            ;;
        esac

        case $cpu in
            24kc)
                disable mipsfpu
                disable mipsdsp
                disable mipsdspr2
            ;;
            24kf*)
                disable mipsdsp
                disable mipsdspr2
            ;;
            24kec|34kc|1004kc)
                disable mipsfpu
                disable mipsdspr2
            ;;
            24kef*|34kf*|1004kf*)
                disable mipsdspr2
            ;;
            74kc)
                disable mipsfpu
            ;;
            p5600)
                enable mips32r5
                check_cflags "-mtune=p5600" && check_cflags "-msched-weight -mload-store-pairs -funroll-loops"
            ;;
            i6400)
                enable mips64r6
                check_cflags "-mtune=i6400 -mabi=64" && check_cflags "-msched-weight -mload-store-pairs -funroll-loops" && check_ldflags "-mabi=64"
            ;;
            p6600)
                enable mips64r6
                check_cflags "-mtune=p6600 -mabi=64" && check_cflags "-msched-weight -mload-store-pairs -funroll-loops" && check_ldflags "-mabi=64"
            ;;
        esac
    else
        # We do not disable anything. Is up to the user to disable the unwanted features.
        warn 'generic cpu selected'
    fi

elif enabled ppc; then

    disable ldbrx

    case $(tolower $cpu) in
        601|ppc601|powerpc601)
            cpuflags="-mcpu=601"
            disable altivec
        ;;
        603*|ppc603*|powerpc603*)
            cpuflags="-mcpu=603"
            disable altivec
        ;;
        604*|ppc604*|powerpc604*)
            cpuflags="-mcpu=604"
            disable altivec
        ;;
        g3|75*|ppc75*|powerpc75*)
            cpuflags="-mcpu=750"
            disable altivec
        ;;
        g4|745*|ppc745*|powerpc745*)
            cpuflags="-mcpu=7450"
            disable vsx
        ;;
        74*|ppc74*|powerpc74*)
            cpuflags="-mcpu=7400"
            disable vsx
        ;;
        g5|970|ppc970|powerpc970)
            cpuflags="-mcpu=970"
            disable vsx
        ;;
        power[3-6]*)
            cpuflags="-mcpu=$cpu"
            disable vsx
        ;;
        power[7-8]*)
            cpuflags="-mcpu=$cpu"
        ;;
        cell)
            cpuflags="-mcpu=cell"
            enable ldbrx
            disable vsx
        ;;
        e500mc)
            cpuflags="-mcpu=e500mc"
            disable altivec
        ;;
        e500v2)
            cpuflags="-mcpu=8548 -mhard-float -mfloat-gprs=double"
            disable altivec
            disable dcbzl
        ;;
        e500)
            cpuflags="-mcpu=8540 -mhard-float"
            disable altivec
            disable dcbzl
        ;;
    esac

elif enabled sparc; then

    case $cpu in
        cypress|f93[04]|tsc701|sparcl*|supersparc|hypersparc|niagara|v[789])
            cpuflags="-mcpu=$cpu"
        ;;
        ultrasparc*|niagara[234])
            cpuflags="-mcpu=$cpu"
        ;;
    esac

elif enabled x86; then

    case $cpu in
        i[345]86|pentium)
            cpuflags="-march=$cpu"
            disable i686
            disable mmx
        ;;
        # targets that do NOT support nopl and conditional mov (cmov)
        pentium-mmx|k6|k6-[23]|winchip-c6|winchip2|c3)
            cpuflags="-march=$cpu"
            disable i686
        ;;
        # targets that do support nopl and conditional mov (cmov)
        i686|pentiumpro|pentium[23]|pentium-m|athlon|athlon-tbird|athlon-4|athlon-[mx]p|athlon64*|k8*|opteron*|athlon-fx\
        |core*|atom|bonnell|nehalem|westmere|silvermont|sandybridge|ivybridge|haswell|broadwell|skylake*|knl\
        |amdfam10|barcelona|b[dt]ver*|znver*)
            cpuflags="-march=$cpu"
            enable i686
            enable fast_cmov
        ;;
        # targets that do support conditional mov but on which it's slow
        pentium4|pentium4m|prescott|nocona)
            cpuflags="-march=$cpu"
            enable i686
            disable fast_cmov
        ;;
    esac

fi

if [ "$cpu" != generic ]; then
    add_cflags  $cpuflags
    add_asflags $cpuflags
    test "$cc_type" = "$ld_type" && add_ldflags $cpuflags
fi

# compiler sanity check
check_exec <<EOF
int main(void){ return 0; }
EOF
if test "$?" != 0; then
    echo "$cc is unable to create an executable file."
    if test -z "$cross_prefix" && ! enabled cross_compile ; then
        echo "If $cc is a cross-compiler, use the --enable-cross-compile option."
        echo "Only do this if you know what cross compiling means."
    fi
    die "C compiler test failed."
fi

add_cppflags -D_ISOC99_SOURCE
add_cxxflags -D__STDC_CONSTANT_MACROS
add_cxxflags -std=c++98

# some compilers silently accept -std=c11, so we also need to check that the
# version macro is defined properly
if test_cflags_cc -std=c11 ctype.h "__STDC_VERSION__ >= 201112L"; then
    add_cflags -std=c11
else
    check_cflags -std=c99
fi

check_cc -D_FILE_OFFSET_BITS=64 <<EOF && add_cppflags -D_FILE_OFFSET_BITS=64
#include <stdlib.h>
EOF
check_cc -D_LARGEFILE_SOURCE <<EOF && add_cppflags -D_LARGEFILE_SOURCE
#include <stdlib.h>
EOF

add_host_cppflags -D_ISOC99_SOURCE
check_host_cflags -std=c99
check_host_cflags -Wall
check_host_cflags -O3

check_64bit(){
    arch32=$1
    arch64=$2
    expr=$3
    check_code cc "" "int test[2*($expr) - 1]" &&
        subarch=$arch64 || subarch=$arch32
}

case "$arch" in
    aarch64|alpha|ia64)
        spic=$shared
    ;;
    mips)
        check_64bit mips mips64 '_MIPS_SIM > 1'
        spic=$shared
    ;;
    parisc)
        check_64bit parisc parisc64 'sizeof(void *) > 4'
        spic=$shared
    ;;
    ppc)
        check_64bit ppc ppc64 'sizeof(void *) > 4'
        spic=$shared
    ;;
    s390)
        check_64bit s390 s390x 'sizeof(void *) > 4'
        spic=$shared
    ;;
    sparc)
        check_64bit sparc sparc64 'sizeof(void *) > 4'
        spic=$shared
    ;;
    x86)
        check_64bit x86_32 x86_64 'sizeof(void *) > 4'
        # Treat x32 as x64 for now. Note it also needs spic=$shared
        test "$subarch" = "x86_32" && check_cpp_condition stddef.h 'defined(__x86_64__)' &&
            subarch=x86_64
        if test "$subarch" = "x86_64"; then
            spic=$shared
        fi
    ;;
    ppc)
        check_cc <<EOF && subarch="ppc64"
        int test[(int)sizeof(char*) - 7];
EOF
    ;;
esac

enable $subarch
enabled spic && enable_weak pic

# OS specific
case $target_os in
    aix)
        SHFLAGS=-shared
        add_cppflags '-I\$(SRC_PATH)/compat/aix'
        enabled shared && add_ldflags -Wl,-brtl
        ;;
    android)
        disable symver
        enable section_data_rel_ro
        SLIB_INSTALL_NAME='$(SLIBNAME)'
        SLIB_INSTALL_LINKS=
        SHFLAGS='-shared -Wl,-soname,$(SLIBNAME)'
        ;;
    haiku)
        prefix_default="/boot/common"
        network_extralibs="-lnetwork"
        host_libs=
        ;;
    sunos)
        SHFLAGS='-shared -Wl,-h,$$(@F)'
        enabled x86 && SHFLAGS="-mimpure-text $SHFLAGS"
        network_extralibs="-lsocket -lnsl"
        add_cppflags -D__EXTENSIONS__
        # When using suncc to build, the Solaris linker will mark
        # an executable with each instruction set encountered by
        # the Solaris assembler.  As our libraries contain their own
        # guards for processor-specific code, instead suppress
        # generation of the HWCAPS ELF section on Solaris x86 only.
        enabled_all suncc x86 &&
            echo "hwcap_1 = OVERRIDE;" > mapfile &&
            add_ldflags -Wl,-M,mapfile
        nm_default='nm -P -g'
        version_script='-M'
        VERSION_SCRIPT_POSTPROCESS_CMD='perl $(SRC_PATH)/compat/solaris/make_sunver.pl - $(OBJS)'
        ;;
    netbsd)
        disable symver
        oss_indev_extralibs="-lossaudio"
        oss_outdev_extralibs="-lossaudio"
        enabled gcc || check_ldflags -Wl,-zmuldefs
        ;;
    openbsd|bitrig)
        disable symver
        SHFLAGS='-shared'
        SLIB_INSTALL_NAME='$(SLIBNAME).$(LIBMAJOR).$(LIBMINOR)'
        SLIB_INSTALL_LINKS=
        oss_indev_extralibs="-lossaudio"
        oss_outdev_extralibs="-lossaudio"
        ;;
    dragonfly)
        disable symver
        ;;
    freebsd)
        ;;
    bsd/os)
        add_extralibs -lpoll -lgnugetopt
        strip="strip -d"
        ;;
    darwin)
        enabled ppc && add_asflags -force_cpusubtype_ALL
        install_name_dir_default='$(SHLIBDIR)'
        SHFLAGS='-dynamiclib -Wl,-single_module -Wl,-install_name,$(INSTALL_NAME_DIR)/$(SLIBNAME_WITH_MAJOR),-current_version,$(LIBVERSION),-compatibility_version,$(LIBMAJOR)'
        enabled x86_32 && append SHFLAGS -Wl,-read_only_relocs,suppress
        strip="${strip} -x"
        add_ldflags -Wl,-dynamic,-search_paths_first
        SLIBSUF=".dylib"
        SLIBNAME_WITH_VERSION='$(SLIBPREF)$(FULLNAME).$(LIBVERSION)$(SLIBSUF)'
        SLIBNAME_WITH_MAJOR='$(SLIBPREF)$(FULLNAME).$(LIBMAJOR)$(SLIBSUF)'
        objformat="macho"
        enabled x86_64 && objformat="macho64"
        enabled_any pic shared x86_64 ||
            { check_cflags -mdynamic-no-pic && add_asflags -mdynamic-no-pic; }
        check_header dispatch/dispatch.h &&
            add_cppflags '-I\$(SRC_PATH)/compat/dispatch_semaphore'
        version_script='-exported_symbols_list'
        VERSION_SCRIPT_POSTPROCESS_CMD='tr " " "\n" | sed -n /global:/,/local:/p | grep ";" | tr ";" "\n" | sed -E "s/(.+)/_\1/g" | sed -E "s/(.+[^*])$$$$/\1*/"'
        ;;
    msys*)
        die "Native MSYS builds are discouraged, please use the MINGW environment."
        ;;
    mingw32*|mingw64*)
        if test $target_os = "mingw32ce"; then
            disable network
        else
            target_os=mingw32
        fi
        decklink_outdev_extralibs="$decklink_outdev_extralibs -lole32 -loleaut32"
        decklink_indev_extralibs="$decklink_indev_extralibs -lole32 -loleaut32"
        LIBTARGET=i386
        if enabled x86_64; then
            LIBTARGET="i386:x86-64"
        elif enabled arm; then
            LIBTARGET=arm-wince
        fi
        enabled shared && ! enabled small && check_cmd $windres --version && enable gnu_windres
        enabled x86_32 && check_ldflags -Wl,--large-address-aware
        shlibdir_default="$bindir_default"
        SLIBPREF=""
        SLIBSUF=".dll"
        SLIBNAME_WITH_VERSION='$(SLIBPREF)$(FULLNAME)-$(LIBVERSION)$(SLIBSUF)'
        SLIBNAME_WITH_MAJOR='$(SLIBPREF)$(FULLNAME)-$(LIBMAJOR)$(SLIBSUF)'
        dlltool="${cross_prefix}dlltool"
        if check_cmd lib.exe -list; then
            SLIB_EXTRA_CMD=-'sed -e "s/ @[^ ]*//" $$(@:$(SLIBSUF)=.orig.def) > $$(@:$(SLIBSUF)=.def); lib.exe -nologo -machine:$(LIBTARGET) -def:$$(@:$(SLIBSUF)=.def) -out:$(SUBDIR)$(SLIBNAME:$(SLIBSUF)=.lib)'
            if enabled x86_64; then
                LIBTARGET=x64
            fi
        elif check_cmd $dlltool --version; then
            SLIB_EXTRA_CMD=-'sed -e "s/ @[^ ]*//" $$(@:$(SLIBSUF)=.orig.def) > $$(@:$(SLIBSUF)=.def); $(DLLTOOL) -m $(LIBTARGET) -d $$(@:$(SLIBSUF)=.def) -l $(SUBDIR)$(SLIBNAME:$(SLIBSUF)=.lib) -D $(SLIBNAME_WITH_MAJOR)'
        fi
        SLIB_INSTALL_NAME='$(SLIBNAME_WITH_MAJOR)'
        SLIB_INSTALL_LINKS=
        SLIB_INSTALL_EXTRA_SHLIB='$(SLIBNAME:$(SLIBSUF)=.lib)'
        SLIB_INSTALL_EXTRA_LIB='lib$(SLIBNAME:$(SLIBSUF)=.dll.a) $(SLIBNAME_WITH_MAJOR:$(SLIBSUF)=.def)'
        SHFLAGS='-shared -Wl,--output-def,$$(@:$(SLIBSUF)=.orig.def) -Wl,--out-implib,$(SUBDIR)lib$(SLIBNAME:$(SLIBSUF)=.dll.a) -Wl,--enable-runtime-pseudo-reloc -Wl,--disable-auto-image-base'
        objformat="win32"
        ranlib=:
        enable dos_paths
        check_ldflags -Wl,--nxcompat,--dynamicbase
        # Lets work around some stupidity in binutils.
        # ld will strip relocations from executables even though we need them
        # for dynamicbase (ASLR).  Using -pie does retain the reloc section
        # however ld then forgets what the entry point should be (oops) so we
        # have to manually (re)set it.
        if enabled x86_32; then
            disabled debug && add_ldexeflags -Wl,--pic-executable,-e,_mainCRTStartup
        elif enabled x86_64; then
            disabled debug && add_ldexeflags -Wl,--pic-executable,-e,mainCRTStartup
            check_ldflags -Wl,--high-entropy-va # binutils 2.25
            # Set image base >4GB for extra entropy with HEASLR
            add_ldexeflags -Wl,--image-base,0x140000000
            append SHFLAGS -Wl,--image-base,0x180000000
        fi
        ;;
    win32|win64)
        disable symver
        if enabled shared; then
            # Link to the import library instead of the normal static library
            # for shared libs.
            LD_LIB='%.lib'
            # Cannot build both shared and static libs with MSVC or icl.
            disable static
        fi
        enabled x86_32 && check_ldflags -LARGEADDRESSAWARE
        shlibdir_default="$bindir_default"
        SLIBPREF=""
        SLIBSUF=".dll"
        SLIBNAME_WITH_VERSION='$(SLIBPREF)$(FULLNAME)-$(LIBVERSION)$(SLIBSUF)'
        SLIBNAME_WITH_MAJOR='$(SLIBPREF)$(FULLNAME)-$(LIBMAJOR)$(SLIBSUF)'
        SLIB_CREATE_DEF_CMD='$(SRC_PATH)/compat/windows/makedef $(SUBDIR)lib$(NAME).ver $(OBJS) > $$(@:$(SLIBSUF)=.def)'
        SLIB_INSTALL_NAME='$(SLIBNAME_WITH_MAJOR)'
        SLIB_INSTALL_LINKS=
        SLIB_INSTALL_EXTRA_SHLIB='$(SLIBNAME:$(SLIBSUF)=.lib)'
        SLIB_INSTALL_EXTRA_LIB='$(SLIBNAME_WITH_MAJOR:$(SLIBSUF)=.def)'
        SHFLAGS='-dll -def:$$(@:$(SLIBSUF)=.def) -implib:$(SUBDIR)$(SLIBNAME:$(SLIBSUF)=.lib)'
        objformat="win32"
        ranlib=:
        enable dos_paths
        ;;
    cygwin*)
        target_os=cygwin
        shlibdir_default="$bindir_default"
        SLIBPREF="cyg"
        SLIBSUF=".dll"
        SLIBNAME_WITH_VERSION='$(SLIBPREF)$(FULLNAME)-$(LIBVERSION)$(SLIBSUF)'
        SLIBNAME_WITH_MAJOR='$(SLIBPREF)$(FULLNAME)-$(LIBMAJOR)$(SLIBSUF)'
        SLIB_INSTALL_NAME='$(SLIBNAME_WITH_MAJOR)'
        SLIB_INSTALL_LINKS=
        SLIB_INSTALL_EXTRA_LIB='lib$(FULLNAME).dll.a'
        SHFLAGS='-shared -Wl,--out-implib,$(SUBDIR)lib$(FULLNAME).dll.a'
        objformat="win32"
        enable dos_paths
        enabled shared && ! enabled small && check_cmd $windres --version && enable gnu_windres
        add_cppflags -D_POSIX_C_SOURCE=200112 -D_XOPEN_SOURCE=600
        ;;
    *-dos|freedos|opendos)
        network_extralibs="-lsocket"
        objformat="coff"
        enable dos_paths
        add_cppflags -U__STRICT_ANSI__
        ;;
    linux)
        enable dv1394
        enable section_data_rel_ro
        ;;
    irix*)
        target_os=irix
        ranlib="echo ignoring ranlib"
        ;;
    os/2*)
        strip="lxlite -CS"
        objformat="aout"
        add_cppflags -D_GNU_SOURCE
        add_ldflags -Zomf -Zbin-files -Zargs-wild -Zmap
        SHFLAGS='$(SUBDIR)$(NAME).def -Zdll -Zomf'
        LIBSUF="_s.a"
        SLIBPREF=""
        SLIBSUF=".dll"
        SLIBNAME_WITH_VERSION='$(SLIBPREF)$(FULLNAME)-$(LIBVERSION)$(SLIBSUF)'
        SLIBNAME_WITH_MAJOR='$(SLIBPREF)$(shell echo $(FULLNAME) | cut -c1-6)$(LIBMAJOR)$(SLIBSUF)'
        SLIB_CREATE_DEF_CMD='echo LIBRARY $(SLIBNAME_WITH_MAJOR:$(SLIBSUF)=) INITINSTANCE TERMINSTANCE > $(SUBDIR)$(FULLNAME).def; \
            echo CODE PRELOAD MOVEABLE DISCARDABLE >> $(SUBDIR)$(FULLNAME).def; \
            echo DATA PRELOAD MOVEABLE MULTIPLE NONSHARED >> $(SUBDIR)$(FULLNAME).def; \
            echo EXPORTS >> $(SUBDIR)$(FULLNAME).def; \
            emxexp $(OBJS) >> $(SUBDIR)$(FULLNAME).def'
        SLIB_EXTRA_CMD='emximp -o $(SUBDIR)$(LIBPREF)$(FULLNAME)_dll.a $(SUBDIR)$(FULLNAME).def; \
            emximp -o $(SUBDIR)$(LIBPREF)$(FULLNAME)_dll.lib $(SUBDIR)$(FULLNAME).def;'
        SLIB_INSTALL_NAME='$(SLIBNAME_WITH_MAJOR)'
        SLIB_INSTALL_LINKS=
        SLIB_INSTALL_EXTRA_LIB='$(LIBPREF)$(FULLNAME)_dll.a $(LIBPREF)$(FULLNAME)_dll.lib'
        enable dos_paths
        enable_weak os2threads
        ;;
    gnu/kfreebsd)
        add_cppflags -D_BSD_SOURCE
        ;;
    gnu)
        ;;
    qnx)
        add_cppflags -D_QNX_SOURCE
        network_extralibs="-lsocket"
        ;;
    symbian)
        SLIBSUF=".dll"
        enable dos_paths
        add_cflags --include=$sysinclude/gcce/gcce.h -fvisibility=default
        add_cppflags -D__GCCE__ -D__SYMBIAN32__ -DSYMBIAN_OE_POSIX_SIGNALS
        add_ldflags -Wl,--target1-abs,--no-undefined \
                    -Wl,-Ttext,0x80000,-Tdata,0x1000000 -shared \
                    -Wl,--entry=_E32Startup -Wl,-u,_E32Startup
        add_extralibs -l:eexe.lib -l:usrt2_2.lib -l:dfpaeabi.dso \
                      -l:drtaeabi.dso -l:scppnwdl.dso -lsupc++ -lgcc \
                      -l:libc.dso -l:libm.dso -l:euser.dso -l:libcrt0.lib
        ;;
    osf1)
        add_cppflags -D_OSF_SOURCE -D_POSIX_PII -D_REENTRANT
        ;;
    minix)
        ;;
    plan9)
        add_cppflags -D_C99_SNPRINTF_EXTENSION  \
                     -D_REENTRANT_SOURCE        \
                     -D_RESEARCH_SOURCE         \
                     -DFD_SETSIZE=96            \
                     -DHAVE_SOCK_OPTS
        add_compat strtod.o strtod=avpriv_strtod
        network_extralibs='-lbsd'
        exeobjs=compat/plan9/main.o
        disable ffserver
        cp_f='cp'
        ;;
    none)
        ;;
    *)
        die "Unknown OS '$target_os'."
        ;;
esac

# test if creating links works
link_dest=$(mktemp -u $TMPDIR/dest_XXXXXXXX)
link_name=$(mktemp -u $TMPDIR/name_XXXXXXXX)
mkdir "$link_dest"
$ln_s "$link_dest" "$link_name"
touch "$link_dest/test_file"
if [ "$source_path" != "." ] && ([ ! -d src ] || [ -L src ]) && [ -e "$link_name/test_file" ]; then
    # create link to source path
    [ -e src ] && rm src
    $ln_s "$source_path" src
    source_link=src
else
    # creating directory links doesn't work
    # fall back to using the full source path
    source_link="$source_path"
fi
# cleanup
rm -r "$link_dest"
rm -r "$link_name"

# determine libc flavour

probe_libc(){
    pfx=$1
    pfx_no_=${pfx%_}
    # uclibc defines __GLIBC__, so it needs to be checked before glibc.
    if check_${pfx}cpp_condition features.h "defined __UCLIBC__"; then
        eval ${pfx}libc_type=uclibc
        add_${pfx}cppflags -D_POSIX_C_SOURCE=200112 -D_XOPEN_SOURCE=600
    elif check_${pfx}cpp_condition features.h "defined __GLIBC__"; then
        eval ${pfx}libc_type=glibc
        add_${pfx}cppflags -D_POSIX_C_SOURCE=200112 -D_XOPEN_SOURCE=600
    # MinGW headers can be installed on Cygwin, so check for newlib first.
    elif check_${pfx}cpp_condition newlib.h "defined _NEWLIB_VERSION"; then
        eval ${pfx}libc_type=newlib
        add_${pfx}cppflags -U__STRICT_ANSI__
    # MinGW64 is backwards compatible with MinGW32, so check for it first.
    elif check_${pfx}cpp_condition _mingw.h "defined __MINGW64_VERSION_MAJOR"; then
        eval ${pfx}libc_type=mingw64
        if check_${pfx}cpp_condition _mingw.h "__MINGW64_VERSION_MAJOR < 3"; then
            add_compat msvcrt/snprintf.o
            add_cflags "-include $source_path/compat/msvcrt/snprintf.h"
        fi
        add_${pfx}cppflags -U__STRICT_ANSI__ -D__USE_MINGW_ANSI_STDIO=1
        eval test \$${pfx_no_}cc_type = "gcc" &&
            add_${pfx}cppflags -D__printf__=__gnu_printf__
    elif check_${pfx}cpp_condition _mingw.h "defined __MINGW_VERSION"  ||
         check_${pfx}cpp_condition _mingw.h "defined __MINGW32_VERSION"; then
        eval ${pfx}libc_type=mingw32
        check_${pfx}cpp_condition _mingw.h "__MINGW32_MAJOR_VERSION > 3 || \
            (__MINGW32_MAJOR_VERSION == 3 && __MINGW32_MINOR_VERSION >= 15)" ||
            die "ERROR: MinGW32 runtime version must be >= 3.15."
        add_${pfx}cppflags -U__STRICT_ANSI__ -D__USE_MINGW_ANSI_STDIO=1
        check_${pfx}cpp_condition _mingw.h "defined(_WIN32_WINNT) && _WIN32_WINNT >= 0x0502" ||
            add_${pfx}cppflags -D_WIN32_WINNT=0x0502
        eval test \$${pfx_no_}cc_type = "gcc" &&
            add_${pfx}cppflags -D__printf__=__gnu_printf__
    elif check_${pfx}cpp_condition crtversion.h "defined _VC_CRT_MAJOR_VERSION"; then
        eval ${pfx}libc_type=msvcrt
        if check_${pfx}cpp_condition crtversion.h "_VC_CRT_MAJOR_VERSION < 14"; then
            if [ "$pfx" = host_ ]; then
                add_host_cppflags -Dsnprintf=_snprintf
            else
                add_compat strtod.o strtod=avpriv_strtod
                add_compat msvcrt/snprintf.o snprintf=avpriv_snprintf   \
                                             _snprintf=avpriv_snprintf  \
                                             vsnprintf=avpriv_vsnprintf
            fi
        fi
        add_${pfx}cppflags -D_USE_MATH_DEFINES -D_CRT_SECURE_NO_WARNINGS -D_CRT_NONSTDC_NO_WARNINGS
        # The MSVC 2010 headers (Win 7.0 SDK) set _WIN32_WINNT to
        # 0x601 by default unless something else is set by the user.
        # This can easily lead to us detecting functions only present
        # in such new versions and producing binaries requiring windows 7.0.
        # Therefore explicitly set the default to XP unless the user has
        # set something else on the command line.
        # Don't do this if WINAPI_FAMILY is set and is set to a non-desktop
        # family. For these cases, configure is free to use any functions
        # found in the SDK headers by default. (Alternatively, we could force
        # _WIN32_WINNT to 0x0602 in that case.)
        check_${pfx}cpp_condition stdlib.h "defined(_WIN32_WINNT)" ||
            { check_${pfx}cpp <<EOF && add_${pfx}cppflags -D_WIN32_WINNT=0x0502; }
#ifdef WINAPI_FAMILY
#include <winapifamily.h>
#if !WINAPI_FAMILY_PARTITION(WINAPI_PARTITION_DESKTOP)
#error not desktop
#endif
#endif
EOF
        if [ "$pfx" = "" ]; then
            check_func strtoll || add_cflags -Dstrtoll=_strtoi64
            check_func strtoull || add_cflags -Dstrtoull=_strtoui64
        fi
    elif check_${pfx}cpp_condition stddef.h "defined __KLIBC__"; then
        eval ${pfx}libc_type=klibc
    elif check_${pfx}cpp_condition sys/cdefs.h "defined __BIONIC__"; then
        eval ${pfx}libc_type=bionic
    elif check_${pfx}cpp_condition sys/brand.h "defined LABELED_BRAND_NAME"; then
        eval ${pfx}libc_type=solaris
        add_${pfx}cppflags -D__EXTENSIONS__ -D_XOPEN_SOURCE=600
    fi
    check_${pfx}cc <<EOF
#include <time.h>
void *v = localtime_r;
EOF
test "$?" != 0 && check_${pfx}cc -D_POSIX_C_SOURCE=200112 -D_XOPEN_SOURCE=600 <<EOF && add_${pfx}cppflags -D_POSIX_C_SOURCE=200112 -D_XOPEN_SOURCE=600
#include <time.h>
void *v = localtime_r;
EOF

}

probe_libc
test -n "$libc_type" && enable libc_$libc_type
probe_libc host_
test -n "$host_libc_type" && enable host_libc_$host_libc_type

case $libc_type in
    bionic)
        add_compat strtod.o strtod=avpriv_strtod
        ;;
esac

# hacks for compiler/libc/os combinations

if enabled_all tms470 libc_glibc; then
    CPPFLAGS="-I${source_path}/compat/tms470 ${CPPFLAGS}"
    add_cppflags -D__USER_LABEL_PREFIX__=
    add_cppflags -D__builtin_memset=memset
    add_cppflags -D__gnuc_va_list=va_list -D_VA_LIST_DEFINED
    add_cflags   -pds=48    # incompatible redefinition of macro
fi

if enabled_all ccc libc_glibc; then
    add_ldflags -Wl,-z,now  # calls to libots crash without this
fi

check_compile_assert flt_lim "float.h limits.h" "DBL_MAX == (double)DBL_MAX" ||
    add_cppflags '-I\$(SRC_PATH)/compat/float'

esc(){
    echo "$*" | sed 's/%/%25/g;s/:/%3a/g'
}

echo "config:$arch:$subarch:$cpu:$target_os:$(esc $cc_ident):$(esc $FFMPEG_CONFIGURATION)" >config.fate

check_cpp_condition stdlib.h "defined(__PIC__) || defined(__pic__) || defined(PIC)" && enable_weak pic

set_default libdir
: ${shlibdir_default:="$libdir"}
: ${pkgconfigdir_default:="$libdir/pkgconfig"}

set_default $PATHS_LIST
set_default nm

# we need to build at least one lib type
if ! enabled_any static shared; then
    cat <<EOF
At least one library type must be built.
Specify --enable-static to build the static libraries or --enable-shared to
build the shared libraries as well. To only build the shared libraries specify
--disable-static in addition to --enable-shared.
EOF
    exit 1
fi

die_license_disabled() {
    enabled $1 || { enabled $2 && die "$2 is $1 and --enable-$1 is not specified."; }
}

die_license_disabled_gpl() {
    enabled $1 || { enabled $2 && die "$2 is incompatible with the gpl and --enable-$1 is not specified."; }
}

die_license_disabled gpl frei0r
die_license_disabled gpl libcdio
die_license_disabled gpl librubberband
die_license_disabled gpl libsmbclient
die_license_disabled gpl libvidstab
die_license_disabled gpl libx264
die_license_disabled gpl libx265
die_license_disabled gpl libxavs
die_license_disabled gpl libxvid
die_license_disabled gpl x11grab

die_license_disabled nonfree libnpp
enabled gpl && die_license_disabled_gpl nonfree libfdk_aac
enabled gpl && die_license_disabled_gpl nonfree openssl

die_license_disabled version3 gmp
die_license_disabled version3 libopencore_amrnb
die_license_disabled version3 libopencore_amrwb
die_license_disabled version3 libsmbclient
die_license_disabled version3 libvo_amrwbenc

enabled version3 && { enabled gpl && enable gplv3 || enable lgplv3; }

disabled optimizations || check_cflags -fomit-frame-pointer

enable_weak_pic() {
    disabled pic && return
    enable pic
    add_cppflags -DPIC
    case "$target_os" in
    mingw*|cygwin*)
        ;;
    *)
        add_cflags -fPIC
        ;;
    esac
    add_asflags  -fPIC
}

enabled pic && enable_weak_pic

check_cc <<EOF || die "Symbol mangling check failed."
int ff_extern;
EOF
sym=$($nm $TMPO | awk '/ff_extern/{ print substr($0, match($0, /[^ \t]*ff_extern/)) }')
extern_prefix=${sym%%ff_extern*}

check_cc <<EOF && enable_weak inline_asm
void foo(void) { __asm__ volatile ("" ::); }
EOF

_restrict=
for restrict_keyword in restrict __restrict__ __restrict; do
    check_cc <<EOF && _restrict=$restrict_keyword && break
void foo(char * $restrict_keyword p);
EOF
done

check_cc <<EOF && enable pragma_deprecated
void foo(void) { _Pragma("GCC diagnostic ignored \"-Wdeprecated-declarations\"") }
EOF

check_cc <<EOF && enable attribute_packed
struct { int x; } __attribute__((packed)) x;
EOF

check_cc <<EOF && enable attribute_may_alias
union { int x; } __attribute__((may_alias)) x;
EOF

check_cc <<EOF || die "endian test failed"
unsigned int endian = 'B' << 24 | 'I' << 16 | 'G' << 8 | 'E';
EOF
od -t x1 $TMPO | grep -q '42 *49 *47 *45' && enable bigendian

if ! enabled ppc64 || enabled bigendian; then
    disable vsx
fi

check_gas() {
    log "check_gas using '$as' as AS"
    # :vararg is used on aarch64, arm and ppc altivec
    check_as <<EOF || return 1
.macro m n, y:vararg=0
\n: .int \y
.endm
m x
EOF
    # .altmacro is only used in arm asm
    ! enabled arm || check_as <<EOF || return 1
.altmacro
EOF
    enable gnu_as
    return 0
}

if enabled_any arm aarch64 || enabled_all ppc altivec && enabled asm; then
    nogas=:
    enabled_any arm aarch64 && nogas=die
    enabled_all ppc altivec && [ $target_os_default != aix ] && nogas=warn
    as_noop=-v

    case $as_type in
        arm*) gaspp_as_type=armasm; as_noop=-h ;;
        gcc)  gaspp_as_type=gas ;;
        *)    gaspp_as_type=$as_type ;;
    esac

    [ $target_os = "darwin" ] && gaspp_as_type="apple-$gaspp_as_type"

    test "${as#*gas-preprocessor.pl}" != "$as" ||
    check_cmd gas-preprocessor.pl -arch $arch -as-type $gaspp_as_type -- ${as:=$cc} $as_noop &&
        gas="${gas:=gas-preprocessor.pl} -arch $arch -as-type $gaspp_as_type -- ${as:=$cc}"

    if ! check_gas ; then
        as=${gas:=$as}
        check_gas || \
            $nogas "GNU assembler not found, install/update gas-preprocessor"
    fi

    check_as <<EOF && enable as_func
.func test
.endfunc
EOF
fi

check_inline_asm inline_asm_labels '"1:\n"'

check_inline_asm inline_asm_nonlocal_labels '"Label:\n"'

if enabled aarch64; then
    enabled armv8 && check_insn armv8 'prfm   pldl1strm, [x0]'
    # internal assembler in clang 3.3 does not support this instruction
    enabled neon && check_insn neon 'ext   v0.8B, v0.8B, v1.8B, #1'
    enabled vfp  && check_insn vfp  'fmadd d0,    d0,    d1,    d2'

    map 'enabled_any ${v}_external ${v}_inline || disable $v' $ARCH_EXT_LIST_ARM

elif enabled alpha; then

    check_cflags -mieee

elif enabled arm; then

    enabled msvc && check_cpp_condition stddef.h "defined _M_ARMT" && enable thumb

    check_cpp_condition stddef.h "defined __thumb__" && check_cc <<EOF && enable_weak thumb
float func(float a, float b){ return a+b; }
EOF

    enabled thumb && check_cflags -mthumb || check_cflags -marm

    if     check_cpp_condition stddef.h "defined __ARM_PCS_VFP"; then
        enable vfp_args
    elif check_cpp_condition stddef.h "defined _M_ARM_FP && _M_ARM_FP >= 30"; then
        enable vfp_args
    elif ! check_cpp_condition stddef.h "defined __ARM_PCS || defined __SOFTFP__" && [ $target_os != darwin ]; then
        case "${cross_prefix:-$cc}" in
            *hardfloat*)         enable vfp_args;   fpabi=vfp ;;
            *) check_ld "cc" <<EOF && enable vfp_args && fpabi=vfp || fpabi=soft ;;
__asm__ (".eabi_attribute 28, 1");
int main(void) { return 0; }
EOF
        esac
        warn "Compiler does not indicate floating-point ABI, guessing $fpabi."
    fi

    enabled armv5te && check_insn armv5te 'qadd r0, r0, r0'
    enabled armv6   && check_insn armv6   'sadd16 r0, r0, r0'
    enabled armv6t2 && check_insn armv6t2 'movt r0, #0'
    enabled neon    && check_insn neon    'vadd.i16 q0, q0, q0'
    enabled vfp     && check_insn vfp     'fadds s0, s0, s0'
    enabled vfpv3   && check_insn vfpv3   'vmov.f32 s0, #1.0'
    enabled setend  && check_insn setend  'setend be'

    [ $target_os = linux ] || [ $target_os = android ] ||
        map 'enabled_any ${v}_external ${v}_inline || disable $v' \
            $ARCH_EXT_LIST_ARM

    check_inline_asm asm_mod_q '"add r0, %Q0, %R0" :: "r"((long long)0)'

    check_as <<EOF && enable as_dn_directive
ra .dn d0.i16
.unreq ra
EOF
    check_as <<EOF && enable as_fpu_directive
.fpu neon
EOF

    # llvm's integrated assembler supports .object_arch from llvm 3.5
    [ "$objformat" = elf ] && check_as <<EOF && enable as_object_arch
.object_arch armv4
EOF

    [ $target_os != win32 ] && enabled_all armv6t2 shared !pic && enable_weak_pic

elif enabled mips; then

    enabled loongson2 && check_inline_asm loongson2 '"dmult.g $8, $9, $10"'
    enabled loongson3 && check_inline_asm loongson3 '"gsldxc1 $f0, 0($2, $3)"'
    enabled mmi && check_inline_asm mmi '"punpcklhw $f0, $f0, $f0"'

    # Enable minimum ISA based on selected options
    if enabled mips64; then
        enabled mips64r6 && check_inline_asm_flags mips64r6 '"dlsa $0, $0, $0, 1"' '-mips64r6'
        enabled mips64r2 && check_inline_asm_flags mips64r2 '"dext $0, $0, 0, 1"' '-mips64r2'
        disabled mips64r6 && disabled mips64r2 && check_inline_asm_flags mips64r1 '"daddi $0, $0, 0"' '-mips64'
    else
        enabled mips32r6 && check_inline_asm_flags mips32r6 '"aui $0, $0, 0"' '-mips32r6'
        enabled mips32r5 && check_inline_asm_flags mips32r5 '"eretnc"' '-mips32r5'
        enabled mips32r2 && check_inline_asm_flags mips32r2 '"ext $0, $0, 0, 1"' '-mips32r2'
        disabled mips32r6 && disabled mips32r5 && disabled mips32r2 && check_inline_asm_flags mips32r1 '"addi $0, $0, 0"' '-mips32'
    fi

    enabled mipsfpu && check_inline_asm_flags mipsfpu '"cvt.d.l $f0, $f2"' '-mhard-float'
    enabled mipsfpu && (enabled mips32r5 || enabled mips32r6 || enabled mips64r6) && check_inline_asm_flags mipsfpu '"cvt.d.l $f0, $f1"' '-mfp64'
    enabled mipsfpu && enabled msa && check_inline_asm_flags msa '"addvi.b $w0, $w1, 1"' '-mmsa' && check_header msa.h || disable msa
    enabled mipsdsp && check_inline_asm_flags mipsdsp '"addu.qb $t0, $t1, $t2"' '-mdsp'
    enabled mipsdspr2 && check_inline_asm_flags mipsdspr2 '"absq_s.qb $t0, $t1"' '-mdspr2'

elif enabled parisc; then

    if enabled gcc; then
        case $($cc -dumpversion) in
            4.[3-9].*) check_cflags -fno-optimize-sibling-calls ;;
        esac
    fi

elif enabled ppc; then

    enable local_aligned_8 local_aligned_16 local_aligned_32

    check_inline_asm dcbzl     '"dcbzl 0, %0" :: "r"(0)'
    check_inline_asm ibm_asm   '"add 0, 0, 0"'
    check_inline_asm ppc4xx    '"maclhw r10, r11, r12"'
    check_inline_asm xform_asm '"lwzx %1, %y0" :: "Z"(*(int*)0), "r"(0)'

    # AltiVec flags: The FSF version of GCC differs from the Apple version
    if enabled altivec; then
        check_cflags -maltivec -mabi=altivec &&
        { check_header altivec.h && inc_altivec_h="#include <altivec.h>" ; } ||
        check_cflags -faltivec

        # check if our compiler supports Motorola AltiVec C API
        check_cc <<EOF || disable altivec
$inc_altivec_h
int main(void) {
    vector signed int v1 = (vector signed int) { 0 };
    vector signed int v2 = (vector signed int) { 1 };
    v1 = vec_add(v1, v2);
    return 0;
}
EOF

        enabled altivec || warn "Altivec disabled, possibly missing --cpu flag"
    fi

    if enabled vsx; then
        check_cflags -mvsx &&
        check_builtin vec_vsx_ld "altivec.h" "__builtin_vec_vsx_ld" || disable vsx
    fi

    if enabled power8; then
        check_cpp_condition "altivec.h" "defined(_ARCH_PWR8)" || disable power8
    fi

elif enabled x86; then

    check_builtin rdtsc    intrin.h   "__rdtsc()"
    check_builtin mm_empty mmintrin.h "_mm_empty()"

    enable local_aligned_8 local_aligned_16 local_aligned_32

    # check whether EBP is available on x86
    # As 'i' is stored on the stack, this program will crash
    # if the base pointer is used to access it because the
    # base pointer is cleared in the inline assembly code.
    check_exec_crash <<EOF && enable ebp_available
volatile int i=0;
__asm__ volatile ("xorl %%ebp, %%ebp" ::: "%ebp");
return i;
EOF

    # check whether EBX is available on x86
    check_inline_asm ebx_available '""::"b"(0)' &&
        check_inline_asm ebx_available '"":::"%ebx"'

    # check whether xmm clobbers are supported
    check_inline_asm xmm_clobbers '"":::"%xmm0"'

    check_inline_asm inline_asm_direct_symbol_refs '"movl '$extern_prefix'test, %eax"' ||
        check_inline_asm inline_asm_direct_symbol_refs '"movl '$extern_prefix'test(%rip), %eax"'

    # check whether binutils is new enough to compile SSSE3/MMXEXT
    enabled ssse3  && check_inline_asm ssse3_inline  '"pabsw %xmm0, %xmm0"'
    enabled mmxext && check_inline_asm mmxext_inline '"pmaxub %mm0, %mm1"'

    if ! disabled_any asm mmx yasm; then
        if check_cmd $yasmexe --version; then
            enabled x86_64 && yasm_extra="-m amd64"
            yasm_debug="-g dwarf2"
        elif check_cmd nasm -v; then
            yasmexe=nasm
            yasm_debug="-g -F dwarf"
            if enabled x86_64; then
                case "$objformat" in
                    elf)   objformat=elf64 ;;
                    win32) objformat=win64 ;;
                esac
            fi
        fi

        YASMFLAGS="-f $objformat $yasm_extra"
        enabled pic               && append YASMFLAGS "-DPIC"
        test -n "$extern_prefix"  && append YASMFLAGS "-DPREFIX"
        case "$objformat" in
            elf*) enabled debug && append YASMFLAGS $yasm_debug ;;
        esac

        check_yasm "movbe ecx, [5]" && enable yasm ||
            die "yasm/nasm not found or too old. Use --disable-yasm for a crippled build."
        check_yasm "vextracti128 xmm0, ymm0, 0"      || disable avx2_external
        check_yasm "vpmacsdd xmm0, xmm1, xmm2, xmm3" || disable xop_external
        check_yasm "vfmaddps ymm0, ymm1, ymm2, ymm3" || disable fma4_external
        check_yasm "CPU amdnop" || disable cpunop
    fi

    case "$cpu" in
        athlon*|opteron*|k8*|pentium|pentium-mmx|prescott|nocona|atom|geode)
            disable fast_clz
        ;;
    esac

fi

check_code cc arm_neon.h "int16x8_t test = vdupq_n_s16(0)" && enable intrinsics_neon

check_ldflags -Wl,--as-needed
check_ldflags -Wl,-z,noexecstack

if check_func dlopen && check_func dlsym; then
    ldl=
elif check_func dlopen -ldl && check_func dlsym -ldl; then
    ldl=-ldl
fi

avisynth_demuxer_extralibs='$ldl'
cuda_extralibs='$ldl'
decklink_outdev_extralibs="$decklink_outdev_extralibs $ldl"
decklink_indev_extralibs="$decklink_indev_extralibs $ldl"
frei0r_filter_extralibs='$ldl'
frei0r_src_filter_extralibs='$ldl'
ladspa_filter_extralibs='$ldl'
nvenc_extralibs='$ldl'
coreimage_filter_extralibs="-framework QuartzCore -framework AppKit -framework OpenGL"
coreimagesrc_filter_extralibs="-framework QuartzCore -framework AppKit -framework OpenGL"

if ! disabled network; then
    check_func getaddrinfo $network_extralibs
    check_func inet_aton $network_extralibs

    check_type netdb.h "struct addrinfo"
    check_type netinet/in.h "struct group_source_req" -D_BSD_SOURCE
    check_type netinet/in.h "struct ip_mreq_source" -D_BSD_SOURCE
    check_type netinet/in.h "struct ipv6_mreq" -D_DARWIN_C_SOURCE
    check_type poll.h "struct pollfd"
    check_type netinet/sctp.h "struct sctp_event_subscribe"
    check_struct "sys/socket.h" "struct msghdr" msg_flags
    check_struct "sys/types.h sys/socket.h" "struct sockaddr" sa_len
    check_type netinet/in.h "struct sockaddr_in6"
    check_type "sys/types.h sys/socket.h" "struct sockaddr_storage"
    check_type "sys/types.h sys/socket.h" socklen_t

    # Prefer arpa/inet.h over winsock2
    if check_header arpa/inet.h ; then
        check_func closesocket
    elif check_header winsock2.h ; then
        check_func_headers winsock2.h closesocket -lws2 &&
            network_extralibs="-lws2" ||
        { check_func_headers winsock2.h closesocket -lws2_32 &&
            network_extralibs="-lws2_32"; } || disable winsock2_h network
        check_func_headers ws2tcpip.h getaddrinfo $network_extralibs

        check_type ws2tcpip.h socklen_t
        check_type ws2tcpip.h "struct addrinfo"
        check_type ws2tcpip.h "struct group_source_req"
        check_type ws2tcpip.h "struct ip_mreq_source"
        check_type ws2tcpip.h "struct ipv6_mreq"
        check_type winsock2.h "struct pollfd"
        check_struct winsock2.h "struct sockaddr" sa_len
        check_type ws2tcpip.h "struct sockaddr_in6"
        check_type ws2tcpip.h "struct sockaddr_storage"
    else
        disable network
    fi
fi

check_builtin atomic_cas_ptr atomic.h "void **ptr; void *oldval, *newval; atomic_cas_ptr(ptr, oldval, newval)"
check_builtin machine_rw_barrier mbarrier.h "__machine_rw_barrier()"
check_builtin MemoryBarrier windows.h "MemoryBarrier()"
check_builtin sarestart signal.h "SA_RESTART"
check_builtin sem_timedwait semaphore.h "sem_t *s; sem_init(s,0,0); sem_timedwait(s,0); sem_destroy(s)" -lpthread
check_builtin sync_val_compare_and_swap "" "int *ptr; int oldval, newval; __sync_val_compare_and_swap(ptr, oldval, newval)"
check_builtin gmtime_r time.h "time_t *time; struct tm *tm; gmtime_r(time, tm)"
check_builtin localtime_r time.h "time_t *time; struct tm *tm; localtime_r(time, tm)"
check_builtin x264_csp_bgr "stdint.h x264.h" "X264_CSP_BGR"

case "$custom_allocator" in
    jemalloc)
        # jemalloc by default does not use a prefix
        require libjemalloc jemalloc/jemalloc.h malloc -ljemalloc
    ;;
    tcmalloc)
        require_pkg_config libtcmalloc gperftools/tcmalloc.h tc_malloc
        malloc_prefix=tc_
    ;;
esac

check_func_headers malloc.h _aligned_malloc     && enable aligned_malloc
check_func  ${malloc_prefix}memalign            && enable memalign
check_func  ${malloc_prefix}posix_memalign      && enable posix_memalign

check_func  access
check_func_headers stdlib.h arc4random
check_func_headers time.h clock_gettime || { check_func_headers time.h clock_gettime -lrt && add_extralibs -lrt && LIBRT="-lrt"; }
check_func  fcntl
check_func  fork
check_func  gethrtime
check_func  getopt
check_func  getrusage
check_func  gettimeofday
check_func  isatty
check_func  mach_absolute_time
check_func  mkstemp
check_func  mmap
check_func  mprotect
# Solaris has nanosleep in -lrt, OpenSolaris no longer needs that
check_func_headers time.h nanosleep || { check_func_headers time.h nanosleep -lrt && add_extralibs -lrt && LIBRT="-lrt"; }
check_func  sched_getaffinity
check_func  setrlimit
check_struct "sys/stat.h" "struct stat" st_mtim.tv_nsec -D_BSD_SOURCE
check_func  strerror_r
check_func  sysconf
check_func  sysctl
check_func  usleep

check_func_headers conio.h kbhit
check_func_headers io.h setmode
check_func_headers lzo/lzo1x.h lzo1x_999_compress
check_func_headers stdlib.h getenv
check_func_headers sys/stat.h lstat

check_func_headers windows.h CoTaskMemFree -lole32
check_func_headers windows.h GetProcessAffinityMask
check_func_headers windows.h GetProcessTimes
check_func_headers windows.h GetSystemTimeAsFileTime
check_func_headers windows.h LoadLibrary
check_func_headers windows.h MapViewOfFile
check_func_headers windows.h PeekNamedPipe
check_func_headers windows.h SetConsoleTextAttribute
check_func_headers windows.h SetConsoleCtrlHandler
check_func_headers windows.h Sleep
check_func_headers windows.h VirtualAlloc
check_struct windows.h "CONDITION_VARIABLE" Ptr
check_func_headers glob.h glob
enabled xlib &&
    check_func_headers "X11/Xlib.h X11/extensions/Xvlib.h" XvGetPortAttribute -lXv -lX11 -lXext

check_header AudioToolbox/AudioToolbox.h
check_header direct.h
check_header dirent.h
check_header dlfcn.h
check_header d3d11.h
check_header dxva.h
check_header dxva2api.h -D_WIN32_WINNT=0x0600
check_header io.h
check_header libcrystalhd/libcrystalhd_if.h
check_header mach/mach_time.h
check_header malloc.h
check_header net/udplite.h
check_header poll.h
check_header sys/mman.h
check_header sys/param.h
check_header sys/resource.h
check_header sys/select.h
check_header sys/time.h
check_header sys/un.h
check_header termios.h
check_header unistd.h
check_header valgrind/valgrind.h
check_header vdpau/vdpau.h
check_header vdpau/vdpau_x11.h
check_header VideoDecodeAcceleration/VDADecoder.h
check_header VideoToolbox/VideoToolbox.h
check_func_headers VideoToolbox/VTCompressionSession.h VTCompressionSessionPrepareToEncodeFrames -framework VideoToolbox
enabled videotoolbox && check_func_headers CoreVideo/CVImageBuffer.h kCVImageBufferColorPrimaries_ITU_R_2020 -framework CoreVideo
check_header windows.h
check_header X11/extensions/XvMClib.h
check_header asm/types.h

# it seems there are versions of clang in some distros that try to use the
# gcc headers, which explodes for stdatomic
# so we also check that atomics actually work here
check_builtin stdatomic_h stdatomic.h "atomic_int foo, bar = ATOMIC_VAR_INIT(-1); atomic_store(&foo, 0)"

check_lib2 "windows.h shellapi.h" CommandLineToArgvW -lshell32
check_lib2 "windows.h wincrypt.h" CryptGenRandom -ladvapi32
check_lib2 "windows.h psapi.h" GetProcessMemoryInfo -lpsapi
check_lib "CoreServices/CoreServices.h" UTGetOSTypeFromString "-framework CoreServices"

check_struct "sys/time.h sys/resource.h" "struct rusage" ru_maxrss

check_type "windows.h dxva.h" "DXVA_PicParams_HEVC" -DWINAPI_FAMILY=WINAPI_FAMILY_DESKTOP_APP -D_CRT_BUILD_DESKTOP_APP=0
check_type "windows.h dxva.h" "DXVA_PicParams_VP9" -DWINAPI_FAMILY=WINAPI_FAMILY_DESKTOP_APP -D_CRT_BUILD_DESKTOP_APP=0
check_type "windows.h d3d11.h" "ID3D11VideoDecoder"
check_type "windows.h d3d11.h" "ID3D11VideoContext"
check_type "d3d9.h dxva2api.h" DXVA2_ConfigPictureDecode -D_WIN32_WINNT=0x0602

check_type "va/va.h va/va_dec_hevc.h" "VAPictureParameterBufferHEVC"
check_struct "va/va.h" "VADecPictureParameterBufferVP9" bit_depth
check_type "va/va.h va/va_vpp.h" "VAProcPipelineParameterBuffer"
check_type "va/va.h va/va_enc_h264.h" "VAEncPictureParameterBufferH264"
check_type "va/va.h va/va_enc_hevc.h" "VAEncPictureParameterBufferHEVC"
check_type "va/va.h va/va_enc_jpeg.h" "VAEncPictureParameterBufferJPEG"
check_type "va/va.h va/va_enc_mpeg2.h" "VAEncPictureParameterBufferMPEG2"
check_type "va/va.h va/va_enc_vp8.h"  "VAEncPictureParameterBufferVP8"

check_type "vdpau/vdpau.h" "VdpPictureInfoHEVC"

check_cpp_condition windows.h "!WINAPI_FAMILY_PARTITION(WINAPI_PARTITION_DESKTOP)" && enable winrt || disable winrt

if ! disabled w32threads && ! enabled pthreads; then
    check_func_headers "windows.h process.h" _beginthreadex &&
        enable w32threads || disable w32threads
    if ! enabled w32threads && enabled winrt; then
        check_func_headers "windows.h" CreateThread &&
            enable w32threads || disable w32threads
    fi
fi

# check for some common methods of building with pthread support
# do this before the optional library checks as some of them require pthreads
if ! disabled pthreads && ! enabled w32threads && ! enabled os2threads; then
    enable pthreads
    if check_func pthread_join -pthread && check_func pthread_create -pthread; then
        add_cflags -pthread
        add_extralibs -pthread
    elif check_func pthread_join -pthreads && check_func pthread_create -pthreads; then
        add_cflags -pthreads
        add_extralibs -pthreads
    elif check_func pthread_join -ldl -pthread && check_func pthread_create -ldl -pthread; then
        add_cflags -ldl -pthread
        add_extralibs -ldl -pthread
    elif check_func pthread_join -lpthreadGC2 && check_func pthread_create -lpthreadGC2; then
        add_extralibs -lpthreadGC2
    elif check_lib pthread.h pthread_join -lpthread && check_lib pthread.h pthread_create -lpthread; then
        :
    elif ! check_func pthread_join && ! check_func pthread_create; then
        disable pthreads
    fi
    check_code cc "pthread.h" "static pthread_mutex_t atomic_lock = PTHREAD_MUTEX_INITIALIZER" || disable pthreads
fi


if enabled pthreads; then
  check_func pthread_cancel
fi

enabled pthreads &&
    check_builtin sem_timedwait semaphore.h "sem_t *s; sem_init(s,0,0); sem_timedwait(s,0); sem_destroy(s)"

disabled  zlib || check_lib   zlib.h      zlibVersion -lz   || disable  zlib
disabled bzlib || check_lib2 bzlib.h BZ2_bzlibVersion -lbz2 || disable bzlib
disabled  lzma || check_lib2  lzma.h lzma_version_number -llzma || disable lzma

check_lib math.h sin -lm && LIBM="-lm"
disabled crystalhd || check_lib libcrystalhd/libcrystalhd_if.h DtsCrystalHDVersion -lcrystalhd || disable crystalhd

atan2f_args=2
copysign_args=2
hypot_args=2
ldexpf_args=2
powf_args=2

for func in $MATH_FUNCS; do
    eval check_mathfunc $func \${${func}_args:-1}
done

for func in $COMPLEX_FUNCS; do
    eval check_complexfunc $func \${${func}_args:-1}
done

# these are off by default, so fail if requested and not available
enabled avfoundation_indev && { check_header_objcc AVFoundation/AVFoundation.h || disable avfoundation_indev; }
enabled avfoundation_indev && { check_lib2 CoreGraphics/CoreGraphics.h CGGetActiveDisplayList -framework CoreGraphics ||
                                check_lib2 ApplicationServices/ApplicationServices.h CGGetActiveDisplayList -framework ApplicationServices; }
enabled cuda              && check_header cuda.h # this is not a dependency
enabled cuvid             && { enabled cuda ||
                               die "ERROR: CUVID requires CUDA"; }
enabled chromaprint       && require chromaprint chromaprint.h chromaprint_get_version -lchromaprint
enabled coreimage_filter  && { check_header_objcc QuartzCore/CoreImage.h || disable coreimage_filter; }
enabled coreimagesrc_filter && { check_header_objcc QuartzCore/CoreImage.h || disable coreimagesrc_filter; }
enabled decklink          && { { check_header DeckLinkAPI.h || die "ERROR: DeckLinkAPI.h header not found"; } &&
                               { check_cpp_condition DeckLinkAPIVersion.h "BLACKMAGIC_DECKLINK_API_VERSION >= 0x0a060100" || die "ERROR: Decklink API version must be >= 10.6.1."; } }
enabled frei0r            && { check_header frei0r.h || die "ERROR: frei0r.h header not found"; }
enabled gmp               && require2 gmp gmp.h mpz_export -lgmp
enabled gnutls            && require_pkg_config gnutls gnutls/gnutls.h gnutls_global_init
enabled jni               && { [ $target_os = "android" ] && check_header jni.h && enabled pthreads &&
                               check_lib2 "dlfcn.h" dlopen -ldl; }
enabled ladspa            && { check_header ladspa.h || die "ERROR: ladspa.h header not found"; }
enabled libiec61883       && require libiec61883 libiec61883/iec61883.h iec61883_cmp_connect -lraw1394 -lavc1394 -lrom1394 -liec61883
enabled libass            && require_pkg_config libass ass/ass.h ass_library_init
enabled libbluray         && require_pkg_config libbluray libbluray/bluray.h bd_open
enabled libbs2b           && require_pkg_config libbs2b bs2b.h bs2b_open
enabled libcelt           && require libcelt celt/celt.h celt_decode -lcelt0 &&
                             { check_lib celt/celt.h celt_decoder_create_custom -lcelt0 ||
                               die "ERROR: libcelt must be installed and version must be >= 0.11.0."; }
enabled libcaca           && require_pkg_config caca caca.h caca_create_canvas
enabled libfdk_aac        && { use_pkg_config fdk-aac "fdk-aac/aacenc_lib.h" aacEncOpen ||
                               { require libfdk_aac fdk-aac/aacenc_lib.h aacEncOpen -lfdk-aac &&
                                 warn "using libfdk without pkg-config"; } }
flite_libs="-lflite_cmu_time_awb -lflite_cmu_us_awb -lflite_cmu_us_kal -lflite_cmu_us_kal16 -lflite_cmu_us_rms -lflite_cmu_us_slt -lflite_usenglish -lflite_cmulex -lflite"
enabled libflite          && require2 libflite "flite/flite.h" flite_init $flite_libs
enabled fontconfig        && enable libfontconfig
enabled libfontconfig     && require_pkg_config fontconfig "fontconfig/fontconfig.h" FcInit
enabled libfreetype       && require_libfreetype
enabled libfribidi        && require_pkg_config fribidi fribidi.h fribidi_version_info
enabled libgme            && require  libgme gme/gme.h gme_new_emu -lgme -lstdc++
enabled libgsm            && { for gsm_hdr in "gsm.h" "gsm/gsm.h"; do
                                   check_lib "${gsm_hdr}" gsm_create -lgsm && break;
                               done || die "ERROR: libgsm not found"; }
enabled libilbc           && require libilbc ilbc.h WebRtcIlbcfix_InitDecode -lilbc
enabled libkvazaar        && require_pkg_config "kvazaar >= 0.8.1" kvazaar.h kvz_api_get
enabled libmfx            && require_pkg_config libmfx "mfx/mfxvideo.h" MFXInit
enabled libmodplug        && require_pkg_config libmodplug libmodplug/modplug.h ModPlug_Load
enabled libmp3lame        && require "libmp3lame >= 3.98.3" lame/lame.h lame_set_VBR_quality -lmp3lame
enabled libnut            && require libnut libnut.h nut_demuxer_init -lnut
enabled libnpp            && require libnpp npp.h nppGetLibVersion -lnppi -lnppc
enabled libopencore_amrnb && require libopencore_amrnb opencore-amrnb/interf_dec.h Decoder_Interface_init -lopencore-amrnb
enabled libopencore_amrwb && require libopencore_amrwb opencore-amrwb/dec_if.h D_IF_init -lopencore-amrwb
enabled libopencv         && { check_header opencv2/core/core_c.h &&
                               { use_pkg_config opencv opencv2/core/core_c.h cvCreateImageHeader ||
                                 require opencv opencv2/core/core_c.h cvCreateImageHeader -lopencv_core -lopencv_imgproc; } ||
                               require_pkg_config opencv opencv/cxcore.h cvCreateImageHeader; }
enabled libopenh264       && require_pkg_config openh264 wels/codec_api.h WelsGetCodecVersion
enabled libopenjpeg       && { { check_lib2 openjpeg-2.1/openjpeg.h opj_version -lopenjp2 -DOPJ_STATIC && add_cppflags -DOPJ_STATIC; } ||
                               check_lib2 openjpeg-2.1/openjpeg.h opj_version -lopenjp2 ||
                               { check_lib2 openjpeg-2.0/openjpeg.h opj_version -lopenjp2 -DOPJ_STATIC && add_cppflags -DOPJ_STATIC; } ||
                               { check_lib2 openjpeg-1.5/openjpeg.h opj_version -lopenjpeg -DOPJ_STATIC && add_cppflags -DOPJ_STATIC; } ||
                               { check_lib2 openjpeg.h opj_version -lopenjpeg -DOPJ_STATIC && add_cppflags -DOPJ_STATIC; } ||
                               die "ERROR: libopenjpeg not found"; }
enabled libopenmpt        && require_pkg_config "libopenmpt >= 0.2.6557" libopenmpt/libopenmpt.h openmpt_module_create
enabled libopus           && require_pkg_config opus opus_multistream.h opus_multistream_decoder_create
enabled libpulse          && require_pkg_config libpulse pulse/pulseaudio.h pa_context_new
enabled librtmp           && require_pkg_config librtmp librtmp/rtmp.h RTMP_Socket
enabled librubberband     && require_pkg_config "rubberband >= 1.8.1" rubberband/rubberband-c.h rubberband_new
enabled libschroedinger   && require_pkg_config schroedinger-1.0 schroedinger/schro.h schro_init
enabled libshine          && require_pkg_config shine shine/layer3.h shine_encode_buffer
enabled libsmbclient      && { use_pkg_config smbclient libsmbclient.h smbc_init ||
                               require smbclient libsmbclient.h smbc_init -lsmbclient; }
enabled libsnappy         && require snappy snappy-c.h snappy_compress -lsnappy
enabled libsoxr           && require libsoxr soxr.h soxr_create -lsoxr && LIBSOXR="-lsoxr"
enabled libssh            && require_pkg_config libssh libssh/sftp.h sftp_init
enabled libspeex          && require_pkg_config speex speex/speex.h speex_decoder_init -lspeex
enabled libtesseract      && require_pkg_config tesseract tesseract/capi.h TessBaseAPICreate
enabled libtheora         && require libtheora theora/theoraenc.h th_info_init -ltheoraenc -ltheoradec -logg
enabled libtwolame        && require libtwolame twolame.h twolame_init -ltwolame &&
                             { check_lib twolame.h twolame_encode_buffer_float32_interleaved -ltwolame ||
                               die "ERROR: libtwolame must be installed and version must be >= 0.3.10"; }
enabled libv4l2           && require_pkg_config libv4l2 libv4l2.h v4l2_ioctl
enabled libvidstab        && require_pkg_config "vidstab >= 0.98" vid.stab/libvidstab.h vsMotionDetectInit
enabled libvo_amrwbenc    && require libvo_amrwbenc vo-amrwbenc/enc_if.h E_IF_init -lvo-amrwbenc
enabled libvorbis         && require libvorbis vorbis/vorbisenc.h vorbis_info_init -lvorbisenc -lvorbis -logg

enabled libvpx            && {
    enabled libvpx_vp8_decoder && {
        use_pkg_config "vpx >= 0.9.1" "vpx/vpx_decoder.h vpx/vp8dx.h" vpx_codec_vp8_dx ||
            check_lib2 "vpx/vpx_decoder.h vpx/vp8dx.h" vpx_codec_dec_init_ver -lvpx ||
                die "ERROR: libvpx decoder version must be >=0.9.1";
    }
    enabled libvpx_vp8_encoder && {
        use_pkg_config "vpx >= 0.9.7" "vpx/vpx_encoder.h vpx/vp8cx.h" vpx_codec_vp8_cx ||
            check_lib2 "vpx/vpx_encoder.h vpx/vp8cx.h" "vpx_codec_enc_init_ver VP8E_SET_MAX_INTRA_BITRATE_PCT" -lvpx ||
                die "ERROR: libvpx encoder version must be >=0.9.7";
    }
    enabled libvpx_vp9_decoder && {
        use_pkg_config "vpx >= 1.3.0" "vpx/vpx_decoder.h vpx/vp8dx.h" vpx_codec_vp9_dx ||
            check_lib2 "vpx/vpx_decoder.h vpx/vp8dx.h" "vpx_codec_vp9_dx" -lvpx ||
                disable libvpx_vp9_decoder;
    }
    enabled libvpx_vp9_encoder && {
        use_pkg_config "vpx >= 1.3.0" "vpx/vpx_encoder.h vpx/vp8cx.h" vpx_codec_vp9_cx ||
            check_lib2 "vpx/vpx_encoder.h vpx/vp8cx.h" "vpx_codec_vp9_cx VP9E_SET_AQ_MODE" -lvpx ||
                disable libvpx_vp9_encoder;
    }
    if disabled_all libvpx_vp8_decoder libvpx_vp9_decoder libvpx_vp8_encoder libvpx_vp9_encoder; then
        die "libvpx enabled but no supported decoders found"
    fi
}

enabled libwavpack        && require libwavpack wavpack/wavpack.h WavpackOpenFileOutput  -lwavpack
enabled libwebp           && {
    enabled libwebp_encoder      && require_pkg_config "libwebp >= 0.2.0" webp/encode.h WebPGetEncoderVersion
    enabled libwebp_anim_encoder && { use_pkg_config "libwebpmux >= 0.4.0" webp/mux.h WebPAnimEncoderOptionsInit || disable libwebp_anim_encoder; } }
enabled libx264           && { use_pkg_config x264 "stdint.h x264.h" x264_encoder_encode ||
                               { require libx264 x264.h x264_encoder_encode -lx264 &&
                                 warn "using libx264 without pkg-config"; } } &&
                             { check_cpp_condition x264.h "X264_BUILD >= 118" ||
                               die "ERROR: libx264 must be installed and version must be >= 0.118."; } &&
                             { check_cpp_condition x264.h "X264_MPEG2" &&
                               enable libx262; }
enabled libx265           && require_pkg_config x265 x265.h x265_api_get &&
                             { check_cpp_condition x265.h "X265_BUILD >= 68" ||
                               die "ERROR: libx265 version must be >= 68."; }
enabled libxavs           && require libxavs xavs.h xavs_encoder_encode -lxavs
enabled libxvid           && require libxvid xvid.h xvid_global -lxvidcore
enabled libzimg           && require_pkg_config "zimg >= 2.3.0" zimg.h zimg_get_api_version
enabled libzmq            && require_pkg_config libzmq zmq.h zmq_ctx_new
enabled libzvbi           && require libzvbi libzvbi.h vbi_decoder_new -lzvbi &&
                             { check_cpp_condition libzvbi.h "VBI_VERSION_MAJOR > 0 || VBI_VERSION_MINOR > 2 || VBI_VERSION_MINOR == 2 && VBI_VERSION_MICRO >= 28" ||
                               enabled gpl || die "ERROR: libzvbi requires version 0.2.28 or --enable-gpl."; }
enabled mediacodec        && { enabled jni || die "ERROR: mediacodec requires --enable-jni"; }
enabled mmal              && { check_lib interface/mmal/mmal.h mmal_port_connect -lmmal_core -lmmal_util -lmmal_vc_client -lbcm_host ||
                                { ! enabled cross_compile && {
                                    add_cflags -isystem/opt/vc/include/ -isystem/opt/vc/include/interface/vmcs_host/linux -isystem/opt/vc/include/interface/vcos/pthreads -fgnu89-inline ;
                                    add_extralibs -L/opt/vc/lib/ -lmmal_core -lmmal_util -lmmal_vc_client -lbcm_host ;
                                    check_lib interface/mmal/mmal.h mmal_port_connect ; }
                                check_lib interface/mmal/mmal.h mmal_port_connect ; } ||
                               die "ERROR: mmal not found"; }
enabled mmal && check_func_headers interface/mmal/mmal.h "MMAL_PARAMETER_VIDEO_MAX_NUM_CALLBACKS"

enabled netcdf            && require_pkg_config netcdf netcdf.h nc_inq_libvers
enabled openal            && { { for al_libs in "${OPENAL_LIBS}" "-lopenal" "-lOpenAL32"; do
                               check_lib 'AL/al.h' alGetError "${al_libs}" && break; done } ||
                               die "ERROR: openal not found"; } &&
                             { check_cpp_condition "AL/al.h" "defined(AL_VERSION_1_1)" ||
                               die "ERROR: openal must be installed and version must be 1.1 or compatible"; }
enabled opencl            && { check_lib2 OpenCL/cl.h clEnqueueNDRangeKernel -Wl,-framework,OpenCL ||
                               check_lib2 CL/cl.h clEnqueueNDRangeKernel -lOpenCL ||
                               die "ERROR: opencl not found"; } &&
                             { check_cpp_condition "OpenCL/cl.h" "defined(CL_VERSION_1_2)" ||
                               check_cpp_condition "CL/cl.h" "defined(CL_VERSION_1_2)" ||
                               die "ERROR: opencl must be installed and version must be 1.2 or compatible"; }
enabled opengl            && { check_lib GL/glx.h glXGetProcAddress "-lGL" ||
                               check_lib2 windows.h wglGetProcAddress "-lopengl32 -lgdi32" ||
                               check_lib2 OpenGL/gl3.h glGetError "-Wl,-framework,OpenGL" ||
                               check_lib2 ES2/gl.h glGetError "-isysroot=${sysroot} -Wl,-framework,OpenGLES" ||
                               die "ERROR: opengl not found."
                             }
enabled omx_rpi && enable omx
enabled omx               && { check_header OMX_Core.h ||
                                { ! enabled cross_compile && enabled omx_rpi && {
                                    add_cflags -isystem/opt/vc/include/IL ; }
                                check_header OMX_Core.h ; } ||
                               die "ERROR: OpenMAX IL headers not found"; }
enabled openssl           && { use_pkg_config openssl openssl/ssl.h OPENSSL_init_ssl ||
                               use_pkg_config openssl openssl/ssl.h SSL_library_init ||
                               check_lib openssl/ssl.h SSL_library_init -lssl -lcrypto ||
                               check_lib openssl/ssl.h SSL_library_init -lssl32 -leay32 ||
                               check_lib openssl/ssl.h SSL_library_init -lssl -lcrypto -lws2_32 -lgdi32 ||
                               die "ERROR: openssl not found"; }
enabled qtkit_indev      && { check_header_objcc QTKit/QTKit.h || disable qtkit_indev; }

# libdc1394 check
if enabled libdc1394; then
    { require_pkg_config libdc1394-2 dc1394/dc1394.h dc1394_new &&
        enable libdc1394_2; } ||
    { check_lib libdc1394/dc1394_control.h dc1394_create_handle -ldc1394_control -lraw1394 &&
        enable libdc1394_1; } ||
    die "ERROR: No version of libdc1394 found "
fi

if enabled gcrypt; then
    GCRYPT_CONFIG="${cross_prefix}libgcrypt-config"
    if "${GCRYPT_CONFIG}" --version > /dev/null 2>&1; then
        gcrypt_cflags=$("${GCRYPT_CONFIG}" --cflags)
        gcrypt_libs=$("${GCRYPT_CONFIG}" --libs)
        check_func_headers gcrypt.h gcry_mpi_new $gcrypt_cflags $gcrypt_libs ||
            die "ERROR: gcrypt not found"
        add_cflags $gcrypt_cflags && add_extralibs $gcrypt_libs
    else
        require2 gcrypt gcrypt.h gcry_mpi_new -lgcrypt
    fi
fi

disabled sdl && disable sdl2
if ! disabled sdl2; then
    SDL2_CONFIG="${cross_prefix}sdl2-config"
    if check_pkg_config sdl2 SDL_events.h SDL_PollEvent; then
        check_cpp_condition SDL.h "(SDL_MAJOR_VERSION<<16 | SDL_MINOR_VERSION<<8 | SDL_PATCHLEVEL) >= 0x020001" $sdl2_cflags &&
        check_cpp_condition SDL.h "(SDL_MAJOR_VERSION<<16 | SDL_MINOR_VERSION<<8 | SDL_PATCHLEVEL) < 0x020100" $sdl2_cflags &&
        check_func SDL_Init $sdl2_libs $sdl2_cflags && enable sdl2
    else
      if "${SDL2_CONFIG}" --version > /dev/null 2>&1; then
        sdl2_cflags=$("${SDL2_CONFIG}" --cflags)
        sdl2_libs=$("${SDL2_CONFIG}" --libs)
        check_cpp_condition SDL.h "(SDL_MAJOR_VERSION<<16 | SDL_MINOR_VERSION<<8 | SDL_PATCHLEVEL) >= 0x020001" $sdl2_cflags &&
        check_cpp_condition SDL.h "(SDL_MAJOR_VERSION<<16 | SDL_MINOR_VERSION<<8 | SDL_PATCHLEVEL) < 0x020100" $sdl2_cflags &&
        check_func SDL_Init $sdl2_libs $sdl2_cflags && enable sdl2
      fi
    fi
    if test $target_os = "mingw32"; then
        sdl2_libs="$sdl2_libs -mconsole"
    fi
fi
enabled sdl2 && enable sdl && add_cflags $sdl2_cflags && add_extralibs $sdl2_libs

disabled securetransport || { check_func SecIdentityCreate "-Wl,-framework,CoreFoundation -Wl,-framework,Security" &&
    check_lib2 "Security/SecureTransport.h Security/Security.h" "SSLCreateContext SecItemImport" "-Wl,-framework,CoreFoundation -Wl,-framework,Security" &&
    enable securetransport; }

disabled schannel || { check_func_headers "windows.h security.h" InitializeSecurityContext -DSECURITY_WIN32 -lsecur32 &&
                       check_cpp_condition winerror.h "defined(SEC_I_CONTEXT_EXPIRED)" && enable schannel && add_extralibs -lsecur32; }

makeinfo --version > /dev/null 2>&1 && enable makeinfo  || disable makeinfo
enabled makeinfo \
    && [ 0$(makeinfo --version | grep "texinfo" | sed 's/.*texinfo[^0-9]*\([0-9]*\)\..*/\1/') -ge 5 ] \
    && enable makeinfo_html || disable makeinfo_html
disabled makeinfo_html && texi2html --help 2> /dev/null | grep -q 'init-file' && enable texi2html || disable texi2html
perl -v            > /dev/null 2>&1 && enable perl      || disable perl
pod2man --help     > /dev/null 2>&1 && enable pod2man   || disable pod2man
rsync --help 2> /dev/null | grep -q 'contimeout' && enable rsync_contimeout || disable rsync_contimeout

check_header linux/fb.h
check_header linux/videodev.h
check_header linux/videodev2.h
check_code cc linux/videodev2.h "struct v4l2_frmsizeenum vfse; vfse.discrete.width = 0;" && enable_safe struct_v4l2_frmivalenum_discrete

check_header sys/videoio.h
check_code cc sys/videoio.h "struct v4l2_frmsizeenum vfse; vfse.discrete.width = 0;" && enable_safe struct_v4l2_frmivalenum_discrete

check_func_headers "windows.h vfw.h" capCreateCaptureWindow "$vfwcap_indev_extralibs"
# check that WM_CAP_DRIVER_CONNECT is defined to the proper value
# w32api 3.12 had it defined wrong
check_cpp_condition vfw.h "WM_CAP_DRIVER_CONNECT > WM_USER" && enable vfwcap_defines

check_type "dshow.h" IBaseFilter

# check for ioctl_meteor.h, ioctl_bt848.h and alternatives
{ check_header dev/bktr/ioctl_meteor.h &&
  check_header dev/bktr/ioctl_bt848.h; } ||
{ check_header machine/ioctl_meteor.h &&
  check_header machine/ioctl_bt848.h; } ||
{ check_header dev/video/meteor/ioctl_meteor.h &&
  check_header dev/video/bktr/ioctl_bt848.h; } ||
check_header dev/ic/bt8xx.h

check_header sndio.h
if check_struct sys/soundcard.h audio_buf_info bytes; then
    enable_safe sys/soundcard.h
else
    check_cc -D__BSD_VISIBLE -D__XSI_VISIBLE <<EOF && add_cppflags -D__BSD_VISIBLE -D__XSI_VISIBLE && enable_safe sys/soundcard.h
    #include <sys/soundcard.h>
    audio_buf_info abc;
EOF
fi
check_header soundcard.h

enabled_any alsa_indev alsa_outdev &&
    check_lib2 alsa/asoundlib.h snd_pcm_htimestamp -lasound

enabled jack_indev && check_lib2 jack/jack.h jack_client_open -ljack &&
    check_func jack_port_get_latency_range -ljack

enabled_any sndio_indev sndio_outdev && check_lib2 sndio.h sio_open -lsndio

if enabled libcdio; then
    check_lib2 "cdio/cdda.h cdio/paranoia.h" cdio_cddap_open -lcdio_paranoia -lcdio_cdda -lcdio ||
    check_lib2 "cdio/paranoia/cdda.h cdio/paranoia/paranoia.h" cdio_cddap_open -lcdio_paranoia -lcdio_cdda -lcdio ||
    die "ERROR: No usable libcdio/cdparanoia found"
fi

enabled xlib &&
    check_lib X11/Xlib.h XOpenDisplay -lX11 || disable xlib

if ! disabled libxcb; then
    check_pkg_config "xcb >= 1.4" xcb/xcb.h xcb_connect || {
        enabled libxcb && die "ERROR: libxcb >= 1.4 not found";
    } && disable x11grab && enable libxcb

if enabled libxcb; then
    disabled libxcb_shm || {
        check_pkg_config xcb-shm xcb/shm.h xcb_shm_attach || {
            enabled libxcb_shm && die "ERROR: libxcb_shm not found";
        } && check_header sys/shm.h && enable libxcb_shm; }

    disabled libxcb_xfixes || {
        check_pkg_config xcb-xfixes xcb/xfixes.h xcb_xfixes_get_cursor_image || {
            enabled libxcb_xfixes && die "ERROR: libxcb_xfixes not found";
        } && enable libxcb_xfixes; }

    disabled libxcb_shape || {
        check_pkg_config xcb-shape xcb/shape.h xcb_shape_get_rectangles || {
            enabled libxcb_shape && die "ERROR: libxcb_shape not found";
        } && enable libxcb_shape; }

    add_cflags $xcb_cflags $xcb_shm_cflags $xcb_xfixes_cflags $xcb_shape_cflags
    add_extralibs $xcb_libs $xcb_shm_libs $xcb_xfixes_libs $xcb_shape_libs
fi
fi

if enabled x11grab; then
    enabled xlib || die "ERROR: Xlib not found"
    require Xext X11/extensions/XShm.h XShmCreateImage -lXext
    require Xfixes X11/extensions/Xfixes.h XFixesGetCursorImage -lXfixes
fi

check_func_headers "windows.h" CreateDIBSection "$gdigrab_indev_extralibs"

enabled dxva2api_h &&
    check_cc <<EOF && enable dxva2api_cobj
#define _WIN32_WINNT 0x0600
#define COBJMACROS
#include <windows.h>
#include <d3d9.h>
#include <dxva2api.h>
int main(void) { IDirectXVideoDecoder *o = NULL; IDirectXVideoDecoder_Release(o); return 0; }
EOF

enabled vaapi &&
    check_lib va/va.h vaInitialize -lva ||
    disable vaapi

enabled vaapi &&
    check_code cc "va/va.h" "vaCreateSurfaces(0, 0, 0, 0, 0, 0, 0, 0)" ||
    disable vaapi

if enabled vaapi ; then
    enabled xlib &&
    check_lib2 "va/va.h va/va_x11.h" vaGetDisplay -lva -lva-x11 &&
    enable vaapi_x11

    check_lib2 "va/va.h va/va_drm.h" vaGetDisplayDRM -lva -lva-drm &&
    enable vaapi_drm
fi

enabled vdpau &&
    check_cpp_condition vdpau/vdpau.h "defined VDP_DECODER_PROFILE_MPEG4_PART2_ASP" ||
    disable vdpau

enabled vdpau && enabled xlib &&
    check_lib2 "vdpau/vdpau.h vdpau/vdpau_x11.h" vdp_device_create_x11 -lvdpau &&
    enable vdpau_x11

if enabled x86; then
    case $target_os in
        mingw32*|mingw64*|win32|win64|linux|cygwin*)
            ;;
        *)
            disable cuda cuvid nvenc
            ;;
    esac
else
    disable cuda cuvid nvenc
fi

enabled nvenc &&
    check_cc -I$source_path <<EOF || disable nvenc
#include "compat/nvenc/nvEncodeAPI.h"
NV_ENCODE_API_FUNCTION_LIST flist;
void f(void) { struct { const GUID guid; } s[] = { { NV_ENC_PRESET_HQ_GUID } }; }
int main(void) { return 0; }
EOF

# Funny iconv installations are not unusual, so check it after all flags have been set
disabled iconv || check_func_headers iconv.h iconv || check_lib2 iconv.h iconv -liconv || disable iconv

enabled debug && add_cflags -g"$debuglevel" && add_asflags -g"$debuglevel"

# add some useful compiler flags if supported
check_cflags -Wdeclaration-after-statement
check_cflags -Wall
check_cflags -Wdisabled-optimization
check_cflags -Wpointer-arith
check_cflags -Wredundant-decls
check_cflags -Wwrite-strings
check_cflags -Wtype-limits
check_cflags -Wundef
check_cflags -Wmissing-prototypes
check_cflags -Wno-pointer-to-int-cast
check_cflags -Wstrict-prototypes
check_cflags -Wempty-body
enabled extra_warnings && check_cflags -Winline
enabled extra_warnings && check_cflags -Wcast-qual

check_disable_warning(){
    warning_flag=-W${1#-Wno-}
    test_cflags $warning_flag && add_cflags $1
}

check_disable_warning -Wno-parentheses
check_disable_warning -Wno-switch
check_disable_warning -Wno-format-zero-length
check_disable_warning -Wno-pointer-sign
check_disable_warning -Wno-unused-const-variable

# add some linker flags
check_ldflags -Wl,--warn-common
check_ldflags -Wl,-rpath-link=libpostproc:libswresample:libswscale:libavfilter:libavdevice:libavformat:libavcodec:libavutil:libavresample
enabled rpath && add_ldexeflags -Wl,-rpath,$libdir
enabled rpath && add_ldlibflags -Wl,-rpath,$libdir
test_ldflags -Wl,-Bsymbolic && append SHFLAGS -Wl,-Bsymbolic

# add some strip flags
# -wN '..@*' is more selective than -x, but not available everywhere.
check_stripflags -wN \'..@*\' || check_stripflags -x

enabled neon_clobber_test &&
    check_ldflags -Wl,--wrap,avcodec_open2              \
                  -Wl,--wrap,avcodec_decode_audio4      \
                  -Wl,--wrap,avcodec_decode_video2      \
                  -Wl,--wrap,avcodec_decode_subtitle2   \
                  -Wl,--wrap,avcodec_encode_audio2      \
                  -Wl,--wrap,avcodec_encode_video2      \
                  -Wl,--wrap,avcodec_send_packet        \
                  -Wl,--wrap,avcodec_receive_frame      \
                  -Wl,--wrap,avcodec_send_frame         \
                  -Wl,--wrap,avcodec_receive_packet     \
                  -Wl,--wrap,avcodec_encode_subtitle    \
                  -Wl,--wrap,swr_convert                \
                  -Wl,--wrap,avresample_convert ||
    disable neon_clobber_test

enabled xmm_clobber_test &&
    check_ldflags -Wl,--wrap,avcodec_open2              \
                  -Wl,--wrap,avcodec_decode_audio4      \
                  -Wl,--wrap,avcodec_decode_video2      \
                  -Wl,--wrap,avcodec_decode_subtitle2   \
                  -Wl,--wrap,avcodec_encode_audio2      \
                  -Wl,--wrap,avcodec_encode_video2      \
                  -Wl,--wrap,avcodec_encode_subtitle    \
                  -Wl,--wrap,avcodec_send_packet        \
                  -Wl,--wrap,avcodec_receive_frame      \
                  -Wl,--wrap,avcodec_send_frame         \
                  -Wl,--wrap,avcodec_receive_packet     \
                  -Wl,--wrap,swr_convert                \
                  -Wl,--wrap,avresample_convert         \
                  -Wl,--wrap,sws_scale ||
    disable xmm_clobber_test

check_ld "cc" <<EOF && enable proper_dce
extern const int array[512];
static inline int func(void) { return array[0]; }
int main(void) { return 0; }
EOF

if enabled proper_dce; then
    echo "X { local: *; };" > $TMPV
    if test_ldflags -Wl,${version_script},$TMPV; then
        append SHFLAGS '-Wl,${version_script},\$(SUBDIR)lib\$(NAME).ver'
        check_cc <<EOF && enable symver_asm_label
void ff_foo(void) __asm__ ("av_foo@VERSION");
void ff_foo(void) { ${inline_asm+__asm__($quotes);} }
EOF
        check_cc <<EOF && enable symver_gnu_asm
__asm__(".symver ff_foo,av_foo@VERSION");
void ff_foo(void) {}
EOF
    fi
fi

if [ -z "$optflags" ]; then
    if enabled small; then
        optflags=$cflags_size
    elif enabled optimizations; then
        optflags=$cflags_speed
    else
        optflags=$cflags_noopt
    fi
fi

check_optflags(){
    check_cflags "$@"
    enabled lto && check_ldflags "$@"
}


if enabled lto; then
    test "$cc_type" != "$ld_type" && die "LTO requires same compiler and linker"
    check_cflags  -flto
    check_ldflags -flto $cpuflags
    disable inline_asm_direct_symbol_refs
fi

check_optflags $optflags
check_optflags -fno-math-errno
check_optflags -fno-signed-zeros

enabled ftrapv && check_cflags -ftrapv

check_cc -mno-red-zone <<EOF && noredzone_flags="-mno-red-zone"
int x;
EOF


if enabled icc; then
    # Just warnings, no remarks
    check_cflags -w1
    # -wd: Disable following warnings
    # 144, 167, 556: -Wno-pointer-sign
    # 188: enumerated type mixed with another type
    # 1292: attribute "foo" ignored
    # 1419: external declaration in primary source file
    # 10006: ignoring unknown option -fno-signed-zeros
    # 10148: ignoring unknown option -Wno-parentheses
    # 10156: ignoring option '-W'; no argument required
    # 13200: No EMMS instruction before call to function
    # 13203: No EMMS instruction before return from function
    check_cflags -wd144,167,188,556,1292,1419,10006,10148,10156,13200,13203
    # 11030: Warning unknown option --as-needed
    # 10156: ignoring option '-export'; no argument required
    check_ldflags -wd10156,11030
    # icc 11.0 and 11.1 work with ebp_available, but don't pass the test
    enable ebp_available
    # The test above does not test linking
    enabled lto && disable symver_asm_label
    if enabled x86_32; then
        icc_version=$($cc -dumpversion)
        test ${icc_version%%.*} -ge 11 &&
            check_cflags -falign-stack=maintain-16-byte ||
            disable aligned_stack
    fi
elif enabled ccc; then
    # disable some annoying warnings
    add_cflags -msg_disable bitnotint
    add_cflags -msg_disable mixfuncvoid
    add_cflags -msg_disable nonstandcast
    add_cflags -msg_disable unsupieee
elif enabled gcc; then
    check_optflags -fno-tree-vectorize
    check_cflags -Werror=format-security
    check_cflags -Werror=implicit-function-declaration
    check_cflags -Werror=missing-prototypes
    check_cflags -Werror=return-type
    check_cflags -Werror=vla
    check_cflags -Wformat
    check_cflags -fdiagnostics-color=auto
    enabled extra_warnings || check_disable_warning -Wno-maybe-uninitialized
elif enabled llvm_gcc; then
    check_cflags -mllvm -stack-alignment=16
elif enabled clang; then
    check_cflags -mllvm -stack-alignment=16
    check_cflags -mstack-alignment=16
    check_cflags -Qunused-arguments
    check_cflags -Werror=implicit-function-declaration
    check_cflags -Werror=missing-prototypes
    check_cflags -Werror=return-type
elif enabled cparser; then
    add_cflags -Wno-missing-variable-declarations
    add_cflags -Wno-empty-statement
elif enabled armcc; then
    add_cflags -W${armcc_opt},--diag_suppress=4343 # hardfp compat
    add_cflags -W${armcc_opt},--diag_suppress=3036 # using . as system include dir
    # 2523: use of inline assembly is deprecated
    add_cflags -W${armcc_opt},--diag_suppress=2523
    add_cflags -W${armcc_opt},--diag_suppress=1207
    add_cflags -W${armcc_opt},--diag_suppress=1293 # assignment in condition
    add_cflags -W${armcc_opt},--diag_suppress=3343 # hardfp compat
    add_cflags -W${armcc_opt},--diag_suppress=167  # pointer sign
    add_cflags -W${armcc_opt},--diag_suppress=513  # pointer sign
elif enabled tms470; then
    add_cflags -pds=824 -pds=837
    disable inline_asm
elif enabled pathscale; then
    add_cflags -fstrict-overflow -OPT:wrap_around_unsafe_opt=OFF
elif enabled_any msvc icl; then
    enabled x86_32 && disable aligned_stack
    enabled_all x86_32 debug && add_cflags -Oy-
    enabled debug && add_ldflags -debug
    enable pragma_deprecated
    if enabled icl; then
        # -Qansi-alias is basically -fstrict-aliasing, but does not work
        # (correctly) on icl 13.x.
        check_cpp_condition "windows.h" "__ICL < 1300 || __ICL >= 1400" &&
            add_cflags -Qansi-alias
        # Some inline asm is not compilable in debug
        if enabled debug; then
            disable ebp_available
            disable ebx_available
        fi
    fi
    # msvcrt10 x64 incorrectly enables log2, only msvcrt12 (MSVC 2013) onwards actually has log2.
    check_cpp_condition crtversion.h "_VC_CRT_MAJOR_VERSION >= 12" || disable log2
    # The CRT headers contain __declspec(restrict) in a few places, but if redefining
    # restrict, this might break. MSVC 2010 and 2012 fail with __declspec(__restrict)
    # (as it ends up if the restrict redefine is done before including stdlib.h), while
    # MSVC 2013 and newer can handle it fine.
    # If this declspec fails, force including stdlib.h before the restrict redefinition
    # happens in config.h.
    if [ $_restrict != restrict ]; then
        check_cc <<EOF || add_cflags -FIstdlib.h
__declspec($_restrict) void* foo(int);
EOF
    fi
    # the new SSA optimzer in VS2015 U3 is mis-optimizing some parts of the code
    # Issue has been fixed in MSVC v19.00.24218.
    check_cpp_condition windows.h "_MSC_FULL_VER >= 190024218" ||
        check_cflags -d2SSAOptimizer-
    # enable utf-8 source processing on VS2015 U2 and newer
    check_cpp_condition windows.h "_MSC_FULL_VER >= 190023918" &&
        add_cflags -utf-8
fi

for pfx in "" host_; do
    varname=${pfx%_}cc_type
    eval "type=\$$varname"
    if [ $type = "msvc" ]; then
        check_${pfx}cc <<EOF || add_${pfx}cflags -Dinline=__inline
static inline int foo(int a) { return a; }
EOF
    fi
done

case $as_type in
    clang)
        add_asflags -Qunused-arguments
    ;;
esac

case $ld_type in
    clang)
        check_ldflags -Qunused-arguments
    ;;
esac

case $target_os in
    osf1)
        enabled ccc && add_ldflags '-Wl,-expect_unresolved,*'
    ;;
    plan9)
        add_cppflags -Dmain=plan9_main
    ;;
esac

enable frame_thread_encoder

enabled asm || { arch=c; disable $ARCH_LIST $ARCH_EXT_LIST; }

check_deps $CONFIG_LIST       \
           $CONFIG_EXTRA      \
           $HAVE_LIST         \
           $ALL_COMPONENTS    \

enabled threads && ! enabled pthreads && ! enabled atomics_native && die "non pthread threading without atomics not supported, try adding --enable-pthreads or --cpu=i486 or higher if you are on x86"


if test $target_os = "haiku"; then
    disable memalign
    disable posix_memalign
fi

enabled_all dxva2 dxva2api_cobj CoTaskMemFree &&
    prepend ffmpeg_libs $($ldflags_filter "-lole32") &&
    enable dxva2_lib

! enabled_any memalign posix_memalign aligned_malloc &&
    enabled simd_align_16 && enable memalign_hack

# add_dep lib dep
# -> enable ${lib}_deps_${dep}
# -> add $dep to ${lib}_deps only once
add_dep() {
    lib=$1
    dep=$2
    enabled "${lib}_deps_${dep}" && return 0
    enable  "${lib}_deps_${dep}"
    prepend "${lib}_deps" $dep
}

# merge deps lib components
# merge all ${component}_deps into ${lib}_deps and ${lib}_deps_*
merge_deps() {
    lib=$1
    shift
    for comp in $*; do
        enabled $comp || continue
        eval "dep=\"\$${comp}_deps\""
        for d in $dep; do
            add_dep $lib $d
        done
    done
}

merge_deps libavfilter $FILTER_LIST

map 'enabled $v && intrinsics=${v#intrinsics_}' $INTRINSICS_LIST

for thread in $THREADS_LIST; do
    if enabled $thread; then
        test -n "$thread_type" &&
            die "ERROR: Only one thread type must be selected." ||
            thread_type="$thread"
    fi
done

if disabled stdatomic_h; then
    if enabled atomics_gcc; then
        add_cppflags '-I\$(SRC_PATH)/compat/atomics/gcc'
    elif enabled atomics_win32; then
        add_cppflags '-I\$(SRC_PATH)/compat/atomics/win32'
    elif enabled atomics_suncc; then
        add_cppflags '-I\$(SRC_PATH)/compat/atomics/suncc'
    elif enabled pthreads; then
        add_compat atomics/pthread/stdatomic.o
        add_cppflags '-I\$(SRC_PATH)/compat/atomics/pthread'
    else
        enabled threads && die "Threading is enabled, but no atomics are available"
        add_cppflags '-I\$(SRC_PATH)/compat/atomics/dummy'
    fi
fi

# Check if requested libraries were found.
for lib in $AUTODETECT_LIBS; do
    requested $lib && ! enabled $lib && die "ERROR: $lib requested but not found";
done

enabled zlib && add_cppflags -DZLIB_CONST

# conditional library dependencies, in linking order
enabled afftfilt_filter     && prepend avfilter_deps "avcodec"
enabled amovie_filter       && prepend avfilter_deps "avformat avcodec"
enabled aresample_filter    && prepend avfilter_deps "swresample"
enabled asyncts_filter      && prepend avfilter_deps "avresample"
enabled atempo_filter       && prepend avfilter_deps "avcodec"
enabled cover_rect_filter   && prepend avfilter_deps "avformat avcodec"
enabled ebur128_filter && enabled swresample && prepend avfilter_deps "swresample"
enabled elbg_filter         && prepend avfilter_deps "avcodec"
enabled fftfilt_filter      && prepend avfilter_deps "avcodec"
enabled find_rect_filter    && prepend avfilter_deps "avformat avcodec"
enabled mcdeint_filter      && prepend avfilter_deps "avcodec"
enabled movie_filter    && prepend avfilter_deps "avformat avcodec"
enabled pan_filter          && prepend avfilter_deps "swresample"
enabled pp_filter           && prepend avfilter_deps "postproc"
enabled removelogo_filter   && prepend avfilter_deps "avformat avcodec swscale"
enabled resample_filter && prepend avfilter_deps "avresample"
enabled sab_filter          && prepend avfilter_deps "swscale"
enabled scale_filter    && prepend avfilter_deps "swscale"
enabled scale2ref_filter    && prepend avfilter_deps "swscale"
enabled sofalizer_filter    && prepend avfilter_deps "avcodec"
enabled showcqt_filter      && prepend avfilter_deps "avformat avcodec swscale"
enabled showfreqs_filter    && prepend avfilter_deps "avcodec"
enabled showspectrum_filter && prepend avfilter_deps "avcodec"
enabled smartblur_filter    && prepend avfilter_deps "swscale"
enabled spectrumsynth_filter && prepend avfilter_deps "avcodec"
enabled subtitles_filter    && prepend avfilter_deps "avformat avcodec"
enabled uspp_filter         && prepend avfilter_deps "avcodec"

enabled lavfi_indev         && prepend avdevice_deps "avfilter"

enabled opus_decoder    && prepend avcodec_deps "swresample"

expand_deps(){
    lib_deps=${1}_deps
    eval "deps=\$$lib_deps"
    append $lib_deps $(map 'eval echo \$${v}_deps' $deps)
    unique $lib_deps
}

#we have to remove gpl from the deps here as some code assumes all lib deps are libs
postproc_deps="$(filter_out 'gpl' $postproc_deps)"

map 'expand_deps $v' $LIBRARY_LIST

echo "install prefix            $prefix"
echo "source path               $source_path"
echo "C compiler                $cc"
echo "C library                 $libc_type"
if test "$host_cc" != "$cc"; then
    echo "host C compiler           $host_cc"
    echo "host C library            $host_libc_type"
fi
echo "ARCH                      $arch ($cpu)"
if test "$build_suffix" != ""; then
    echo "build suffix              $build_suffix"
fi
if test "$progs_suffix" != ""; then
    echo "progs suffix              $progs_suffix"
fi
if test "$extra_version" != ""; then
    echo "version string suffix     $extra_version"
fi
echo "big-endian                ${bigendian-no}"
echo "runtime cpu detection     ${runtime_cpudetect-no}"
if enabled x86; then
    echo "${yasmexe}                      ${yasm-no}"
    echo "MMX enabled               ${mmx-no}"
    echo "MMXEXT enabled            ${mmxext-no}"
    echo "3DNow! enabled            ${amd3dnow-no}"
    echo "3DNow! extended enabled   ${amd3dnowext-no}"
    echo "SSE enabled               ${sse-no}"
    echo "SSSE3 enabled             ${ssse3-no}"
    echo "AESNI enabled             ${aesni-no}"
    echo "AVX enabled               ${avx-no}"
    echo "XOP enabled               ${xop-no}"
    echo "FMA3 enabled              ${fma3-no}"
    echo "FMA4 enabled              ${fma4-no}"
    echo "i686 features enabled     ${i686-no}"
    echo "CMOV is fast              ${fast_cmov-no}"
    echo "EBX available             ${ebx_available-no}"
    echo "EBP available             ${ebp_available-no}"
fi
if enabled aarch64; then
    echo "NEON enabled              ${neon-no}"
    echo "VFP enabled               ${vfp-no}"
fi
if enabled arm; then
    echo "ARMv5TE enabled           ${armv5te-no}"
    echo "ARMv6 enabled             ${armv6-no}"
    echo "ARMv6T2 enabled           ${armv6t2-no}"
    echo "VFP enabled               ${vfp-no}"
    echo "NEON enabled              ${neon-no}"
    echo "THUMB enabled             ${thumb-no}"
fi
if enabled mips; then
    echo "MIPS FPU enabled          ${mipsfpu-no}"
    echo "MIPS DSP R1 enabled       ${mipsdsp-no}"
    echo "MIPS DSP R2 enabled       ${mipsdspr2-no}"
    echo "MIPS MSA enabled          ${msa-no}"
    echo "LOONGSON MMI enabled      ${mmi-no}"
fi
if enabled ppc; then
    echo "AltiVec enabled           ${altivec-no}"
    echo "VSX enabled               ${vsx-no}"
    echo "POWER8 enabled            ${power8-no}"
    echo "PPC 4xx optimizations     ${ppc4xx-no}"
    echo "dcbzl available           ${dcbzl-no}"
fi
echo "debug symbols             ${debug-no}"
echo "strip symbols             ${stripping-no}"
echo "optimize for size         ${small-no}"
echo "optimizations             ${optimizations-no}"
echo "static                    ${static-no}"
echo "shared                    ${shared-no}"
echo "postprocessing support    ${postproc-no}"
echo "new filter support        ${avfilter-no}"
echo "network support           ${network-no}"
echo "threading support         ${thread_type-no}"
echo "safe bitstream reader     ${safe_bitstream_reader-no}"
echo "SDL2 support              ${sdl2-no}"
echo "opencl enabled            ${opencl-no}"
echo "JNI support               ${jni-no}"
echo "texi2html enabled         ${texi2html-no}"
echo "perl enabled              ${perl-no}"
echo "pod2man enabled           ${pod2man-no}"
echo "makeinfo enabled          ${makeinfo-no}"
echo "makeinfo supports HTML    ${makeinfo_html-no}"
test -n "$random_seed" &&
    echo "random seed               ${random_seed}"
echo

echo "Enabled programs:"
print_enabled '' $PROGRAM_LIST | print_in_columns
echo

echo "External libraries:"
print_enabled '' $EXTERNAL_LIBRARY_LIST | print_in_columns
echo

echo "External libraries providing hardware acceleration:"
print_enabled '' $HWACCEL_LIBRARY_LIST | print_in_columns
echo

echo "Libraries:"
print_enabled '' $LIBRARY_LIST | print_in_columns
echo

for type in decoder encoder hwaccel parser demuxer muxer protocol filter bsf indev outdev; do
    echo "Enabled ${type}s:"
    eval list=\$$(toupper $type)_LIST
    print_enabled '_*' $list | print_in_columns
    echo
done

license="LGPL version 2.1 or later"
if enabled nonfree; then
    license="nonfree and unredistributable"
elif enabled gplv3; then
    license="GPL version 3 or later"
elif enabled lgplv3; then
    license="LGPL version 3 or later"
elif enabled gpl; then
    license="GPL version 2 or later"
fi

echo "License: $license"

echo "Creating config.mak, config.h, and doc/config.texi..."

test -e Makefile || echo "include $source_path/Makefile" > Makefile

enabled stripping || strip="echo skipping strip"

config_files="$TMPH config.mak doc/config.texi"

cat > config.mak <<EOF
# Automatically generated by configure - do not modify!
ifndef FFMPEG_CONFIG_MAK
FFMPEG_CONFIG_MAK=1
FFMPEG_CONFIGURATION=$FFMPEG_CONFIGURATION
prefix=$prefix
LIBDIR=\$(DESTDIR)$libdir
SHLIBDIR=\$(DESTDIR)$shlibdir
INCDIR=\$(DESTDIR)$incdir
BINDIR=\$(DESTDIR)$bindir
DATADIR=\$(DESTDIR)$datadir
DOCDIR=\$(DESTDIR)$docdir
MANDIR=\$(DESTDIR)$mandir
PKGCONFIGDIR=\$(DESTDIR)$pkgconfigdir
INSTALL_NAME_DIR=$install_name_dir
SRC_PATH=$source_path
SRC_LINK=$source_link
ifndef MAIN_MAKEFILE
SRC_PATH:=\$(SRC_PATH:.%=..%)
endif
CC_IDENT=$cc_ident
ARCH=$arch
INTRINSICS=$intrinsics
CC=$cc
CXX=$cxx
AS=$as
OBJCC=$objcc
LD=$ld
DEPCC=$dep_cc
DEPCCFLAGS=$DEPCCFLAGS \$(CPPFLAGS)
DEPAS=$as
DEPASFLAGS=$DEPASFLAGS \$(CPPFLAGS)
YASM=$yasmexe
DEPYASM=$yasmexe
AR=$ar
ARFLAGS=$arflags
AR_O=$ar_o
RANLIB=$ranlib
STRIP=$strip
CP=cp -p
LN_S=$ln_s
CPPFLAGS=$CPPFLAGS
CFLAGS=$CFLAGS
CXXFLAGS=$CXXFLAGS
OBJCFLAGS=$OBJCFLAGS
ASFLAGS=$ASFLAGS
AS_C=$AS_C
AS_O=$AS_O
OBJCC_C=$OBJCC_C
OBJCC_E=$OBJCC_E
OBJCC_O=$OBJCC_O
CC_C=$CC_C
CC_E=$CC_E
CC_O=$CC_O
CXX_C=$CXX_C
CXX_O=$CXX_O
LD_O=$LD_O
LD_LIB=$LD_LIB
LD_PATH=$LD_PATH
DLLTOOL=$dlltool
WINDRES=$windres
DEPWINDRES=$dep_cc
DOXYGEN=$doxygen
LDFLAGS=$LDFLAGS
LDEXEFLAGS=$LDEXEFLAGS
LDLIBFLAGS=$LDLIBFLAGS
SHFLAGS=$(echo $($ldflags_filter $SHFLAGS))
ASMSTRIPFLAGS=$ASMSTRIPFLAGS
YASMFLAGS=$YASMFLAGS
BUILDSUF=$build_suffix
PROGSSUF=$progs_suffix
FULLNAME=$FULLNAME
LIBPREF=$LIBPREF
LIBSUF=$LIBSUF
LIBNAME=$LIBNAME
SLIBPREF=$SLIBPREF
SLIBSUF=$SLIBSUF
EXESUF=$EXESUF
EXTRA_VERSION=$extra_version
CCDEP=$CCDEP
CXXDEP=$CXXDEP
CCDEP_FLAGS=$CCDEP_FLAGS
ASDEP=$ASDEP
ASDEP_FLAGS=$ASDEP_FLAGS
CC_DEPFLAGS=$CC_DEPFLAGS
AS_DEPFLAGS=$AS_DEPFLAGS
HOSTCC=$host_cc
HOSTLD=$host_ld
HOSTCFLAGS=$host_cflags
HOSTCPPFLAGS=$host_cppflags
HOSTEXESUF=$HOSTEXESUF
HOSTLDFLAGS=$host_ldflags
HOSTLIBS=$host_libs
DEPHOSTCC=$host_cc
DEPHOSTCCFLAGS=$DEPHOSTCCFLAGS \$(HOSTCCFLAGS)
HOSTCCDEP=$HOSTCCDEP
HOSTCCDEP_FLAGS=$HOSTCCDEP_FLAGS
HOSTCC_DEPFLAGS=$HOSTCC_DEPFLAGS
HOSTCC_C=$HOSTCC_C
HOSTCC_O=$HOSTCC_O
HOSTLD_O=$HOSTLD_O
TARGET_EXEC=$target_exec $target_exec_args
TARGET_PATH=$target_path
TARGET_SAMPLES=${target_samples:-\$(SAMPLES)}
CFLAGS-ffplay=${sdl2_cflags}
ZLIB=$($ldflags_filter -lz)
LIB_INSTALL_EXTRA_CMD=$LIB_INSTALL_EXTRA_CMD
EXTRALIBS=$extralibs
COMPAT_OBJS=$compat_objs
EXEOBJS=$exeobjs
INSTALL=$install
LIBTARGET=${LIBTARGET}
SLIBNAME=${SLIBNAME}
SLIBNAME_WITH_VERSION=${SLIBNAME_WITH_VERSION}
SLIBNAME_WITH_MAJOR=${SLIBNAME_WITH_MAJOR}
SLIB_CREATE_DEF_CMD=${SLIB_CREATE_DEF_CMD}
SLIB_EXTRA_CMD=${SLIB_EXTRA_CMD}
SLIB_INSTALL_NAME=${SLIB_INSTALL_NAME}
SLIB_INSTALL_LINKS=${SLIB_INSTALL_LINKS}
SLIB_INSTALL_EXTRA_LIB=${SLIB_INSTALL_EXTRA_LIB}
SLIB_INSTALL_EXTRA_SHLIB=${SLIB_INSTALL_EXTRA_SHLIB}
VERSION_SCRIPT_POSTPROCESS_CMD=${VERSION_SCRIPT_POSTPROCESS_CMD}
SAMPLES:=${samples:-\$(FATE_SAMPLES)}
NOREDZONE_FLAGS=$noredzone_flags
EOF

get_version(){
    lcname=lib${1}
    name=$(toupper $lcname)
    file=$source_path/$lcname/version.h
    eval $(awk "/#define ${name}_VERSION_M/ { print \$2 \"=\" \$3 }" "$file")
    enabled raise_major && eval ${name}_VERSION_MAJOR=$((${name}_VERSION_MAJOR+100))
    eval ${name}_VERSION=\$${name}_VERSION_MAJOR.\$${name}_VERSION_MINOR.\$${name}_VERSION_MICRO
    eval echo "${lcname}_VERSION=\$${name}_VERSION" >> config.mak
    eval echo "${lcname}_VERSION_MAJOR=\$${name}_VERSION_MAJOR" >> config.mak
    eval echo "${lcname}_VERSION_MINOR=\$${name}_VERSION_MINOR" >> config.mak
}

map 'get_version $v' $LIBRARY_LIST

map 'eval echo "${v}_FFLIBS=\$${v}_deps" >> config.mak' $LIBRARY_LIST

print_program_libs(){
    eval "program_libs=\$${1}_libs"
    eval echo "LIBS-${1}=${program_libs}" >> config.mak
}

map 'print_program_libs $v' $PROGRAM_LIST

cat > $TMPH <<EOF
/* Automatically generated by configure - do not modify! */
#ifndef FFMPEG_CONFIG_H
#define FFMPEG_CONFIG_H
#define FFMPEG_CONFIGURATION "$(c_escape $FFMPEG_CONFIGURATION)"
#define FFMPEG_LICENSE "$(c_escape $license)"
#define CONFIG_THIS_YEAR 2017
#define FFMPEG_DATADIR "$(eval c_escape $datadir)"
#define AVCONV_DATADIR "$(eval c_escape $datadir)"
#define CC_IDENT "$(c_escape ${cc_ident:-Unknown compiler})"
#define av_restrict $_restrict
#define EXTERN_PREFIX "${extern_prefix}"
#define EXTERN_ASM ${extern_prefix}
#define BUILDSUF "$build_suffix"
#define SLIBSUF "$SLIBSUF"
#define HAVE_MMX2 HAVE_MMXEXT
#define SWS_MAX_FILTER_SIZE $sws_max_filter_size
EOF

test -n "$assert_level" &&
    echo "#define ASSERT_LEVEL $assert_level" >>$TMPH

test -n "$malloc_prefix" &&
    echo "#define MALLOC_PREFIX $malloc_prefix" >>$TMPH

if enabled yasm; then
    append config_files $TMPASM
    printf '' >$TMPASM
fi

enabled getenv || echo "#define getenv(x) NULL" >> $TMPH


mkdir -p doc
mkdir -p tests
mkdir -p tests/api
echo "@c auto-generated by configure - do not modify! " > doc/config.texi

print_config ARCH_   "$config_files" $ARCH_LIST
print_config HAVE_   "$config_files" $HAVE_LIST
print_config CONFIG_ "$config_files" $CONFIG_LIST       \
                                     $CONFIG_EXTRA      \
                                     $ALL_COMPONENTS    \

echo "#endif /* FFMPEG_CONFIG_H */" >> $TMPH
echo "endif # FFMPEG_CONFIG_MAK" >> config.mak

# Do not overwrite an unchanged config.h to avoid superfluous rebuilds.
cp_if_changed $TMPH config.h
touch .config

enabled yasm && cp_if_changed $TMPASM config.asm

cat > $TMPH <<EOF
/* Generated by ffconf */
#ifndef AVUTIL_AVCONFIG_H
#define AVUTIL_AVCONFIG_H
EOF

print_config AV_HAVE_ $TMPH $HAVE_LIST_PUB

echo "#endif /* AVUTIL_AVCONFIG_H */" >> $TMPH

cp_if_changed $TMPH libavutil/avconfig.h

if test -n "$WARNINGS"; then
    printf "\n%s%s$WARNINGS%s" "$warn_color" "$bold_color" "$reset_color"
    enabled fatal_warnings && exit 1
fi

# generate the lists of enabled components
print_enabled_components(){
    file=$1
    struct_name=$2
    name=$3
    shift 3
    echo "static const $struct_name *$name[] = {" > $TMPH
    for c in $*; do
        enabled $c && printf "    &ff_%s,\n" $c >> $TMPH
    done
    echo "    NULL };" >> $TMPH
    cp_if_changed $TMPH $file
}

print_enabled_components libavcodec/bsf_list.c AVBitStreamFilter bitstream_filters $BSF_LIST
print_enabled_components libavformat/protocol_list.c URLProtocol url_protocols $PROTOCOL_LIST

# build pkg-config files

lib_version(){
    eval printf "\"lib${1}${build_suffix} >= \$LIB$(toupper ${1})_VERSION, \""
}

pkgconfig_generate(){
    name=$1
    shortname=${name#lib}${build_suffix}
    comment=$2
    version=$3
    libs=$4
    requires=$(map 'lib_version $v' $(eval echo \$${name#lib}_deps))
    requires=${requires%, }
    enabled ${name#lib} || return 0
    mkdir -p $name
    cat <<EOF > $name/$name${build_suffix}.pc
prefix=$prefix
exec_prefix=\${prefix}
libdir=$libdir
includedir=$incdir

Name: $name
Description: $comment
Version: $version
Requires: $(enabled shared || echo $requires)
Requires.private: $(enabled shared && echo $requires)
Conflicts:
Libs: -L\${libdir} $(enabled rpath && echo "-Wl,-rpath,\${libdir}") -l${shortname} $(enabled shared || echo $libs)
Libs.private: $(enabled shared && echo $libs)
Cflags: -I\${includedir}
EOF

mkdir -p doc/examples/pc-uninstalled
includedir=${source_path}
[ "$includedir" = . ] && includedir="\${pcfiledir}/../../.."
    cat <<EOF > doc/examples/pc-uninstalled/${name}-uninstalled.pc
prefix=
exec_prefix=
libdir=\${pcfiledir}/../../../$name
includedir=${includedir}

Name: $name
Description: $comment
Version: $version
Requires: $requires
Conflicts:
Libs: -L\${libdir} -Wl,-rpath,\${libdir} -l${shortname} $(enabled shared || echo $libs)
Cflags: -I\${includedir}
EOF
}

pkgconfig_generate libavutil     "FFmpeg utility library"               "$LIBAVUTIL_VERSION"     "$LIBRT $LIBM"
pkgconfig_generate libavcodec    "FFmpeg codec library"                 "$LIBAVCODEC_VERSION"    "$extralibs"
pkgconfig_generate libavformat   "FFmpeg container format library"      "$LIBAVFORMAT_VERSION"   "$extralibs"
pkgconfig_generate libavdevice   "FFmpeg device handling library"       "$LIBAVDEVICE_VERSION"   "$extralibs"
pkgconfig_generate libavfilter   "FFmpeg audio/video filtering library" "$LIBAVFILTER_VERSION"   "$extralibs"
pkgconfig_generate libpostproc   "FFmpeg postprocessing library"        "$LIBPOSTPROC_VERSION"   ""
pkgconfig_generate libavresample "Libav audio resampling library"       "$LIBAVRESAMPLE_VERSION" "$LIBM"
pkgconfig_generate libswscale    "FFmpeg image rescaling library"       "$LIBSWSCALE_VERSION"    "$LIBM"
pkgconfig_generate libswresample "FFmpeg audio resampling library"      "$LIBSWRESAMPLE_VERSION" "$LIBM $LIBSOXR"<|MERGE_RESOLUTION|>--- conflicted
+++ resolved
@@ -4092,9 +4092,20 @@
         _flags='-nologo -Qdiag-error:4044,10157'
         # -Qvec- -Qsimd- to prevent miscompilation, -GS, fp:precise for consistency
         # with MSVC which enables it by default.
-<<<<<<< HEAD
         _cflags='-Qms0 -Qvec- -Qsimd- -GS -fp:precise'
         disable stripping
+    elif $_cc -? 2>/dev/null | grep -q 'LLVM.*Linker'; then
+        # lld can emulate multiple different linkers; in ms link.exe mode,
+        # the -? parameter gives the help output which contains an identifyable
+        # string, while it gives an error in other modes.
+        _type=lld-link
+        # The link.exe mode doesn't have a switch for getting the version,
+        # but we can force it back to gnu mode and get the version from there.
+        _ident=$($_cc -flavor gnu --version)
+        _ld_o='-out:$@'
+        _flags_filter=msvc_flags
+        _ld_lib='lib%.a'
+        _ld_path='-libpath:'
     elif $_cc -nologo- 2>&1 | grep -q Microsoft; then
         _type=msvc
         _ident=$($_cc 2>&1 | head -n1)
@@ -4114,21 +4125,6 @@
         _ld_path='-libpath:'
         _flags='-nologo'
         disable stripping
-=======
-        _cflags='-Qms0 -Qvec- -Qsimd- -GS'
-    elif $_cc -? 2>/dev/null | grep -q 'LLVM.*Linker'; then
-        # lld can emulate multiple different linkers; in ms link.exe mode,
-        # the -? parameter gives the help output which contains an identifyable
-        # string, while it gives an error in other modes.
-        _type=lld-link
-        # The link.exe mode doesn't have a switch for getting the version,
-        # but we can force it back to gnu mode and get the version from there.
-        _ident=$($_cc -flavor gnu --version)
-        _ld_o='-out:$@'
-        _flags_filter=msvc_flags
-        _ld_lib='lib%.a'
-        _ld_path='-libpath:'
->>>>>>> 100fb0dd
     elif $_cc --version 2>/dev/null | grep -q ^cparser; then
         _type=cparser
         _ident=$($_cc --version | head -n1)
