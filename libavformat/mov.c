/*
 * MOV demuxer
 * Copyright (c) 2001 Fabrice Bellard
 * Copyright (c) 2009 Baptiste Coudurier <baptiste dot coudurier at gmail dot com>
 *
 * first version by Francois Revol <revol@free.fr>
 * seek function by Gael Chardon <gael.dev@4now.net>
 *
 * This file is part of FFmpeg.
 *
 * FFmpeg is free software; you can redistribute it and/or
 * modify it under the terms of the GNU Lesser General Public
 * License as published by the Free Software Foundation; either
 * version 2.1 of the License, or (at your option) any later version.
 *
 * FFmpeg is distributed in the hope that it will be useful,
 * but WITHOUT ANY WARRANTY; without even the implied warranty of
 * MERCHANTABILITY or FITNESS FOR A PARTICULAR PURPOSE.  See the GNU
 * Lesser General Public License for more details.
 *
 * You should have received a copy of the GNU Lesser General Public
 * License along with FFmpeg; if not, write to the Free Software
 * Foundation, Inc., 51 Franklin Street, Fifth Floor, Boston, MA 02110-1301 USA
 */

#include <limits.h>

//#define MOV_EXPORT_ALL_METADATA

#include "libavutil/attributes.h"
#include "libavutil/channel_layout.h"
#include "libavutil/intreadwrite.h"
#include "libavutil/intfloat.h"
#include "libavutil/mathematics.h"
#include "libavutil/avstring.h"
#include "libavutil/dict.h"
#include "libavutil/opt.h"
#include "libavutil/timecode.h"
#include "libavcodec/ac3tab.h"
#include "avformat.h"
#include "internal.h"
#include "avio_internal.h"
#include "riff.h"
#include "isom.h"
#include "libavcodec/get_bits.h"
#include "id3v1.h"
#include "mov_chan.h"

#if CONFIG_ZLIB
#include <zlib.h>
#endif

#include "qtpalette.h"


#undef NDEBUG
#include <assert.h>

/* those functions parse an atom */
/* links atom IDs to parse functions */
typedef struct MOVParseTableEntry {
    uint32_t type;
    int (*parse)(MOVContext *ctx, AVIOContext *pb, MOVAtom atom);
} MOVParseTableEntry;

static int mov_read_default(MOVContext *c, AVIOContext *pb, MOVAtom atom);

static int mov_metadata_track_or_disc_number(MOVContext *c, AVIOContext *pb,
                                             unsigned len, const char *key)
{
    char buf[16];

    short current, total = 0;
    avio_rb16(pb); // unknown
    current = avio_rb16(pb);
    if (len >= 6)
        total = avio_rb16(pb);
    if (!total)
        snprintf(buf, sizeof(buf), "%d", current);
    else
        snprintf(buf, sizeof(buf), "%d/%d", current, total);
    av_dict_set(&c->fc->metadata, key, buf, 0);

    return 0;
}

static int mov_metadata_int8_bypass_padding(MOVContext *c, AVIOContext *pb,
                                            unsigned len, const char *key)
{
    char buf[16];

    /* bypass padding bytes */
    avio_r8(pb);
    avio_r8(pb);
    avio_r8(pb);

    snprintf(buf, sizeof(buf), "%d", avio_r8(pb));
    av_dict_set(&c->fc->metadata, key, buf, 0);

    return 0;
}

static int mov_metadata_int8_no_padding(MOVContext *c, AVIOContext *pb,
                                        unsigned len, const char *key)
{
    char buf[16];

    snprintf(buf, sizeof(buf), "%d", avio_r8(pb));
    av_dict_set(&c->fc->metadata, key, buf, 0);

    return 0;
}

static int mov_metadata_gnre(MOVContext *c, AVIOContext *pb,
                             unsigned len, const char *key)
{
    short genre;
    char buf[20];

    avio_r8(pb); // unknown

    genre = avio_r8(pb);
    if (genre < 1 || genre > ID3v1_GENRE_MAX)
        return 0;
    snprintf(buf, sizeof(buf), "%s", ff_id3v1_genre_str[genre-1]);
    av_dict_set(&c->fc->metadata, key, buf, 0);

    return 0;
}

static int mov_read_custom_metadata(MOVContext *c, AVIOContext *pb, MOVAtom atom)
{
    char key[1024]={0}, data[1024]={0};
    int i;
    AVStream *st;
    MOVStreamContext *sc;

    if (c->fc->nb_streams < 1)
        return 0;
    st = c->fc->streams[c->fc->nb_streams-1];
    sc = st->priv_data;

    if (atom.size <= 8) return 0;

    for (i = 0; i < 3; i++) { // Parse up to three sub-atoms looking for name and data.
        int data_size = avio_rb32(pb);
        int tag = avio_rl32(pb);
        int str_size = 0, skip_size = 0;
        char *target = NULL;

        switch (tag) {
        case MKTAG('n','a','m','e'):
            avio_rb32(pb); // version/flags
            str_size = skip_size = data_size - 12;
            atom.size -= 12;
            target = key;
            break;
        case MKTAG('d','a','t','a'):
            avio_rb32(pb); // version/flags
            avio_rb32(pb); // reserved (zero)
            str_size = skip_size = data_size - 16;
            atom.size -= 16;
            target = data;
            break;
        default:
            skip_size = data_size - 8;
            str_size = 0;
            break;
        }

        if (target) {
            str_size = FFMIN3(sizeof(data)-1, str_size, atom.size);
            avio_read(pb, target, str_size);
            target[str_size] = 0;
        }
        atom.size -= skip_size;

        // If we didn't read the full data chunk for the sub-atom, skip to the end of it.
        if (skip_size > str_size) avio_skip(pb, skip_size - str_size);
    }

    if (*key && *data) {
        if (strcmp(key, "iTunSMPB") == 0) {
            int priming, remainder, samples;
            if(sscanf(data, "%*X %X %X %X", &priming, &remainder, &samples) == 3){
                if(priming>0 && priming<16384)
                    sc->start_pad = priming;
                return 1;
            }
        }
        if (strcmp(key, "cdec") == 0) {
//             av_dict_set(&st->metadata, key, data, 0);
            return 1;
        }
    }
    return 0;
}

static const uint32_t mac_to_unicode[128] = {
    0x00C4,0x00C5,0x00C7,0x00C9,0x00D1,0x00D6,0x00DC,0x00E1,
    0x00E0,0x00E2,0x00E4,0x00E3,0x00E5,0x00E7,0x00E9,0x00E8,
    0x00EA,0x00EB,0x00ED,0x00EC,0x00EE,0x00EF,0x00F1,0x00F3,
    0x00F2,0x00F4,0x00F6,0x00F5,0x00FA,0x00F9,0x00FB,0x00FC,
    0x2020,0x00B0,0x00A2,0x00A3,0x00A7,0x2022,0x00B6,0x00DF,
    0x00AE,0x00A9,0x2122,0x00B4,0x00A8,0x2260,0x00C6,0x00D8,
    0x221E,0x00B1,0x2264,0x2265,0x00A5,0x00B5,0x2202,0x2211,
    0x220F,0x03C0,0x222B,0x00AA,0x00BA,0x03A9,0x00E6,0x00F8,
    0x00BF,0x00A1,0x00AC,0x221A,0x0192,0x2248,0x2206,0x00AB,
    0x00BB,0x2026,0x00A0,0x00C0,0x00C3,0x00D5,0x0152,0x0153,
    0x2013,0x2014,0x201C,0x201D,0x2018,0x2019,0x00F7,0x25CA,
    0x00FF,0x0178,0x2044,0x20AC,0x2039,0x203A,0xFB01,0xFB02,
    0x2021,0x00B7,0x201A,0x201E,0x2030,0x00C2,0x00CA,0x00C1,
    0x00CB,0x00C8,0x00CD,0x00CE,0x00CF,0x00CC,0x00D3,0x00D4,
    0xF8FF,0x00D2,0x00DA,0x00DB,0x00D9,0x0131,0x02C6,0x02DC,
    0x00AF,0x02D8,0x02D9,0x02DA,0x00B8,0x02DD,0x02DB,0x02C7,
};

static int mov_read_mac_string(MOVContext *c, AVIOContext *pb, int len,
                               char *dst, int dstlen)
{
    char *p = dst;
    char *end = dst+dstlen-1;
    int i;

    for (i = 0; i < len; i++) {
        uint8_t t, c = avio_r8(pb);
        if (c < 0x80 && p < end)
            *p++ = c;
        else if (p < end)
            PUT_UTF8(mac_to_unicode[c-0x80], t, if (p < end) *p++ = t;);
    }
    *p = 0;
    return p - dst;
}

static int mov_read_covr(MOVContext *c, AVIOContext *pb, int type, int len)
{
    AVPacket pkt;
    AVStream *st;
    MOVStreamContext *sc;
    enum AVCodecID id;
    int ret;

    switch (type) {
    case 0xd:  id = AV_CODEC_ID_MJPEG; break;
    case 0xe:  id = AV_CODEC_ID_PNG;   break;
    case 0x1b: id = AV_CODEC_ID_BMP;   break;
    default:
        av_log(c->fc, AV_LOG_WARNING, "Unknown cover type: 0x%x.\n", type);
        avio_skip(pb, len);
        return 0;
    }

    st = avformat_new_stream(c->fc, NULL);
    if (!st)
        return AVERROR(ENOMEM);
    sc = av_mallocz(sizeof(*sc));
    if (!sc)
        return AVERROR(ENOMEM);
    st->priv_data = sc;

    ret = av_get_packet(pb, &pkt, len);
    if (ret < 0)
        return ret;

    st->disposition              |= AV_DISPOSITION_ATTACHED_PIC;

    st->attached_pic              = pkt;
    st->attached_pic.stream_index = st->index;
    st->attached_pic.flags       |= AV_PKT_FLAG_KEY;

    st->codec->codec_type = AVMEDIA_TYPE_VIDEO;
    st->codec->codec_id   = id;

    return 0;
}

static int mov_metadata_raw(MOVContext *c, AVIOContext *pb,
                            unsigned len, const char *key)
{
    char *value = av_malloc(len + 1);
    if (!value)
        return AVERROR(ENOMEM);
    avio_read(pb, value, len);
    value[len] = 0;
    return av_dict_set(&c->fc->metadata, key, value, AV_DICT_DONT_STRDUP_VAL);
}

static int mov_read_udta_string(MOVContext *c, AVIOContext *pb, MOVAtom atom)
{
#ifdef MOV_EXPORT_ALL_METADATA
    char tmp_key[5];
#endif
    char str[1024], key2[16], language[4] = {0};
    const char *key = NULL;
    uint16_t langcode = 0;
    uint32_t data_type = 0, str_size;
    int (*parse)(MOVContext*, AVIOContext*, unsigned, const char*) = NULL;

    if (c->itunes_metadata && atom.type == MKTAG('-','-','-','-'))
        return mov_read_custom_metadata(c, pb, atom);

    switch (atom.type) {
    case MKTAG(0xa9,'n','a','m'): key = "title";     break;
    case MKTAG(0xa9,'a','u','t'):
    case MKTAG(0xa9,'A','R','T'): key = "artist";    break;
    case MKTAG( 'a','A','R','T'): key = "album_artist";    break;
    case MKTAG(0xa9,'w','r','t'): key = "composer";  break;
    case MKTAG( 'c','p','r','t'):
    case MKTAG(0xa9,'c','p','y'): key = "copyright"; break;
    case MKTAG(0xa9,'g','r','p'): key = "grouping"; break;
    case MKTAG(0xa9,'l','y','r'): key = "lyrics"; break;
    case MKTAG(0xa9,'c','m','t'):
    case MKTAG(0xa9,'i','n','f'): key = "comment";   break;
    case MKTAG(0xa9,'a','l','b'): key = "album";     break;
    case MKTAG(0xa9,'d','a','y'): key = "date";      break;
    case MKTAG(0xa9,'g','e','n'): key = "genre";     break;
    case MKTAG( 'g','n','r','e'): key = "genre";
        parse = mov_metadata_gnre; break;
    case MKTAG(0xa9,'t','o','o'):
    case MKTAG(0xa9,'s','w','r'): key = "encoder";   break;
    case MKTAG(0xa9,'e','n','c'): key = "encoder";   break;
    case MKTAG(0xa9,'m','a','k'): key = "make";      break;
    case MKTAG(0xa9,'m','o','d'): key = "model";     break;
    case MKTAG(0xa9,'x','y','z'): key = "location";  break;
    case MKTAG( 'd','e','s','c'): key = "description";break;
    case MKTAG( 'l','d','e','s'): key = "synopsis";  break;
    case MKTAG( 't','v','s','h'): key = "show";      break;
    case MKTAG( 't','v','e','n'): key = "episode_id";break;
    case MKTAG( 't','v','n','n'): key = "network";   break;
    case MKTAG( 't','r','k','n'): key = "track";
        parse = mov_metadata_track_or_disc_number; break;
    case MKTAG( 'd','i','s','k'): key = "disc";
        parse = mov_metadata_track_or_disc_number; break;
    case MKTAG( 't','v','e','s'): key = "episode_sort";
        parse = mov_metadata_int8_bypass_padding; break;
    case MKTAG( 't','v','s','n'): key = "season_number";
        parse = mov_metadata_int8_bypass_padding; break;
    case MKTAG( 's','t','i','k'): key = "media_type";
        parse = mov_metadata_int8_no_padding; break;
    case MKTAG( 'h','d','v','d'): key = "hd_video";
        parse = mov_metadata_int8_no_padding; break;
    case MKTAG( 'p','g','a','p'): key = "gapless_playback";
        parse = mov_metadata_int8_no_padding; break;
    case MKTAG( '@','P','R','M'):
        return mov_metadata_raw(c, pb, atom.size, "premiere_version");
    case MKTAG( '@','P','R','Q'):
        return mov_metadata_raw(c, pb, atom.size, "quicktime_version");
    }

    if (c->itunes_metadata && atom.size > 8) {
        int data_size = avio_rb32(pb);
        int tag = avio_rl32(pb);
        if (tag == MKTAG('d','a','t','a')) {
            data_type = avio_rb32(pb); // type
            avio_rb32(pb); // unknown
            str_size = data_size - 16;
            atom.size -= 16;

            if (atom.type == MKTAG('c', 'o', 'v', 'r')) {
                int ret = mov_read_covr(c, pb, data_type, str_size);
                if (ret < 0) {
                    av_log(c->fc, AV_LOG_ERROR, "Error parsing cover art.\n");
                    return ret;
                }
            }
        } else return 0;
    } else if (atom.size > 4 && key && !c->itunes_metadata) {
        str_size = avio_rb16(pb); // string length
        langcode = avio_rb16(pb);
        ff_mov_lang_to_iso639(langcode, language);
        atom.size -= 4;
    } else
        str_size = atom.size;

#ifdef MOV_EXPORT_ALL_METADATA
    if (!key) {
        snprintf(tmp_key, 5, "%.4s", (char*)&atom.type);
        key = tmp_key;
    }
#endif

    if (!key)
        return 0;
    if (atom.size < 0)
        return AVERROR_INVALIDDATA;

    str_size = FFMIN3(sizeof(str)-1, str_size, atom.size);

    if (parse)
        parse(c, pb, str_size, key);
    else {
        if (data_type == 3 || (data_type == 0 && (langcode < 0x400 || langcode == 0x7fff))) { // MAC Encoded
            mov_read_mac_string(c, pb, str_size, str, sizeof(str));
        } else {
            avio_read(pb, str, str_size);
            str[str_size] = 0;
        }
        av_dict_set(&c->fc->metadata, key, str, 0);
        if (*language && strcmp(language, "und")) {
            snprintf(key2, sizeof(key2), "%s-%s", key, language);
            av_dict_set(&c->fc->metadata, key2, str, 0);
        }
    }
    av_dlog(c->fc, "lang \"%3s\" ", language);
    av_dlog(c->fc, "tag \"%s\" value \"%s\" atom \"%.4s\" %d %"PRId64"\n",
            key, str, (char*)&atom.type, str_size, atom.size);

    return 0;
}

static int mov_read_chpl(MOVContext *c, AVIOContext *pb, MOVAtom atom)
{
    int64_t start;
    int i, nb_chapters, str_len, version;
    char str[256+1];

    if ((atom.size -= 5) < 0)
        return 0;

    version = avio_r8(pb);
    avio_rb24(pb);
    if (version)
        avio_rb32(pb); // ???
    nb_chapters = avio_r8(pb);

    for (i = 0; i < nb_chapters; i++) {
        if (atom.size < 9)
            return 0;

        start = avio_rb64(pb);
        str_len = avio_r8(pb);

        if ((atom.size -= 9+str_len) < 0)
            return 0;

        avio_read(pb, str, str_len);
        str[str_len] = 0;
        avpriv_new_chapter(c->fc, i, (AVRational){1,10000000}, start, AV_NOPTS_VALUE, str);
    }
    return 0;
}

#define MIN_DATA_ENTRY_BOX_SIZE 12
static int mov_read_dref(MOVContext *c, AVIOContext *pb, MOVAtom atom)
{
    AVStream *st;
    MOVStreamContext *sc;
    int entries, i, j;

    if (c->fc->nb_streams < 1)
        return 0;
    st = c->fc->streams[c->fc->nb_streams-1];
    sc = st->priv_data;

    avio_rb32(pb); // version + flags
    entries = avio_rb32(pb);
    if (entries >  (atom.size - 1) / MIN_DATA_ENTRY_BOX_SIZE + 1 ||
        entries >= UINT_MAX / sizeof(*sc->drefs))
        return AVERROR_INVALIDDATA;
    av_free(sc->drefs);
    sc->drefs_count = 0;
    sc->drefs = av_mallocz(entries * sizeof(*sc->drefs));
    if (!sc->drefs)
        return AVERROR(ENOMEM);
    sc->drefs_count = entries;

    for (i = 0; i < sc->drefs_count; i++) {
        MOVDref *dref = &sc->drefs[i];
        uint32_t size = avio_rb32(pb);
        int64_t next = avio_tell(pb) + size - 4;

        if (size < 12)
            return AVERROR_INVALIDDATA;

        dref->type = avio_rl32(pb);
        avio_rb32(pb); // version + flags
        av_dlog(c->fc, "type %.4s size %d\n", (char*)&dref->type, size);

        if (dref->type == MKTAG('a','l','i','s') && size > 150) {
            /* macintosh alias record */
            uint16_t volume_len, len;
            int16_t type;

            avio_skip(pb, 10);

            volume_len = avio_r8(pb);
            volume_len = FFMIN(volume_len, 27);
            avio_read(pb, dref->volume, 27);
            dref->volume[volume_len] = 0;
            av_log(c->fc, AV_LOG_DEBUG, "volume %s, len %d\n", dref->volume, volume_len);

            avio_skip(pb, 12);

            len = avio_r8(pb);
            len = FFMIN(len, 63);
            avio_read(pb, dref->filename, 63);
            dref->filename[len] = 0;
            av_log(c->fc, AV_LOG_DEBUG, "filename %s, len %d\n", dref->filename, len);

            avio_skip(pb, 16);

            /* read next level up_from_alias/down_to_target */
            dref->nlvl_from = avio_rb16(pb);
            dref->nlvl_to   = avio_rb16(pb);
            av_log(c->fc, AV_LOG_DEBUG, "nlvl from %d, nlvl to %d\n",
                   dref->nlvl_from, dref->nlvl_to);

            avio_skip(pb, 16);

            for (type = 0; type != -1 && avio_tell(pb) < next; ) {
                if(url_feof(pb))
                    return AVERROR_EOF;
                type = avio_rb16(pb);
                len = avio_rb16(pb);
                av_log(c->fc, AV_LOG_DEBUG, "type %d, len %d\n", type, len);
                if (len&1)
                    len += 1;
                if (type == 2) { // absolute path
                    av_free(dref->path);
                    dref->path = av_mallocz(len+1);
                    if (!dref->path)
                        return AVERROR(ENOMEM);
                    avio_read(pb, dref->path, len);
                    if (len > volume_len && !strncmp(dref->path, dref->volume, volume_len)) {
                        len -= volume_len;
                        memmove(dref->path, dref->path+volume_len, len);
                        dref->path[len] = 0;
                    }
                    for (j = 0; j < len; j++)
                        if (dref->path[j] == ':')
                            dref->path[j] = '/';
                    av_log(c->fc, AV_LOG_DEBUG, "path %s\n", dref->path);
                } else if (type == 0) { // directory name
                    av_free(dref->dir);
                    dref->dir = av_malloc(len+1);
                    if (!dref->dir)
                        return AVERROR(ENOMEM);
                    avio_read(pb, dref->dir, len);
                    dref->dir[len] = 0;
                    for (j = 0; j < len; j++)
                        if (dref->dir[j] == ':')
                            dref->dir[j] = '/';
                    av_log(c->fc, AV_LOG_DEBUG, "dir %s\n", dref->dir);
                } else
                    avio_skip(pb, len);
            }
        }
        avio_seek(pb, next, SEEK_SET);
    }
    return 0;
}

static int mov_read_hdlr(MOVContext *c, AVIOContext *pb, MOVAtom atom)
{
    AVStream *st;
    uint32_t type;
    uint32_t av_unused ctype;
    int title_size;
    char *title_str;

    if (c->fc->nb_streams < 1) // meta before first trak
        return 0;

    st = c->fc->streams[c->fc->nb_streams-1];

    avio_r8(pb); /* version */
    avio_rb24(pb); /* flags */

    /* component type */
    ctype = avio_rl32(pb);
    type = avio_rl32(pb); /* component subtype */

    av_dlog(c->fc, "ctype= %.4s (0x%08x)\n", (char*)&ctype, ctype);
    av_dlog(c->fc, "stype= %.4s\n", (char*)&type);

    if     (type == MKTAG('v','i','d','e'))
        st->codec->codec_type = AVMEDIA_TYPE_VIDEO;
    else if (type == MKTAG('s','o','u','n'))
        st->codec->codec_type = AVMEDIA_TYPE_AUDIO;
    else if (type == MKTAG('m','1','a',' '))
        st->codec->codec_id = AV_CODEC_ID_MP2;
    else if ((type == MKTAG('s','u','b','p')) || (type == MKTAG('c','l','c','p')))
        st->codec->codec_type = AVMEDIA_TYPE_SUBTITLE;

    avio_rb32(pb); /* component  manufacture */
    avio_rb32(pb); /* component flags */
    avio_rb32(pb); /* component flags mask */

    title_size = atom.size - 24;
    if (title_size > 0) {
        title_str = av_malloc(title_size + 1); /* Add null terminator */
        if (!title_str)
            return AVERROR(ENOMEM);
        avio_read(pb, title_str, title_size);
        title_str[title_size] = 0;
        if (title_str[0])
            av_dict_set(&st->metadata, "handler_name", title_str +
                        (!c->isom && title_str[0] == title_size - 1), 0);
        av_freep(&title_str);
    }

    return 0;
}

int ff_mov_read_esds(AVFormatContext *fc, AVIOContext *pb, MOVAtom atom)
{
    AVStream *st;
    int tag;

    if (fc->nb_streams < 1)
        return 0;
    st = fc->streams[fc->nb_streams-1];

    avio_rb32(pb); /* version + flags */
    ff_mp4_read_descr(fc, pb, &tag);
    if (tag == MP4ESDescrTag) {
        ff_mp4_parse_es_descr(pb, NULL);
    } else
        avio_rb16(pb); /* ID */

    ff_mp4_read_descr(fc, pb, &tag);
    if (tag == MP4DecConfigDescrTag)
        ff_mp4_read_dec_config_descr(fc, st, pb);
    return 0;
}

static int mov_read_esds(MOVContext *c, AVIOContext *pb, MOVAtom atom)
{
    return ff_mov_read_esds(c->fc, pb, atom);
}

static int mov_read_dac3(MOVContext *c, AVIOContext *pb, MOVAtom atom)
{
    AVStream *st;
    int ac3info, acmod, lfeon, bsmod;

    if (c->fc->nb_streams < 1)
        return 0;
    st = c->fc->streams[c->fc->nb_streams-1];

    ac3info = avio_rb24(pb);
    bsmod = (ac3info >> 14) & 0x7;
    acmod = (ac3info >> 11) & 0x7;
    lfeon = (ac3info >> 10) & 0x1;
    st->codec->channels = ((int[]){2,1,2,3,3,4,4,5})[acmod] + lfeon;
    st->codec->channel_layout = avpriv_ac3_channel_layout_tab[acmod];
    if (lfeon)
        st->codec->channel_layout |= AV_CH_LOW_FREQUENCY;
    st->codec->audio_service_type = bsmod;
    if (st->codec->channels > 1 && bsmod == 0x7)
        st->codec->audio_service_type = AV_AUDIO_SERVICE_TYPE_KARAOKE;

    return 0;
}

static int mov_read_dec3(MOVContext *c, AVIOContext *pb, MOVAtom atom)
{
    AVStream *st;
    int eac3info, acmod, lfeon, bsmod;

    if (c->fc->nb_streams < 1)
        return 0;
    st = c->fc->streams[c->fc->nb_streams-1];

    /* No need to parse fields for additional independent substreams and its
     * associated dependent substreams since libavcodec's E-AC-3 decoder
     * does not support them yet. */
    avio_rb16(pb); /* data_rate and num_ind_sub */
    eac3info = avio_rb24(pb);
    bsmod = (eac3info >> 12) & 0x1f;
    acmod = (eac3info >>  9) & 0x7;
    lfeon = (eac3info >>  8) & 0x1;
    st->codec->channel_layout = avpriv_ac3_channel_layout_tab[acmod];
    if (lfeon)
        st->codec->channel_layout |= AV_CH_LOW_FREQUENCY;
    st->codec->channels = av_get_channel_layout_nb_channels(st->codec->channel_layout);
    st->codec->audio_service_type = bsmod;
    if (st->codec->channels > 1 && bsmod == 0x7)
        st->codec->audio_service_type = AV_AUDIO_SERVICE_TYPE_KARAOKE;

    return 0;
}

static int mov_read_chan(MOVContext *c, AVIOContext *pb, MOVAtom atom)
{
    AVStream *st;

    if (c->fc->nb_streams < 1)
        return 0;
    st = c->fc->streams[c->fc->nb_streams-1];

    if (atom.size < 16)
        return 0;

    /* skip version and flags */
    avio_skip(pb, 4);

    ff_mov_read_chan(c->fc, pb, st, atom.size - 4);

    return 0;
}

static int mov_read_wfex(MOVContext *c, AVIOContext *pb, MOVAtom atom)
{
    AVStream *st;

    if (c->fc->nb_streams < 1)
        return 0;
    st = c->fc->streams[c->fc->nb_streams-1];

    if (ff_get_wav_header(pb, st->codec, atom.size) < 0) {
        av_log(c->fc, AV_LOG_WARNING, "get_wav_header failed\n");
    }

    return 0;
}

static int mov_read_pasp(MOVContext *c, AVIOContext *pb, MOVAtom atom)
{
    const int num = avio_rb32(pb);
    const int den = avio_rb32(pb);
    AVStream *st;

    if (c->fc->nb_streams < 1)
        return 0;
    st = c->fc->streams[c->fc->nb_streams-1];

    if ((st->sample_aspect_ratio.den != 1 || st->sample_aspect_ratio.num) && // default
        (den != st->sample_aspect_ratio.den || num != st->sample_aspect_ratio.num)) {
        av_log(c->fc, AV_LOG_WARNING,
               "sample aspect ratio already set to %d:%d, ignoring 'pasp' atom (%d:%d)\n",
               st->sample_aspect_ratio.num, st->sample_aspect_ratio.den,
               num, den);
    } else if (den != 0) {
        st->sample_aspect_ratio.num = num;
        st->sample_aspect_ratio.den = den;
    }
    return 0;
}

/* this atom contains actual media data */
static int mov_read_mdat(MOVContext *c, AVIOContext *pb, MOVAtom atom)
{
    if (atom.size == 0) /* wrong one (MP4) */
        return 0;
    c->found_mdat=1;
    return 0; /* now go for moov */
}

/* read major brand, minor version and compatible brands and store them as metadata */
static int mov_read_ftyp(MOVContext *c, AVIOContext *pb, MOVAtom atom)
{
    uint32_t minor_ver;
    int comp_brand_size;
    char minor_ver_str[11]; /* 32 bit integer -> 10 digits + null */
    char* comp_brands_str;
    uint8_t type[5] = {0};

    avio_read(pb, type, 4);
    if (strcmp(type, "qt  "))
        c->isom = 1;
    av_log(c->fc, AV_LOG_DEBUG, "ISO: File Type Major Brand: %.4s\n",(char *)&type);
    av_dict_set(&c->fc->metadata, "major_brand", type, 0);
    minor_ver = avio_rb32(pb); /* minor version */
    snprintf(minor_ver_str, sizeof(minor_ver_str), "%d", minor_ver);
    av_dict_set(&c->fc->metadata, "minor_version", minor_ver_str, 0);

    comp_brand_size = atom.size - 8;
    if (comp_brand_size < 0)
        return AVERROR_INVALIDDATA;
    comp_brands_str = av_malloc(comp_brand_size + 1); /* Add null terminator */
    if (!comp_brands_str)
        return AVERROR(ENOMEM);
    avio_read(pb, comp_brands_str, comp_brand_size);
    comp_brands_str[comp_brand_size] = 0;
    av_dict_set(&c->fc->metadata, "compatible_brands", comp_brands_str, 0);
    av_freep(&comp_brands_str);

    return 0;
}

/* this atom should contain all header atoms */
static int mov_read_moov(MOVContext *c, AVIOContext *pb, MOVAtom atom)
{
    int ret;

    if (c->found_moov) {
        av_log(c->fc, AV_LOG_WARNING, "Found duplicated MOOV Atom. Skipped it\n");
        avio_skip(pb, atom.size);
        return 0;
    }

    if ((ret = mov_read_default(c, pb, atom)) < 0)
        return ret;
    /* we parsed the 'moov' atom, we can terminate the parsing as soon as we find the 'mdat' */
    /* so we don't parse the whole file if over a network */
    c->found_moov=1;
    return 0; /* now go for mdat */
}

static int mov_read_moof(MOVContext *c, AVIOContext *pb, MOVAtom atom)
{
    c->fragment.moof_offset = avio_tell(pb) - 8;
    av_dlog(c->fc, "moof offset %"PRIx64"\n", c->fragment.moof_offset);
    return mov_read_default(c, pb, atom);
}

static void mov_metadata_creation_time(AVDictionary **metadata, int64_t time)
{
    char buffer[32];
    if (time) {
        struct tm *ptm;
        time_t timet;
        if(time >= 2082844800)
            time -= 2082844800;  /* seconds between 1904-01-01 and Epoch */
        timet = time;
        ptm = gmtime(&timet);
        if (!ptm) return;
        strftime(buffer, sizeof(buffer), "%Y-%m-%d %H:%M:%S", ptm);
        av_dict_set(metadata, "creation_time", buffer, 0);
    }
}

static int mov_read_mdhd(MOVContext *c, AVIOContext *pb, MOVAtom atom)
{
    AVStream *st;
    MOVStreamContext *sc;
    int version;
    char language[4] = {0};
    unsigned lang;
    int64_t creation_time;

    if (c->fc->nb_streams < 1)
        return 0;
    st = c->fc->streams[c->fc->nb_streams-1];
    sc = st->priv_data;

    if (sc->time_scale) {
        av_log(c->fc, AV_LOG_ERROR, "Multiple mdhd?\n");
        return AVERROR_INVALIDDATA;
    }

    version = avio_r8(pb);
    if (version > 1) {
        avpriv_request_sample(c->fc, "Version %d", version);
        return AVERROR_PATCHWELCOME;
    }
    avio_rb24(pb); /* flags */
    if (version == 1) {
        creation_time = avio_rb64(pb);
        avio_rb64(pb);
    } else {
        creation_time = avio_rb32(pb);
        avio_rb32(pb); /* modification time */
    }
    mov_metadata_creation_time(&st->metadata, creation_time);

    sc->time_scale = avio_rb32(pb);
    st->duration = (version == 1) ? avio_rb64(pb) : avio_rb32(pb); /* duration */

    lang = avio_rb16(pb); /* language */
    if (ff_mov_lang_to_iso639(lang, language))
        av_dict_set(&st->metadata, "language", language, 0);
    avio_rb16(pb); /* quality */

    return 0;
}

static int mov_read_mvhd(MOVContext *c, AVIOContext *pb, MOVAtom atom)
{
    int64_t creation_time;
    int version = avio_r8(pb); /* version */
    avio_rb24(pb); /* flags */

    if (version == 1) {
        creation_time = avio_rb64(pb);
        avio_rb64(pb);
    } else {
        creation_time = avio_rb32(pb);
        avio_rb32(pb); /* modification time */
    }
    mov_metadata_creation_time(&c->fc->metadata, creation_time);
    c->time_scale = avio_rb32(pb); /* time scale */

    av_dlog(c->fc, "time scale = %i\n", c->time_scale);

    c->duration = (version == 1) ? avio_rb64(pb) : avio_rb32(pb); /* duration */
    // set the AVCodecContext duration because the duration of individual tracks
    // may be inaccurate
    if (c->time_scale > 0 && !c->trex_data)
        c->fc->duration = av_rescale(c->duration, AV_TIME_BASE, c->time_scale);
    avio_rb32(pb); /* preferred scale */

    avio_rb16(pb); /* preferred volume */

    avio_skip(pb, 10); /* reserved */

    avio_skip(pb, 36); /* display matrix */

    avio_rb32(pb); /* preview time */
    avio_rb32(pb); /* preview duration */
    avio_rb32(pb); /* poster time */
    avio_rb32(pb); /* selection time */
    avio_rb32(pb); /* selection duration */
    avio_rb32(pb); /* current time */
    avio_rb32(pb); /* next track ID */
    return 0;
}

static int mov_read_enda(MOVContext *c, AVIOContext *pb, MOVAtom atom)
{
    AVStream *st;
    int little_endian;

    if (c->fc->nb_streams < 1)
        return 0;
    st = c->fc->streams[c->fc->nb_streams-1];

    little_endian = avio_rb16(pb) & 0xFF;
    av_dlog(c->fc, "enda %d\n", little_endian);
    if (little_endian == 1) {
        switch (st->codec->codec_id) {
        case AV_CODEC_ID_PCM_S24BE:
            st->codec->codec_id = AV_CODEC_ID_PCM_S24LE;
            break;
        case AV_CODEC_ID_PCM_S32BE:
            st->codec->codec_id = AV_CODEC_ID_PCM_S32LE;
            break;
        case AV_CODEC_ID_PCM_F32BE:
            st->codec->codec_id = AV_CODEC_ID_PCM_F32LE;
            break;
        case AV_CODEC_ID_PCM_F64BE:
            st->codec->codec_id = AV_CODEC_ID_PCM_F64LE;
            break;
        default:
            break;
        }
    }
    return 0;
}

static int mov_read_fiel(MOVContext *c, AVIOContext *pb, MOVAtom atom)
{
    AVStream *st;
    unsigned mov_field_order;
    enum AVFieldOrder decoded_field_order = AV_FIELD_UNKNOWN;

    if (c->fc->nb_streams < 1) // will happen with jp2 files
        return 0;
    st = c->fc->streams[c->fc->nb_streams-1];
    if (atom.size < 2)
        return AVERROR_INVALIDDATA;
    mov_field_order = avio_rb16(pb);
    if ((mov_field_order & 0xFF00) == 0x0100)
        decoded_field_order = AV_FIELD_PROGRESSIVE;
    else if ((mov_field_order & 0xFF00) == 0x0200) {
        switch (mov_field_order & 0xFF) {
        case 0x01: decoded_field_order = AV_FIELD_TT;
                   break;
        case 0x06: decoded_field_order = AV_FIELD_BB;
                   break;
        case 0x09: decoded_field_order = AV_FIELD_TB;
                   break;
        case 0x0E: decoded_field_order = AV_FIELD_BT;
                   break;
        }
    }
    if (decoded_field_order == AV_FIELD_UNKNOWN && mov_field_order) {
        av_log(NULL, AV_LOG_ERROR, "Unknown MOV field order 0x%04x\n", mov_field_order);
    }
    st->codec->field_order = decoded_field_order;

    return 0;
}

/* FIXME modify qdm2/svq3/h264 decoders to take full atom as extradata */
static int mov_read_extradata(MOVContext *c, AVIOContext *pb, MOVAtom atom,
                              enum AVCodecID codec_id)
{
    AVStream *st;
    uint64_t size;
    uint8_t *buf;

    if (c->fc->nb_streams < 1) // will happen with jp2 files
        return 0;
    st= c->fc->streams[c->fc->nb_streams-1];

    if (st->codec->codec_id != codec_id)
        return 0; /* unexpected codec_id - don't mess with extradata */

    size= (uint64_t)st->codec->extradata_size + atom.size + 8 + FF_INPUT_BUFFER_PADDING_SIZE;
    if (size > INT_MAX || (uint64_t)atom.size > INT_MAX)
        return AVERROR_INVALIDDATA;
    buf= av_realloc(st->codec->extradata, size);
    if (!buf)
        return AVERROR(ENOMEM);
    st->codec->extradata= buf;
    buf+= st->codec->extradata_size;
    st->codec->extradata_size= size - FF_INPUT_BUFFER_PADDING_SIZE;
    AV_WB32(       buf    , atom.size + 8);
    AV_WL32(       buf + 4, atom.type);
    avio_read(pb, buf + 8, atom.size);
    return 0;
}

/* wrapper functions for reading ALAC/AVS/MJPEG/MJPEG2000 extradata atoms only for those codecs */
static int mov_read_alac(MOVContext *c, AVIOContext *pb, MOVAtom atom)
{
    return mov_read_extradata(c, pb, atom, AV_CODEC_ID_ALAC);
}

static int mov_read_avss(MOVContext *c, AVIOContext *pb, MOVAtom atom)
{
    return mov_read_extradata(c, pb, atom, AV_CODEC_ID_AVS);
}

static int mov_read_jp2h(MOVContext *c, AVIOContext *pb, MOVAtom atom)
{
    return mov_read_extradata(c, pb, atom, AV_CODEC_ID_JPEG2000);
}

static int mov_read_avid(MOVContext *c, AVIOContext *pb, MOVAtom atom)
{
    return mov_read_extradata(c, pb, atom, AV_CODEC_ID_AVUI);
}

static int mov_read_targa_y216(MOVContext *c, AVIOContext *pb, MOVAtom atom)
{
    int ret = mov_read_extradata(c, pb, atom, AV_CODEC_ID_TARGA_Y216);

    if (!ret && c->fc->nb_streams >= 1) {
        AVCodecContext *avctx = c->fc->streams[c->fc->nb_streams-1]->codec;
        if (avctx->extradata_size >= 40) {
            avctx->height = AV_RB16(&avctx->extradata[36]);
            avctx->width  = AV_RB16(&avctx->extradata[38]);
        }
    }
    return ret;
}

static int mov_read_ares(MOVContext *c, AVIOContext *pb, MOVAtom atom)
{
    AVCodecContext *codec = c->fc->streams[c->fc->nb_streams-1]->codec;
    if (codec->codec_tag == MKTAG('A', 'V', 'i', 'n') &&
        codec->codec_id == AV_CODEC_ID_H264 &&
        atom.size > 11) {
        avio_skip(pb, 10);
        /* For AVID AVCI50, force width of 1440 to be able to select the correct SPS and PPS */
        if (avio_rb16(pb) == 0xd4d)
            codec->width = 1440;
        return 0;
    }

    return mov_read_avid(c, pb, atom);
}

static int mov_read_svq3(MOVContext *c, AVIOContext *pb, MOVAtom atom)
{
    return mov_read_extradata(c, pb, atom, AV_CODEC_ID_SVQ3);
}

static int mov_read_wave(MOVContext *c, AVIOContext *pb, MOVAtom atom)
{
    AVStream *st;

    if (c->fc->nb_streams < 1)
        return 0;
    st = c->fc->streams[c->fc->nb_streams-1];

    if ((uint64_t)atom.size > (1<<30))
        return AVERROR_INVALIDDATA;

    if (st->codec->codec_id == AV_CODEC_ID_QDM2 ||
        st->codec->codec_id == AV_CODEC_ID_QDMC ||
        st->codec->codec_id == AV_CODEC_ID_SPEEX) {
        // pass all frma atom to codec, needed at least for QDMC and QDM2
        av_free(st->codec->extradata);
        st->codec->extradata_size = 0;
        st->codec->extradata = av_mallocz(atom.size + FF_INPUT_BUFFER_PADDING_SIZE);
        if (!st->codec->extradata)
            return AVERROR(ENOMEM);
        st->codec->extradata_size = atom.size;
        avio_read(pb, st->codec->extradata, atom.size);
    } else if (atom.size > 8) { /* to read frma, esds atoms */
        int ret;
        if ((ret = mov_read_default(c, pb, atom)) < 0)
            return ret;
    } else
        avio_skip(pb, atom.size);
    return 0;
}

/**
 * This function reads atom content and puts data in extradata without tag
 * nor size unlike mov_read_extradata.
 */
static int mov_read_glbl(MOVContext *c, AVIOContext *pb, MOVAtom atom)
{
    AVStream *st;

    if (c->fc->nb_streams < 1)
        return 0;
    st = c->fc->streams[c->fc->nb_streams-1];

    if ((uint64_t)atom.size > (1<<30))
        return AVERROR_INVALIDDATA;

    if (atom.size >= 10) {
        // Broken files created by legacy versions of libavformat will
        // wrap a whole fiel atom inside of a glbl atom.
        unsigned size = avio_rb32(pb);
        unsigned type = avio_rl32(pb);
        avio_seek(pb, -8, SEEK_CUR);
        if (type == MKTAG('f','i','e','l') && size == atom.size)
            return mov_read_default(c, pb, atom);
    }
    av_free(st->codec->extradata);
    st->codec->extradata_size = 0;
    st->codec->extradata = av_mallocz(atom.size + FF_INPUT_BUFFER_PADDING_SIZE);
    if (!st->codec->extradata)
        return AVERROR(ENOMEM);
    st->codec->extradata_size = atom.size;
    avio_read(pb, st->codec->extradata, atom.size);
    return 0;
}

static int mov_read_dvc1(MOVContext *c, AVIOContext *pb, MOVAtom atom)
{
    AVStream *st;
    uint8_t profile_level;

    if (c->fc->nb_streams < 1)
        return 0;
    st = c->fc->streams[c->fc->nb_streams-1];

    if (atom.size >= (1<<28) || atom.size < 7)
        return AVERROR_INVALIDDATA;

    profile_level = avio_r8(pb);
    if ((profile_level & 0xf0) != 0xc0)
        return 0;

    av_free(st->codec->extradata);
    st->codec->extradata_size = 0;
    st->codec->extradata = av_mallocz(atom.size - 7 + FF_INPUT_BUFFER_PADDING_SIZE);
    if (!st->codec->extradata)
        return AVERROR(ENOMEM);
    st->codec->extradata_size = atom.size - 7;
    avio_seek(pb, 6, SEEK_CUR);
    avio_read(pb, st->codec->extradata, st->codec->extradata_size);
    return 0;
}

/**
 * An strf atom is a BITMAPINFOHEADER struct. This struct is 40 bytes itself,
 * but can have extradata appended at the end after the 40 bytes belonging
 * to the struct.
 */
static int mov_read_strf(MOVContext *c, AVIOContext *pb, MOVAtom atom)
{
    AVStream *st;

    if (c->fc->nb_streams < 1)
        return 0;
    if (atom.size <= 40)
        return 0;
    st = c->fc->streams[c->fc->nb_streams-1];

    if ((uint64_t)atom.size > (1<<30))
        return AVERROR_INVALIDDATA;

    av_free(st->codec->extradata);
    st->codec->extradata_size = 0;
    st->codec->extradata = av_mallocz(atom.size - 40 + FF_INPUT_BUFFER_PADDING_SIZE);
    if (!st->codec->extradata)
        return AVERROR(ENOMEM);
    st->codec->extradata_size = atom.size - 40;
    avio_skip(pb, 40);
    avio_read(pb, st->codec->extradata, atom.size - 40);
    return 0;
}

static int mov_read_stco(MOVContext *c, AVIOContext *pb, MOVAtom atom)
{
    AVStream *st;
    MOVStreamContext *sc;
    unsigned int i, entries;

    if (c->fc->nb_streams < 1)
        return 0;
    st = c->fc->streams[c->fc->nb_streams-1];
    sc = st->priv_data;

    avio_r8(pb); /* version */
    avio_rb24(pb); /* flags */

    entries = avio_rb32(pb);

    if (!entries)
        return 0;
    if (entries >= UINT_MAX/sizeof(int64_t))
        return AVERROR_INVALIDDATA;

    sc->chunk_offsets = av_malloc(entries * sizeof(int64_t));
    if (!sc->chunk_offsets)
        return AVERROR(ENOMEM);
    sc->chunk_count = entries;

    if      (atom.type == MKTAG('s','t','c','o'))
        for (i = 0; i < entries && !pb->eof_reached; i++)
            sc->chunk_offsets[i] = avio_rb32(pb);
    else if (atom.type == MKTAG('c','o','6','4'))
        for (i = 0; i < entries && !pb->eof_reached; i++)
            sc->chunk_offsets[i] = avio_rb64(pb);
    else
        return AVERROR_INVALIDDATA;

    sc->chunk_count = i;

    if (pb->eof_reached)
        return AVERROR_EOF;

    return 0;
}

/**
 * Compute codec id for 'lpcm' tag.
 * See CoreAudioTypes and AudioStreamBasicDescription at Apple.
 */
enum AVCodecID ff_mov_get_lpcm_codec_id(int bps, int flags)
{
    /* lpcm flags:
     * 0x1 = float
     * 0x2 = big-endian
     * 0x4 = signed
     */
    return ff_get_pcm_codec_id(bps, flags & 1, flags & 2, flags & 4 ? -1 : 0);
}

static int mov_codec_id(AVStream *st, uint32_t format)
{
    int id = ff_codec_get_id(ff_codec_movaudio_tags, format);

    if (id <= 0 &&
        ((format & 0xFFFF) == 'm' + ('s' << 8) ||
         (format & 0xFFFF) == 'T' + ('S' << 8)))
        id = ff_codec_get_id(ff_codec_wav_tags, av_bswap32(format) & 0xFFFF);

    if (st->codec->codec_type != AVMEDIA_TYPE_VIDEO && id > 0) {
        st->codec->codec_type = AVMEDIA_TYPE_AUDIO;
    } else if (st->codec->codec_type != AVMEDIA_TYPE_AUDIO &&
               /* skip old asf mpeg4 tag */
               format && format != MKTAG('m','p','4','s')) {
        id = ff_codec_get_id(ff_codec_movvideo_tags, format);
        if (id <= 0)
            id = ff_codec_get_id(ff_codec_bmp_tags, format);
        if (id > 0)
            st->codec->codec_type = AVMEDIA_TYPE_VIDEO;
        else if (st->codec->codec_type == AVMEDIA_TYPE_DATA ||
                    (st->codec->codec_type == AVMEDIA_TYPE_SUBTITLE &&
                    st->codec->codec_id == AV_CODEC_ID_NONE)) {
            id = ff_codec_get_id(ff_codec_movsubtitle_tags, format);
            if (id > 0)
                st->codec->codec_type = AVMEDIA_TYPE_SUBTITLE;
        }
    }

    st->codec->codec_tag = format;

    return id;
}

static void mov_parse_stsd_video(MOVContext *c, AVIOContext *pb,
                                 AVStream *st, MOVStreamContext *sc)
{
    unsigned int color_depth, len, j;
    int color_greyscale;
    int color_table_id;

    avio_rb16(pb); /* version */
    avio_rb16(pb); /* revision level */
    avio_rb32(pb); /* vendor */
    avio_rb32(pb); /* temporal quality */
    avio_rb32(pb); /* spatial quality */

    st->codec->width  = avio_rb16(pb); /* width */
    st->codec->height = avio_rb16(pb); /* height */

    avio_rb32(pb); /* horiz resolution */
    avio_rb32(pb); /* vert resolution */
    avio_rb32(pb); /* data size, always 0 */
    avio_rb16(pb); /* frames per samples */

    len = avio_r8(pb); /* codec name, pascal string */
    if (len > 31)
        len = 31;
    mov_read_mac_string(c, pb, len, st->codec->codec_name, 32);
    if (len < 31)
        avio_skip(pb, 31 - len);
    /* codec_tag YV12 triggers an UV swap in rawdec.c */
    if (!memcmp(st->codec->codec_name, "Planar Y'CbCr 8-bit 4:2:0", 25))
        st->codec->codec_tag = MKTAG('I', '4', '2', '0');
    /* Flash Media Server uses tag H263 with Sorenson Spark */
    if (st->codec->codec_tag == MKTAG('H','2','6','3') &&
        !memcmp(st->codec->codec_name, "Sorenson H263", 13))
        st->codec->codec_id = AV_CODEC_ID_FLV1;

    st->codec->bits_per_coded_sample = avio_rb16(pb); /* depth */
    color_table_id = avio_rb16(pb); /* colortable id */
    av_dlog(c->fc, "depth %d, ctab id %d\n",
            st->codec->bits_per_coded_sample, color_table_id);
    /* figure out the palette situation */
    color_depth     = st->codec->bits_per_coded_sample & 0x1F;
    color_greyscale = st->codec->bits_per_coded_sample & 0x20;

    /* if the depth is 2, 4, or 8 bpp, file is palettized */
    if ((color_depth == 2) || (color_depth == 4) || (color_depth == 8)) {
        /* for palette traversal */
        unsigned int color_start, color_count, color_end;
        unsigned char r, g, b;

        if (color_greyscale) {
            int color_index, color_dec;
            /* compute the greyscale palette */
            st->codec->bits_per_coded_sample = color_depth;
            color_count = 1 << color_depth;
            color_index = 255;
            color_dec   = 256 / (color_count - 1);
            for (j = 0; j < color_count; j++) {
                r = g = b = color_index;
                sc->palette[j] = (r << 16) | (g << 8) | (b);
                color_index -= color_dec;
                if (color_index < 0)
                    color_index = 0;
            }
        } else if (color_table_id) {
            const uint8_t *color_table;
            /* if flag bit 3 is set, use the default palette */
            color_count = 1 << color_depth;
            if (color_depth == 2)
                color_table = ff_qt_default_palette_4;
            else if (color_depth == 4)
                color_table = ff_qt_default_palette_16;
            else
                color_table = ff_qt_default_palette_256;

            for (j = 0; j < color_count; j++) {
                r = color_table[j * 3 + 0];
                g = color_table[j * 3 + 1];
                b = color_table[j * 3 + 2];
                sc->palette[j] = (r << 16) | (g << 8) | (b);
            }
        } else {
            /* load the palette from the file */
            color_start = avio_rb32(pb);
            color_count = avio_rb16(pb);
            color_end   = avio_rb16(pb);
            if ((color_start <= 255) && (color_end <= 255)) {
                for (j = color_start; j <= color_end; j++) {
                    /* each R, G, or B component is 16 bits;
                     * only use the top 8 bits; skip alpha bytes
                     * up front */
                    avio_r8(pb);
                    avio_r8(pb);
                    r = avio_r8(pb);
                    avio_r8(pb);
                    g = avio_r8(pb);
                    avio_r8(pb);
                    b = avio_r8(pb);
                    avio_r8(pb);
                    sc->palette[j] = (r << 16) | (g << 8) | (b);
                }
            }
        }
        sc->has_palette = 1;
    }
}

int ff_mov_read_stsd_entries(MOVContext *c, AVIOContext *pb, int entries)
{
    AVStream *st;
    MOVStreamContext *sc;
    int pseudo_stream_id;

    if (c->fc->nb_streams < 1)
        return 0;
    st = c->fc->streams[c->fc->nb_streams-1];
    sc = st->priv_data;

    for (pseudo_stream_id = 0;
         pseudo_stream_id < entries && !pb->eof_reached;
         pseudo_stream_id++) {
        //Parsing Sample description table
        enum AVCodecID id;
        int dref_id = 1;
        MOVAtom a = { AV_RL32("stsd") };
        int64_t start_pos = avio_tell(pb);
        int64_t size = avio_rb32(pb); /* size */
        uint32_t format = avio_rl32(pb); /* data format */

        if (size >= 16) {
            avio_rb32(pb); /* reserved */
            avio_rb16(pb); /* reserved */
            dref_id = avio_rb16(pb);
        }else if (size <= 7){
            av_log(c->fc, AV_LOG_ERROR, "invalid size %"PRId64" in stsd\n", size);
            return AVERROR_INVALIDDATA;
        }

        if (st->codec->codec_tag &&
            st->codec->codec_tag != format &&
            (c->fc->video_codec_id ? ff_codec_get_id(ff_codec_movvideo_tags, format) != c->fc->video_codec_id
                                   : st->codec->codec_tag != MKTAG('j','p','e','g'))
           ){
            /* Multiple fourcc, we skip JPEG. This is not correct, we should
             * export it as a separate AVStream but this needs a few changes
             * in the MOV demuxer, patch welcome. */
            av_log(c->fc, AV_LOG_WARNING, "multiple fourcc not supported\n");
            avio_skip(pb, size - (avio_tell(pb) - start_pos));
            continue;
        }
        /* we cannot demux concatenated h264 streams because of different extradata */
        if (st->codec->codec_tag && st->codec->codec_tag == AV_RL32("avc1"))
            av_log(c->fc, AV_LOG_WARNING, "Concatenated H.264 might not play corrently.\n");
        sc->pseudo_stream_id = st->codec->codec_tag ? -1 : pseudo_stream_id;
        sc->dref_id= dref_id;

        id = mov_codec_id(st, format);

        av_dlog(c->fc, "size=%"PRId64" 4CC= %c%c%c%c codec_type=%d\n", size,
                (format >> 0) & 0xff, (format >> 8) & 0xff, (format >> 16) & 0xff,
                (format >> 24) & 0xff, st->codec->codec_type);

        if (st->codec->codec_type==AVMEDIA_TYPE_VIDEO) {
            st->codec->codec_id = id;
<<<<<<< HEAD
            avio_rb16(pb); /* version */
            avio_rb16(pb); /* revision level */
            avio_rb32(pb); /* vendor */
            avio_rb32(pb); /* temporal quality */
            avio_rb32(pb); /* spatial quality */

            st->codec->width = avio_rb16(pb); /* width */
            st->codec->height = avio_rb16(pb); /* height */

            avio_rb32(pb); /* horiz resolution */
            avio_rb32(pb); /* vert resolution */
            avio_rb32(pb); /* data size, always 0 */
            avio_rb16(pb); /* frames per samples */

            len = avio_r8(pb); /* codec name, pascal string */
            if (len > 31)
                len = 31;
            mov_read_mac_string(c, pb, len, st->codec->codec_name, 32);
            if (len < 31)
                avio_skip(pb, 31 - len);
            /* codec_tag YV12 triggers an UV swap in rawdec.c */
            if (!memcmp(st->codec->codec_name, "Planar Y'CbCr 8-bit 4:2:0", 25)){
                st->codec->codec_tag=MKTAG('I', '4', '2', '0');
                st->codec->width &= ~1;
                st->codec->height &= ~1;
            }
            /* Flash Media Server uses tag H263 with Sorenson Spark */
            if (format == MKTAG('H','2','6','3') &&
                !memcmp(st->codec->codec_name, "Sorenson H263", 13))
                st->codec->codec_id = AV_CODEC_ID_FLV1;

            st->codec->bits_per_coded_sample = avio_rb16(pb); /* depth */
            color_table_id = avio_rb16(pb); /* colortable id */
            av_dlog(c->fc, "depth %d, ctab id %d\n",
                   st->codec->bits_per_coded_sample, color_table_id);
            /* figure out the palette situation */
            color_depth = st->codec->bits_per_coded_sample & 0x1F;
            color_greyscale = st->codec->bits_per_coded_sample & 0x20;

            /* if the depth is 2, 4, or 8 bpp, file is palettized */
            if ((color_depth == 2) || (color_depth == 4) ||
                (color_depth == 8)) {
                /* for palette traversal */
                unsigned int color_start, color_count, color_end;
                unsigned char a, r, g, b;

                if (color_greyscale) {
                    int color_index, color_dec;
                    /* compute the greyscale palette */
                    st->codec->bits_per_coded_sample = color_depth;
                    color_count = 1 << color_depth;
                    color_index = 255;
                    color_dec = 256 / (color_count - 1);
                    for (j = 0; j < color_count; j++) {
                        if (id == AV_CODEC_ID_CINEPAK){
                            r = g = b = color_count - 1 - color_index;
                        }else
                        r = g = b = color_index;
                        sc->palette[j] =
                            (0xFFU << 24) | (r << 16) | (g << 8) | (b);
                        color_index -= color_dec;
                        if (color_index < 0)
                            color_index = 0;
                    }
                } else if (color_table_id) {
                    const uint8_t *color_table;
                    /* if flag bit 3 is set, use the default palette */
                    color_count = 1 << color_depth;
                    if (color_depth == 2)
                        color_table = ff_qt_default_palette_4;
                    else if (color_depth == 4)
                        color_table = ff_qt_default_palette_16;
                    else
                        color_table = ff_qt_default_palette_256;

                    for (j = 0; j < color_count; j++) {
                        r = color_table[j * 3 + 0];
                        g = color_table[j * 3 + 1];
                        b = color_table[j * 3 + 2];
                        sc->palette[j] =
                            (0xFFU << 24) | (r << 16) | (g << 8) | (b);
                    }
                } else {
                    /* load the palette from the file */
                    color_start = avio_rb32(pb);
                    color_count = avio_rb16(pb);
                    color_end = avio_rb16(pb);
                    if ((color_start <= 255) &&
                        (color_end <= 255)) {
                        for (j = color_start; j <= color_end; j++) {
                            /* each A, R, G, or B component is 16 bits;
                             * only use the top 8 bits */
                            a = avio_r8(pb);
                            avio_r8(pb);
                            r = avio_r8(pb);
                            avio_r8(pb);
                            g = avio_r8(pb);
                            avio_r8(pb);
                            b = avio_r8(pb);
                            avio_r8(pb);
                            sc->palette[j] =
                                (a << 24 ) | (r << 16) | (g << 8) | (b);
                        }
                    }
                }
                sc->has_palette = 1;
            }
=======
            mov_parse_stsd_video(c, pb, st, sc);
>>>>>>> a3b53ff0
        } else if (st->codec->codec_type==AVMEDIA_TYPE_AUDIO) {
            int bits_per_sample, flags;
            uint16_t version = avio_rb16(pb);
            AVDictionaryEntry *compatible_brands = av_dict_get(c->fc->metadata, "compatible_brands", NULL, AV_DICT_MATCH_CASE);

            st->codec->codec_id = id;
            avio_rb16(pb); /* revision level */
            avio_rb32(pb); /* vendor */

            st->codec->channels = avio_rb16(pb);             /* channel count */
            av_dlog(c->fc, "audio channels %d\n", st->codec->channels);
            st->codec->bits_per_coded_sample = avio_rb16(pb);      /* sample size */

            sc->audio_cid = avio_rb16(pb);
            avio_rb16(pb); /* packet size = 0 */

            st->codec->sample_rate = ((avio_rb32(pb) >> 16));

            //Read QT version 1 fields. In version 0 these do not exist.
            av_dlog(c->fc, "version =%d, isom =%d\n",version,c->isom);
            if (!c->isom ||
                (compatible_brands && strstr(compatible_brands->value, "qt  "))) {
                if (version==1) {
                    sc->samples_per_frame = avio_rb32(pb);
                    avio_rb32(pb); /* bytes per packet */
                    sc->bytes_per_frame = avio_rb32(pb);
                    avio_rb32(pb); /* bytes per sample */
                } else if (version==2) {
                    avio_rb32(pb); /* sizeof struct only */
                    st->codec->sample_rate = av_int2double(avio_rb64(pb)); /* float 64 */
                    st->codec->channels = avio_rb32(pb);
                    avio_rb32(pb); /* always 0x7F000000 */
                    st->codec->bits_per_coded_sample = avio_rb32(pb); /* bits per channel if sound is uncompressed */
                    flags = avio_rb32(pb); /* lpcm format specific flag */
                    sc->bytes_per_frame = avio_rb32(pb); /* bytes per audio packet if constant */
                    sc->samples_per_frame = avio_rb32(pb); /* lpcm frames per audio packet if constant */
                    if (format == MKTAG('l','p','c','m'))
                        st->codec->codec_id = ff_mov_get_lpcm_codec_id(st->codec->bits_per_coded_sample, flags);
                }
            }

            switch (st->codec->codec_id) {
            case AV_CODEC_ID_PCM_S8:
            case AV_CODEC_ID_PCM_U8:
                if (st->codec->bits_per_coded_sample == 16)
                    st->codec->codec_id = AV_CODEC_ID_PCM_S16BE;
                break;
            case AV_CODEC_ID_PCM_S16LE:
            case AV_CODEC_ID_PCM_S16BE:
                if (st->codec->bits_per_coded_sample == 8)
                    st->codec->codec_id = AV_CODEC_ID_PCM_S8;
                else if (st->codec->bits_per_coded_sample == 24)
                    st->codec->codec_id =
                        st->codec->codec_id == AV_CODEC_ID_PCM_S16BE ?
                        AV_CODEC_ID_PCM_S24BE : AV_CODEC_ID_PCM_S24LE;
                break;
            /* set values for old format before stsd version 1 appeared */
            case AV_CODEC_ID_MACE3:
                sc->samples_per_frame = 6;
                sc->bytes_per_frame = 2*st->codec->channels;
                break;
            case AV_CODEC_ID_MACE6:
                sc->samples_per_frame = 6;
                sc->bytes_per_frame = 1*st->codec->channels;
                break;
            case AV_CODEC_ID_ADPCM_IMA_QT:
                sc->samples_per_frame = 64;
                sc->bytes_per_frame = 34*st->codec->channels;
                break;
            case AV_CODEC_ID_GSM:
                sc->samples_per_frame = 160;
                sc->bytes_per_frame = 33;
                break;
            default:
                break;
            }

            bits_per_sample = av_get_bits_per_sample(st->codec->codec_id);
            if (bits_per_sample) {
                st->codec->bits_per_coded_sample = bits_per_sample;
                sc->sample_size = (bits_per_sample >> 3) * st->codec->channels;
            }
        } else if (st->codec->codec_type==AVMEDIA_TYPE_SUBTITLE){
            // ttxt stsd contains display flags, justification, background
            // color, fonts, and default styles, so fake an atom to read it
            MOVAtom fake_atom = { .size = size - (avio_tell(pb) - start_pos) };
            if (format != AV_RL32("mp4s")) // mp4s contains a regular esds atom
                mov_read_glbl(c, pb, fake_atom);
            st->codec->codec_id= id;
            st->codec->width = sc->width;
            st->codec->height = sc->height;
        } else {
            if (st->codec->codec_tag == MKTAG('t','m','c','d')) {
                MOVStreamContext *tmcd_ctx = st->priv_data;
                int val;
                avio_rb32(pb);       /* reserved */
                val = avio_rb32(pb); /* flags */
                tmcd_ctx->tmcd_flags = val;
                if (val & 1)
                    st->codec->flags2 |= CODEC_FLAG2_DROP_FRAME_TIMECODE;
                avio_rb32(pb); /* time scale */
                avio_rb32(pb); /* frame duration */
                st->codec->time_base.den = avio_r8(pb); /* number of frame */
                st->codec->time_base.num = 1;
            }
            /* other codec type, just skip (rtp, mp4s, ...) */
            avio_skip(pb, size - (avio_tell(pb) - start_pos));
        }
        /* this will read extra atoms at the end (wave, alac, damr, avcC, SMI ...) */
        a.size = size - (avio_tell(pb) - start_pos);
        if (a.size > 8) {
            int ret;
            if ((ret = mov_read_default(c, pb, a)) < 0)
                return ret;
        } else if (a.size > 0)
            avio_skip(pb, a.size);
    }

    if (pb->eof_reached)
        return AVERROR_EOF;

    if (st->codec->codec_type==AVMEDIA_TYPE_AUDIO && st->codec->sample_rate==0 && sc->time_scale>1)
        st->codec->sample_rate= sc->time_scale;

    /* special codec parameters handling */
    switch (st->codec->codec_id) {
#if CONFIG_DV_DEMUXER
    case AV_CODEC_ID_DVAUDIO:
        c->dv_fctx = avformat_alloc_context();
        c->dv_demux = avpriv_dv_init_demux(c->dv_fctx);
        if (!c->dv_demux) {
            av_log(c->fc, AV_LOG_ERROR, "dv demux context init error\n");
            return AVERROR(ENOMEM);
        }
        sc->dv_audio_container = 1;
        st->codec->codec_id = AV_CODEC_ID_PCM_S16LE;
        break;
#endif
    /* no ifdef since parameters are always those */
    case AV_CODEC_ID_QCELP:
        // force sample rate for qcelp when not stored in mov
        if (st->codec->codec_tag != MKTAG('Q','c','l','p'))
            st->codec->sample_rate = 8000;
        st->codec->channels= 1; /* really needed */
        break;
    case AV_CODEC_ID_AMR_NB:
        st->codec->channels= 1; /* really needed */
        /* force sample rate for amr, stsd in 3gp does not store sample rate */
        st->codec->sample_rate = 8000;
        break;
    case AV_CODEC_ID_AMR_WB:
        st->codec->channels    = 1;
        st->codec->sample_rate = 16000;
        break;
    case AV_CODEC_ID_MP2:
    case AV_CODEC_ID_MP3:
        st->codec->codec_type = AVMEDIA_TYPE_AUDIO; /* force type after stsd for m1a hdlr */
        st->need_parsing = AVSTREAM_PARSE_FULL;
        break;
    case AV_CODEC_ID_GSM:
    case AV_CODEC_ID_ADPCM_MS:
    case AV_CODEC_ID_ADPCM_IMA_WAV:
    case AV_CODEC_ID_ILBC:
    case AV_CODEC_ID_MACE3:
    case AV_CODEC_ID_MACE6:
    case AV_CODEC_ID_QDM2:
        st->codec->block_align = sc->bytes_per_frame;
        break;
    case AV_CODEC_ID_ALAC:
        if (st->codec->extradata_size == 36) {
            st->codec->channels   = AV_RB8 (st->codec->extradata+21);
            st->codec->sample_rate = AV_RB32(st->codec->extradata+32);
        }
        break;
    case AV_CODEC_ID_AC3:
        st->need_parsing = AVSTREAM_PARSE_FULL;
        break;
    case AV_CODEC_ID_MPEG1VIDEO:
        st->need_parsing = AVSTREAM_PARSE_FULL;
        break;
    case AV_CODEC_ID_VC1:
        st->need_parsing = AVSTREAM_PARSE_FULL;
        break;
    default:
        break;
    }

    return 0;
}

static int mov_read_stsd(MOVContext *c, AVIOContext *pb, MOVAtom atom)
{
    int entries;

    avio_r8(pb); /* version */
    avio_rb24(pb); /* flags */
    entries = avio_rb32(pb);

    return ff_mov_read_stsd_entries(c, pb, entries);
}

static int mov_read_stsc(MOVContext *c, AVIOContext *pb, MOVAtom atom)
{
    AVStream *st;
    MOVStreamContext *sc;
    unsigned int i, entries;

    if (c->fc->nb_streams < 1)
        return 0;
    st = c->fc->streams[c->fc->nb_streams-1];
    sc = st->priv_data;

    avio_r8(pb); /* version */
    avio_rb24(pb); /* flags */

    entries = avio_rb32(pb);

    av_dlog(c->fc, "track[%i].stsc.entries = %i\n", c->fc->nb_streams-1, entries);

    if (!entries)
        return 0;
    if (entries >= UINT_MAX / sizeof(*sc->stsc_data))
        return AVERROR_INVALIDDATA;
    sc->stsc_data = av_malloc(entries * sizeof(*sc->stsc_data));
    if (!sc->stsc_data)
        return AVERROR(ENOMEM);

    for (i = 0; i < entries && !pb->eof_reached; i++) {
        sc->stsc_data[i].first = avio_rb32(pb);
        sc->stsc_data[i].count = avio_rb32(pb);
        sc->stsc_data[i].id = avio_rb32(pb);
    }

    sc->stsc_count = i;

    if (pb->eof_reached)
        return AVERROR_EOF;

    return 0;
}

static int mov_read_stps(MOVContext *c, AVIOContext *pb, MOVAtom atom)
{
    AVStream *st;
    MOVStreamContext *sc;
    unsigned i, entries;

    if (c->fc->nb_streams < 1)
        return 0;
    st = c->fc->streams[c->fc->nb_streams-1];
    sc = st->priv_data;

    avio_rb32(pb); // version + flags

    entries = avio_rb32(pb);
    if (entries >= UINT_MAX / sizeof(*sc->stps_data))
        return AVERROR_INVALIDDATA;
    sc->stps_data = av_malloc(entries * sizeof(*sc->stps_data));
    if (!sc->stps_data)
        return AVERROR(ENOMEM);

    for (i = 0; i < entries && !pb->eof_reached; i++) {
        sc->stps_data[i] = avio_rb32(pb);
        //av_dlog(c->fc, "stps %d\n", sc->stps_data[i]);
    }

    sc->stps_count = i;

    if (pb->eof_reached)
        return AVERROR_EOF;

    return 0;
}

static int mov_read_stss(MOVContext *c, AVIOContext *pb, MOVAtom atom)
{
    AVStream *st;
    MOVStreamContext *sc;
    unsigned int i, entries;

    if (c->fc->nb_streams < 1)
        return 0;
    st = c->fc->streams[c->fc->nb_streams-1];
    sc = st->priv_data;

    avio_r8(pb); /* version */
    avio_rb24(pb); /* flags */

    entries = avio_rb32(pb);

    av_dlog(c->fc, "keyframe_count = %d\n", entries);

    if (!entries)
    {
        sc->keyframe_absent = 1;
        return 0;
    }
    if (entries >= UINT_MAX / sizeof(int))
        return AVERROR_INVALIDDATA;
    sc->keyframes = av_malloc(entries * sizeof(int));
    if (!sc->keyframes)
        return AVERROR(ENOMEM);

    for (i = 0; i < entries && !pb->eof_reached; i++) {
        sc->keyframes[i] = avio_rb32(pb);
        //av_dlog(c->fc, "keyframes[]=%d\n", sc->keyframes[i]);
    }

    sc->keyframe_count = i;

    if (pb->eof_reached)
        return AVERROR_EOF;

    return 0;
}

static int mov_read_stsz(MOVContext *c, AVIOContext *pb, MOVAtom atom)
{
    AVStream *st;
    MOVStreamContext *sc;
    unsigned int i, entries, sample_size, field_size, num_bytes;
    GetBitContext gb;
    unsigned char* buf;

    if (c->fc->nb_streams < 1)
        return 0;
    st = c->fc->streams[c->fc->nb_streams-1];
    sc = st->priv_data;

    avio_r8(pb); /* version */
    avio_rb24(pb); /* flags */

    if (atom.type == MKTAG('s','t','s','z')) {
        sample_size = avio_rb32(pb);
        if (!sc->sample_size) /* do not overwrite value computed in stsd */
            sc->sample_size = sample_size;
        sc->stsz_sample_size = sample_size;
        field_size = 32;
    } else {
        sample_size = 0;
        avio_rb24(pb); /* reserved */
        field_size = avio_r8(pb);
    }
    entries = avio_rb32(pb);

    av_dlog(c->fc, "sample_size = %d sample_count = %d\n", sc->sample_size, entries);

    sc->sample_count = entries;
    if (sample_size)
        return 0;

    if (field_size != 4 && field_size != 8 && field_size != 16 && field_size != 32) {
        av_log(c->fc, AV_LOG_ERROR, "Invalid sample field size %d\n", field_size);
        return AVERROR_INVALIDDATA;
    }

    if (!entries)
        return 0;
    if (entries >= UINT_MAX / sizeof(int) || entries >= (UINT_MAX - 4) / field_size)
        return AVERROR_INVALIDDATA;
    sc->sample_sizes = av_malloc(entries * sizeof(int));
    if (!sc->sample_sizes)
        return AVERROR(ENOMEM);

    num_bytes = (entries*field_size+4)>>3;

    buf = av_malloc(num_bytes+FF_INPUT_BUFFER_PADDING_SIZE);
    if (!buf) {
        av_freep(&sc->sample_sizes);
        return AVERROR(ENOMEM);
    }

    if (avio_read(pb, buf, num_bytes) < num_bytes) {
        av_freep(&sc->sample_sizes);
        av_free(buf);
        return AVERROR_INVALIDDATA;
    }

    init_get_bits(&gb, buf, 8*num_bytes);

    for (i = 0; i < entries && !pb->eof_reached; i++) {
        sc->sample_sizes[i] = get_bits_long(&gb, field_size);
        sc->data_size += sc->sample_sizes[i];
    }

    sc->sample_count = i;

    if (pb->eof_reached)
        return AVERROR_EOF;

    av_free(buf);
    return 0;
}

static int mov_read_stts(MOVContext *c, AVIOContext *pb, MOVAtom atom)
{
    AVStream *st;
    MOVStreamContext *sc;
    unsigned int i, entries;
    int64_t duration=0;
    int64_t total_sample_count=0;

    if (c->fc->nb_streams < 1)
        return 0;
    st = c->fc->streams[c->fc->nb_streams-1];
    sc = st->priv_data;

    avio_r8(pb); /* version */
    avio_rb24(pb); /* flags */
    entries = avio_rb32(pb);

    av_dlog(c->fc, "track[%i].stts.entries = %i\n",
            c->fc->nb_streams-1, entries);

    if (entries >= UINT_MAX / sizeof(*sc->stts_data))
        return -1;

    sc->stts_data = av_malloc(entries * sizeof(*sc->stts_data));
    if (!sc->stts_data)
        return AVERROR(ENOMEM);

    for (i = 0; i < entries && !pb->eof_reached; i++) {
        int sample_duration;
        int sample_count;

        sample_count=avio_rb32(pb);
        sample_duration = avio_rb32(pb);
        /* sample_duration < 0 is invalid based on the spec */
        if (sample_duration < 0) {
            av_log(c->fc, AV_LOG_ERROR, "Invalid SampleDelta in STTS %d\n", sample_duration);
            sample_duration = 1;
        }
        sc->stts_data[i].count= sample_count;
        sc->stts_data[i].duration= sample_duration;

        av_dlog(c->fc, "sample_count=%d, sample_duration=%d\n",
                sample_count, sample_duration);

        duration+=(int64_t)sample_duration*sample_count;
        total_sample_count+=sample_count;
    }

    sc->stts_count = i;

    if (pb->eof_reached)
        return AVERROR_EOF;

    st->nb_frames= total_sample_count;
    if (duration)
        st->duration= duration;
    sc->track_end = duration;
    return 0;
}

static void mov_update_dts_shift(MOVStreamContext *sc, int duration)
{
    if (duration < 0) {
        sc->dts_shift = FFMAX(sc->dts_shift, -duration);
    }
}

static int mov_read_ctts(MOVContext *c, AVIOContext *pb, MOVAtom atom)
{
    AVStream *st;
    MOVStreamContext *sc;
    unsigned int i, entries;

    if (c->fc->nb_streams < 1)
        return 0;
    st = c->fc->streams[c->fc->nb_streams-1];
    sc = st->priv_data;

    avio_r8(pb); /* version */
    avio_rb24(pb); /* flags */
    entries = avio_rb32(pb);

    av_dlog(c->fc, "track[%i].ctts.entries = %i\n", c->fc->nb_streams-1, entries);

    if (!entries)
        return 0;
    if (entries >= UINT_MAX / sizeof(*sc->ctts_data))
        return AVERROR_INVALIDDATA;
    sc->ctts_data = av_malloc(entries * sizeof(*sc->ctts_data));
    if (!sc->ctts_data)
        return AVERROR(ENOMEM);

    for (i = 0; i < entries && !pb->eof_reached; i++) {
        int count    =avio_rb32(pb);
        int duration =avio_rb32(pb);

        sc->ctts_data[i].count   = count;
        sc->ctts_data[i].duration= duration;

        av_dlog(c->fc, "count=%d, duration=%d\n",
                count, duration);

        if (FFABS(duration) > (1<<28) && i+2<entries) {
            av_log(c->fc, AV_LOG_WARNING, "CTTS invalid\n");
            av_freep(&sc->ctts_data);
            sc->ctts_count = 0;
            return 0;
        }

        if (i+2<entries)
            mov_update_dts_shift(sc, duration);
    }

    sc->ctts_count = i;

    if (pb->eof_reached)
        return AVERROR_EOF;

    av_dlog(c->fc, "dts shift %d\n", sc->dts_shift);

    return 0;
}

static int mov_read_sbgp(MOVContext *c, AVIOContext *pb, MOVAtom atom)
{
    AVStream *st;
    MOVStreamContext *sc;
    unsigned int i, entries;
    uint8_t version;
    uint32_t grouping_type;

    if (c->fc->nb_streams < 1)
        return 0;
    st = c->fc->streams[c->fc->nb_streams-1];
    sc = st->priv_data;

    version = avio_r8(pb); /* version */
    avio_rb24(pb); /* flags */
    grouping_type = avio_rl32(pb);
    if (grouping_type != MKTAG( 'r','a','p',' '))
        return 0; /* only support 'rap ' grouping */
    if (version == 1)
        avio_rb32(pb); /* grouping_type_parameter */

    entries = avio_rb32(pb);
    if (!entries)
        return 0;
    if (entries >= UINT_MAX / sizeof(*sc->rap_group))
        return AVERROR_INVALIDDATA;
    sc->rap_group = av_malloc(entries * sizeof(*sc->rap_group));
    if (!sc->rap_group)
        return AVERROR(ENOMEM);

    for (i = 0; i < entries && !pb->eof_reached; i++) {
        sc->rap_group[i].count = avio_rb32(pb); /* sample_count */
        sc->rap_group[i].index = avio_rb32(pb); /* group_description_index */
    }

    sc->rap_group_count = i;

    return pb->eof_reached ? AVERROR_EOF : 0;
}

static void mov_build_index(MOVContext *mov, AVStream *st)
{
    MOVStreamContext *sc = st->priv_data;
    int64_t current_offset;
    int64_t current_dts = 0;
    unsigned int stts_index = 0;
    unsigned int stsc_index = 0;
    unsigned int stss_index = 0;
    unsigned int stps_index = 0;
    unsigned int i, j;
    uint64_t stream_size = 0;
    AVIndexEntry *mem;

    /* adjust first dts according to edit list */
    if ((sc->empty_duration || sc->start_time) && mov->time_scale > 0) {
        if (sc->empty_duration)
            sc->empty_duration = av_rescale(sc->empty_duration, sc->time_scale, mov->time_scale);
        sc->time_offset = sc->start_time - sc->empty_duration;
        current_dts = -sc->time_offset;
        if (sc->ctts_count>0 && sc->stts_count>0 &&
            sc->ctts_data[0].duration / FFMAX(sc->stts_data[0].duration, 1) > 16) {
            /* more than 16 frames delay, dts are likely wrong
               this happens with files created by iMovie */
            sc->wrong_dts = 1;
            st->codec->has_b_frames = 1;
        }
    }

    /* only use old uncompressed audio chunk demuxing when stts specifies it */
    if (!(st->codec->codec_type == AVMEDIA_TYPE_AUDIO &&
          sc->stts_count == 1 && sc->stts_data[0].duration == 1)) {
        unsigned int current_sample = 0;
        unsigned int stts_sample = 0;
        unsigned int sample_size;
        unsigned int distance = 0;
        unsigned int rap_group_index = 0;
        unsigned int rap_group_sample = 0;
        int rap_group_present = sc->rap_group_count && sc->rap_group;
        int key_off = (sc->keyframe_count && sc->keyframes[0] > 0) || (sc->stps_count && sc->stps_data[0] > 0);

        current_dts -= sc->dts_shift;

        if (!sc->sample_count || st->nb_index_entries)
            return;
        if (sc->sample_count >= UINT_MAX / sizeof(*st->index_entries) - st->nb_index_entries)
            return;
        mem = av_realloc(st->index_entries, (st->nb_index_entries + sc->sample_count) * sizeof(*st->index_entries));
        if (!mem)
            return;
        st->index_entries = mem;
        st->index_entries_allocated_size = (st->nb_index_entries + sc->sample_count) * sizeof(*st->index_entries);

        for (i = 0; i < sc->chunk_count; i++) {
            int64_t next_offset = i+1 < sc->chunk_count ? sc->chunk_offsets[i+1] : INT64_MAX;
            current_offset = sc->chunk_offsets[i];
            while (stsc_index + 1 < sc->stsc_count &&
                i + 1 == sc->stsc_data[stsc_index + 1].first)
                stsc_index++;

            if (next_offset > current_offset && sc->sample_size>0 && sc->sample_size < sc->stsz_sample_size &&
                sc->stsc_data[stsc_index].count * (int64_t)sc->stsz_sample_size > next_offset - current_offset) {
                av_log(mov->fc, AV_LOG_WARNING, "STSZ sample size %d invalid (too large), ignoring\n", sc->stsz_sample_size);
                sc->stsz_sample_size = sc->sample_size;
            }
            if (sc->stsz_sample_size>0 && sc->stsz_sample_size < sc->sample_size) {
                av_log(mov->fc, AV_LOG_WARNING, "STSZ sample size %d invalid (too small), ignoring\n", sc->stsz_sample_size);
                sc->stsz_sample_size = sc->sample_size;
            }

            for (j = 0; j < sc->stsc_data[stsc_index].count; j++) {
                int keyframe = 0;
                if (current_sample >= sc->sample_count) {
                    av_log(mov->fc, AV_LOG_ERROR, "wrong sample count\n");
                    return;
                }

                if (!sc->keyframe_absent && (!sc->keyframe_count || current_sample+key_off == sc->keyframes[stss_index])) {
                    keyframe = 1;
                    if (stss_index + 1 < sc->keyframe_count)
                        stss_index++;
                } else if (sc->stps_count && current_sample+key_off == sc->stps_data[stps_index]) {
                    keyframe = 1;
                    if (stps_index + 1 < sc->stps_count)
                        stps_index++;
                }
                if (rap_group_present && rap_group_index < sc->rap_group_count) {
                    if (sc->rap_group[rap_group_index].index > 0)
                        keyframe = 1;
                    if (++rap_group_sample == sc->rap_group[rap_group_index].count) {
                        rap_group_sample = 0;
                        rap_group_index++;
                    }
                }
                if (keyframe)
                    distance = 0;
                sample_size = sc->stsz_sample_size > 0 ? sc->stsz_sample_size : sc->sample_sizes[current_sample];
                if (sc->pseudo_stream_id == -1 ||
                   sc->stsc_data[stsc_index].id - 1 == sc->pseudo_stream_id) {
                    AVIndexEntry *e = &st->index_entries[st->nb_index_entries++];
                    e->pos = current_offset;
                    e->timestamp = current_dts;
                    e->size = sample_size;
                    e->min_distance = distance;
                    e->flags = keyframe ? AVINDEX_KEYFRAME : 0;
                    av_dlog(mov->fc, "AVIndex stream %d, sample %d, offset %"PRIx64", dts %"PRId64", "
                            "size %d, distance %d, keyframe %d\n", st->index, current_sample,
                            current_offset, current_dts, sample_size, distance, keyframe);
                }

                current_offset += sample_size;
                stream_size += sample_size;
                current_dts += sc->stts_data[stts_index].duration;
                distance++;
                stts_sample++;
                current_sample++;
                if (stts_index + 1 < sc->stts_count && stts_sample == sc->stts_data[stts_index].count) {
                    stts_sample = 0;
                    stts_index++;
                }
            }
        }
        if (st->duration > 0)
            st->codec->bit_rate = stream_size*8*sc->time_scale/st->duration;
    } else {
        unsigned chunk_samples, total = 0;

        // compute total chunk count
        for (i = 0; i < sc->stsc_count; i++) {
            unsigned count, chunk_count;

            chunk_samples = sc->stsc_data[i].count;
            if (i != sc->stsc_count - 1 &&
                sc->samples_per_frame && chunk_samples % sc->samples_per_frame) {
                av_log(mov->fc, AV_LOG_ERROR, "error unaligned chunk\n");
                return;
            }

            if (sc->samples_per_frame >= 160) { // gsm
                count = chunk_samples / sc->samples_per_frame;
            } else if (sc->samples_per_frame > 1) {
                unsigned samples = (1024/sc->samples_per_frame)*sc->samples_per_frame;
                count = (chunk_samples+samples-1) / samples;
            } else {
                count = (chunk_samples+1023) / 1024;
            }

            if (i < sc->stsc_count - 1)
                chunk_count = sc->stsc_data[i+1].first - sc->stsc_data[i].first;
            else
                chunk_count = sc->chunk_count - (sc->stsc_data[i].first - 1);
            total += chunk_count * count;
        }

        av_dlog(mov->fc, "chunk count %d\n", total);
        if (total >= UINT_MAX / sizeof(*st->index_entries) - st->nb_index_entries)
            return;
        mem = av_realloc(st->index_entries, (st->nb_index_entries + total) * sizeof(*st->index_entries));
        if (!mem)
            return;
        st->index_entries = mem;
        st->index_entries_allocated_size = (st->nb_index_entries + total) * sizeof(*st->index_entries);

        // populate index
        for (i = 0; i < sc->chunk_count; i++) {
            current_offset = sc->chunk_offsets[i];
            if (stsc_index + 1 < sc->stsc_count &&
                i + 1 == sc->stsc_data[stsc_index + 1].first)
                stsc_index++;
            chunk_samples = sc->stsc_data[stsc_index].count;

            while (chunk_samples > 0) {
                AVIndexEntry *e;
                unsigned size, samples;

                if (sc->samples_per_frame >= 160) { // gsm
                    samples = sc->samples_per_frame;
                    size = sc->bytes_per_frame;
                } else {
                    if (sc->samples_per_frame > 1) {
                        samples = FFMIN((1024 / sc->samples_per_frame)*
                                        sc->samples_per_frame, chunk_samples);
                        size = (samples / sc->samples_per_frame) * sc->bytes_per_frame;
                    } else {
                        samples = FFMIN(1024, chunk_samples);
                        size = samples * sc->sample_size;
                    }
                }

                if (st->nb_index_entries >= total) {
                    av_log(mov->fc, AV_LOG_ERROR, "wrong chunk count %d\n", total);
                    return;
                }
                e = &st->index_entries[st->nb_index_entries++];
                e->pos = current_offset;
                e->timestamp = current_dts;
                e->size = size;
                e->min_distance = 0;
                e->flags = AVINDEX_KEYFRAME;
                av_dlog(mov->fc, "AVIndex stream %d, chunk %d, offset %"PRIx64", dts %"PRId64", "
                        "size %d, duration %d\n", st->index, i, current_offset, current_dts,
                        size, samples);

                current_offset += size;
                current_dts += samples;
                chunk_samples -= samples;
            }
        }
    }
}

static int mov_open_dref(AVIOContext **pb, const char *src, MOVDref *ref,
                         AVIOInterruptCB *int_cb, int use_absolute_path, AVFormatContext *fc)
{
    /* try relative path, we do not try the absolute because it can leak information about our
       system to an attacker */
    if (ref->nlvl_to > 0 && ref->nlvl_from > 0) {
        char filename[1024];
        const char *src_path;
        int i, l;

        /* find a source dir */
        src_path = strrchr(src, '/');
        if (src_path)
            src_path++;
        else
            src_path = src;

        /* find a next level down to target */
        for (i = 0, l = strlen(ref->path) - 1; l >= 0; l--)
            if (ref->path[l] == '/') {
                if (i == ref->nlvl_to - 1)
                    break;
                else
                    i++;
            }

        /* compose filename if next level down to target was found */
        if (i == ref->nlvl_to - 1 && src_path - src  < sizeof(filename)) {
            memcpy(filename, src, src_path - src);
            filename[src_path - src] = 0;

            for (i = 1; i < ref->nlvl_from; i++)
                av_strlcat(filename, "../", 1024);

            av_strlcat(filename, ref->path + l + 1, 1024);

            if (!avio_open2(pb, filename, AVIO_FLAG_READ, int_cb, NULL))
                return 0;
        }
    } else if (use_absolute_path) {
        av_log(fc, AV_LOG_WARNING, "Using absolute path on user request, "
               "this is a possible security issue\n");
        if (!avio_open2(pb, ref->path, AVIO_FLAG_READ, int_cb, NULL))
            return 0;
    }

    return AVERROR(ENOENT);
}

static void fix_timescale(MOVContext *c, MOVStreamContext *sc)
{
    if (sc->time_scale <= 0) {
        av_log(c->fc, AV_LOG_WARNING, "stream %d, timescale not set\n", sc->ffindex);
        sc->time_scale = c->time_scale;
        if (sc->time_scale <= 0)
            sc->time_scale = 1;
    }
}

static int mov_read_trak(MOVContext *c, AVIOContext *pb, MOVAtom atom)
{
    AVStream *st;
    MOVStreamContext *sc;
    int ret;

    st = avformat_new_stream(c->fc, NULL);
    if (!st) return AVERROR(ENOMEM);
    st->id = c->fc->nb_streams;
    sc = av_mallocz(sizeof(MOVStreamContext));
    if (!sc) return AVERROR(ENOMEM);

    st->priv_data = sc;
    st->codec->codec_type = AVMEDIA_TYPE_DATA;
    sc->ffindex = st->index;

    if ((ret = mov_read_default(c, pb, atom)) < 0)
        return ret;

    /* sanity checks */
    if (sc->chunk_count && (!sc->stts_count || !sc->stsc_count ||
                            (!sc->sample_size && !sc->sample_count))) {
        av_log(c->fc, AV_LOG_ERROR, "stream %d, missing mandatory atoms, broken header\n",
               st->index);
        return 0;
    }

    fix_timescale(c, sc);

    avpriv_set_pts_info(st, 64, 1, sc->time_scale);

    mov_build_index(c, st);

    if (sc->dref_id-1 < sc->drefs_count && sc->drefs[sc->dref_id-1].path) {
        MOVDref *dref = &sc->drefs[sc->dref_id - 1];
        if (mov_open_dref(&sc->pb, c->fc->filename, dref, &c->fc->interrupt_callback,
            c->use_absolute_path, c->fc) < 0)
            av_log(c->fc, AV_LOG_ERROR,
                   "stream %d, error opening alias: path='%s', dir='%s', "
                   "filename='%s', volume='%s', nlvl_from=%d, nlvl_to=%d\n",
                   st->index, dref->path, dref->dir, dref->filename,
                   dref->volume, dref->nlvl_from, dref->nlvl_to);
    } else {
        sc->pb = c->fc->pb;
        sc->pb_is_copied = 1;
    }

    if (st->codec->codec_type == AVMEDIA_TYPE_VIDEO) {
        if (!st->sample_aspect_ratio.num &&
            (st->codec->width != sc->width || st->codec->height != sc->height)) {
            st->sample_aspect_ratio = av_d2q(((double)st->codec->height * sc->width) /
                                             ((double)st->codec->width * sc->height), INT_MAX);
        }

        if (st->duration > 0)
            av_reduce(&st->avg_frame_rate.num, &st->avg_frame_rate.den,
                      sc->time_scale*st->nb_frames, st->duration, INT_MAX);

#if FF_API_R_FRAME_RATE
        if (sc->stts_count == 1 || (sc->stts_count == 2 && sc->stts_data[1].count == 1))
            av_reduce(&st->r_frame_rate.num, &st->r_frame_rate.den,
                      sc->time_scale, sc->stts_data[0].duration, INT_MAX);
#endif
    }

    // done for ai5q, ai52, ai55, ai1q, ai12 and ai15.
    if (!st->codec->extradata_size && st->codec->codec_id == AV_CODEC_ID_H264 &&
        st->codec->codec_tag != MKTAG('a', 'v', 'c', '1')) {
        ff_generate_avci_extradata(st);
    }

    switch (st->codec->codec_id) {
#if CONFIG_H261_DECODER
    case AV_CODEC_ID_H261:
#endif
#if CONFIG_H263_DECODER
    case AV_CODEC_ID_H263:
#endif
#if CONFIG_MPEG4_DECODER
    case AV_CODEC_ID_MPEG4:
#endif
        st->codec->width = 0; /* let decoder init width/height */
        st->codec->height= 0;
        break;
    }

    /* Do not need those anymore. */
    av_freep(&sc->chunk_offsets);
    av_freep(&sc->stsc_data);
    av_freep(&sc->sample_sizes);
    av_freep(&sc->keyframes);
    av_freep(&sc->stts_data);
    av_freep(&sc->stps_data);
    av_freep(&sc->rap_group);

    return 0;
}

static int mov_read_ilst(MOVContext *c, AVIOContext *pb, MOVAtom atom)
{
    int ret;
    c->itunes_metadata = 1;
    ret = mov_read_default(c, pb, atom);
    c->itunes_metadata = 0;
    return ret;
}

static int mov_read_meta(MOVContext *c, AVIOContext *pb, MOVAtom atom)
{
    while (atom.size > 8) {
        uint32_t tag = avio_rl32(pb);
        atom.size -= 4;
        if (tag == MKTAG('h','d','l','r')) {
            avio_seek(pb, -8, SEEK_CUR);
            atom.size += 8;
            return mov_read_default(c, pb, atom);
        }
    }
    return 0;
}

static int mov_read_tkhd(MOVContext *c, AVIOContext *pb, MOVAtom atom)
{
    int i;
    int width;
    int height;
    int64_t disp_transform[2];
    int display_matrix[3][2];
    AVStream *st;
    MOVStreamContext *sc;
    int version;
    int flags;

    if (c->fc->nb_streams < 1)
        return 0;
    st = c->fc->streams[c->fc->nb_streams-1];
    sc = st->priv_data;

    version = avio_r8(pb);
    flags = avio_rb24(pb);
    st->disposition |= (flags & MOV_TKHD_FLAG_ENABLED) ? AV_DISPOSITION_DEFAULT : 0;

    if (version == 1) {
        avio_rb64(pb);
        avio_rb64(pb);
    } else {
        avio_rb32(pb); /* creation time */
        avio_rb32(pb); /* modification time */
    }
    st->id = (int)avio_rb32(pb); /* track id (NOT 0 !)*/
    avio_rb32(pb); /* reserved */

    /* highlevel (considering edits) duration in movie timebase */
    (version == 1) ? avio_rb64(pb) : avio_rb32(pb);
    avio_rb32(pb); /* reserved */
    avio_rb32(pb); /* reserved */

    avio_rb16(pb); /* layer */
    avio_rb16(pb); /* alternate group */
    avio_rb16(pb); /* volume */
    avio_rb16(pb); /* reserved */

    //read in the display matrix (outlined in ISO 14496-12, Section 6.2.2)
    // they're kept in fixed point format through all calculations
    // ignore u,v,z b/c we don't need the scale factor to calc aspect ratio
    for (i = 0; i < 3; i++) {
        display_matrix[i][0] = avio_rb32(pb);   // 16.16 fixed point
        display_matrix[i][1] = avio_rb32(pb);   // 16.16 fixed point
        avio_rb32(pb);           // 2.30 fixed point (not used)
    }

    width = avio_rb32(pb);       // 16.16 fixed point track width
    height = avio_rb32(pb);      // 16.16 fixed point track height
    sc->width = width >> 16;
    sc->height = height >> 16;

    //Assign clockwise rotate values based on transform matrix so that
    //we can compensate for iPhone orientation during capture.

    if (display_matrix[1][0] == -65536 && display_matrix[0][1] == 65536) {
         av_dict_set(&st->metadata, "rotate", "90", 0);
    }

    if (display_matrix[0][0] == -65536 && display_matrix[1][1] == -65536) {
         av_dict_set(&st->metadata, "rotate", "180", 0);
    }

    if (display_matrix[1][0] == 65536 && display_matrix[0][1] == -65536) {
         av_dict_set(&st->metadata, "rotate", "270", 0);
    }

    // transform the display width/height according to the matrix
    // skip this if the display matrix is the default identity matrix
    // or if it is rotating the picture, ex iPhone 3GS
    // to keep the same scale, use [width height 1<<16]
    if (width && height &&
        ((display_matrix[0][0] != 65536  ||
          display_matrix[1][1] != 65536) &&
         !display_matrix[0][1] &&
         !display_matrix[1][0] &&
         !display_matrix[2][0] && !display_matrix[2][1])) {
        for (i = 0; i < 2; i++)
            disp_transform[i] =
                (int64_t)  width  * display_matrix[0][i] +
                (int64_t)  height * display_matrix[1][i] +
                ((int64_t) display_matrix[2][i] << 16);

        //sample aspect ratio is new width/height divided by old width/height
        st->sample_aspect_ratio = av_d2q(
            ((double) disp_transform[0] * height) /
            ((double) disp_transform[1] * width), INT_MAX);
    }
    return 0;
}

static int mov_read_tfhd(MOVContext *c, AVIOContext *pb, MOVAtom atom)
{
    MOVFragment *frag = &c->fragment;
    MOVTrackExt *trex = NULL;
    int flags, track_id, i;

    avio_r8(pb); /* version */
    flags = avio_rb24(pb);

    track_id = avio_rb32(pb);
    if (!track_id)
        return AVERROR_INVALIDDATA;
    frag->track_id = track_id;
    for (i = 0; i < c->trex_count; i++)
        if (c->trex_data[i].track_id == frag->track_id) {
            trex = &c->trex_data[i];
            break;
        }
    if (!trex) {
        av_log(c->fc, AV_LOG_ERROR, "could not find corresponding trex\n");
        return AVERROR_INVALIDDATA;
    }

    frag->base_data_offset = flags & MOV_TFHD_BASE_DATA_OFFSET ?
                             avio_rb64(pb) : frag->moof_offset;
    frag->stsd_id  = flags & MOV_TFHD_STSD_ID ? avio_rb32(pb) : trex->stsd_id;

    frag->duration = flags & MOV_TFHD_DEFAULT_DURATION ?
                     avio_rb32(pb) : trex->duration;
    frag->size     = flags & MOV_TFHD_DEFAULT_SIZE ?
                     avio_rb32(pb) : trex->size;
    frag->flags    = flags & MOV_TFHD_DEFAULT_FLAGS ?
                     avio_rb32(pb) : trex->flags;
    av_dlog(c->fc, "frag flags 0x%x\n", frag->flags);
    return 0;
}

static int mov_read_chap(MOVContext *c, AVIOContext *pb, MOVAtom atom)
{
    c->chapter_track = avio_rb32(pb);
    return 0;
}

static int mov_read_trex(MOVContext *c, AVIOContext *pb, MOVAtom atom)
{
    MOVTrackExt *trex;

    if ((uint64_t)c->trex_count+1 >= UINT_MAX / sizeof(*c->trex_data))
        return AVERROR_INVALIDDATA;
    trex = av_realloc(c->trex_data, (c->trex_count+1)*sizeof(*c->trex_data));
    if (!trex)
        return AVERROR(ENOMEM);

    c->fc->duration = AV_NOPTS_VALUE; // the duration from mvhd is not representing the whole file when fragments are used.

    c->trex_data = trex;
    trex = &c->trex_data[c->trex_count++];
    avio_r8(pb); /* version */
    avio_rb24(pb); /* flags */
    trex->track_id = avio_rb32(pb);
    trex->stsd_id  = avio_rb32(pb);
    trex->duration = avio_rb32(pb);
    trex->size     = avio_rb32(pb);
    trex->flags    = avio_rb32(pb);
    return 0;
}

static int mov_read_trun(MOVContext *c, AVIOContext *pb, MOVAtom atom)
{
    MOVFragment *frag = &c->fragment;
    AVStream *st = NULL;
    MOVStreamContext *sc;
    MOVStts *ctts_data;
    uint64_t offset;
    int64_t dts;
    int data_offset = 0;
    unsigned entries, first_sample_flags = frag->flags;
    int flags, distance, i, found_keyframe = 0;

    for (i = 0; i < c->fc->nb_streams; i++) {
        if (c->fc->streams[i]->id == frag->track_id) {
            st = c->fc->streams[i];
            break;
        }
    }
    if (!st) {
        av_log(c->fc, AV_LOG_ERROR, "could not find corresponding track id %d\n", frag->track_id);
        return AVERROR_INVALIDDATA;
    }
    sc = st->priv_data;
    if (sc->pseudo_stream_id+1 != frag->stsd_id)
        return 0;
    avio_r8(pb); /* version */
    flags = avio_rb24(pb);
    entries = avio_rb32(pb);
    av_dlog(c->fc, "flags 0x%x entries %d\n", flags, entries);

    /* Always assume the presence of composition time offsets.
     * Without this assumption, for instance, we cannot deal with a track in fragmented movies that meet the following.
     *  1) in the initial movie, there are no samples.
     *  2) in the first movie fragment, there is only one sample without composition time offset.
     *  3) in the subsequent movie fragments, there are samples with composition time offset. */
    if (!sc->ctts_count && sc->sample_count)
    {
        /* Complement ctts table if moov atom doesn't have ctts atom. */
        ctts_data = av_malloc(sizeof(*sc->ctts_data));
        if (!ctts_data)
            return AVERROR(ENOMEM);
        sc->ctts_data = ctts_data;
        sc->ctts_data[sc->ctts_count].count = sc->sample_count;
        sc->ctts_data[sc->ctts_count].duration = 0;
        sc->ctts_count++;
    }
    if ((uint64_t)entries+sc->ctts_count >= UINT_MAX/sizeof(*sc->ctts_data))
        return AVERROR_INVALIDDATA;
    ctts_data = av_realloc(sc->ctts_data,
                           (entries+sc->ctts_count)*sizeof(*sc->ctts_data));
    if (!ctts_data)
        return AVERROR(ENOMEM);
    sc->ctts_data = ctts_data;

    if (flags & MOV_TRUN_DATA_OFFSET)        data_offset        = avio_rb32(pb);
    if (flags & MOV_TRUN_FIRST_SAMPLE_FLAGS) first_sample_flags = avio_rb32(pb);
    dts    = sc->track_end - sc->time_offset;
    offset = frag->base_data_offset + data_offset;
    distance = 0;
    av_dlog(c->fc, "first sample flags 0x%x\n", first_sample_flags);
    for (i = 0; i < entries && !pb->eof_reached; i++) {
        unsigned sample_size = frag->size;
        int sample_flags = i ? frag->flags : first_sample_flags;
        unsigned sample_duration = frag->duration;
        int keyframe = 0;

        if (flags & MOV_TRUN_SAMPLE_DURATION) sample_duration = avio_rb32(pb);
        if (flags & MOV_TRUN_SAMPLE_SIZE)     sample_size     = avio_rb32(pb);
        if (flags & MOV_TRUN_SAMPLE_FLAGS)    sample_flags    = avio_rb32(pb);
        sc->ctts_data[sc->ctts_count].count = 1;
        sc->ctts_data[sc->ctts_count].duration = (flags & MOV_TRUN_SAMPLE_CTS) ?
                                                  avio_rb32(pb) : 0;
        mov_update_dts_shift(sc, sc->ctts_data[sc->ctts_count].duration);
        sc->ctts_count++;
        if (st->codec->codec_type == AVMEDIA_TYPE_AUDIO)
            keyframe = 1;
        else if (!found_keyframe)
            keyframe = found_keyframe =
                !(sample_flags & (MOV_FRAG_SAMPLE_FLAG_IS_NON_SYNC |
                                  MOV_FRAG_SAMPLE_FLAG_DEPENDS_YES));
        if (keyframe)
            distance = 0;
        av_add_index_entry(st, offset, dts, sample_size, distance,
                           keyframe ? AVINDEX_KEYFRAME : 0);
        av_dlog(c->fc, "AVIndex stream %d, sample %d, offset %"PRIx64", dts %"PRId64", "
                "size %d, distance %d, keyframe %d\n", st->index, sc->sample_count+i,
                offset, dts, sample_size, distance, keyframe);
        distance++;
        dts += sample_duration;
        offset += sample_size;
        sc->data_size += sample_size;
    }

    if (pb->eof_reached)
        return AVERROR_EOF;

    frag->moof_offset = offset;
    st->duration = sc->track_end = dts + sc->time_offset;
    return 0;
}

/* this atom should be null (from specs), but some buggy files put the 'moov' atom inside it... */
/* like the files created with Adobe Premiere 5.0, for samples see */
/* http://graphics.tudelft.nl/~wouter/publications/soundtests/ */
static int mov_read_wide(MOVContext *c, AVIOContext *pb, MOVAtom atom)
{
    int err;

    if (atom.size < 8)
        return 0; /* continue */
    if (avio_rb32(pb) != 0) { /* 0 sized mdat atom... use the 'wide' atom size */
        avio_skip(pb, atom.size - 4);
        return 0;
    }
    atom.type = avio_rl32(pb);
    atom.size -= 8;
    if (atom.type != MKTAG('m','d','a','t')) {
        avio_skip(pb, atom.size);
        return 0;
    }
    err = mov_read_mdat(c, pb, atom);
    return err;
}

static int mov_read_cmov(MOVContext *c, AVIOContext *pb, MOVAtom atom)
{
#if CONFIG_ZLIB
    AVIOContext ctx;
    uint8_t *cmov_data;
    uint8_t *moov_data; /* uncompressed data */
    long cmov_len, moov_len;
    int ret = -1;

    avio_rb32(pb); /* dcom atom */
    if (avio_rl32(pb) != MKTAG('d','c','o','m'))
        return AVERROR_INVALIDDATA;
    if (avio_rl32(pb) != MKTAG('z','l','i','b')) {
        av_log(c->fc, AV_LOG_ERROR, "unknown compression for cmov atom !\n");
        return AVERROR_INVALIDDATA;
    }
    avio_rb32(pb); /* cmvd atom */
    if (avio_rl32(pb) != MKTAG('c','m','v','d'))
        return AVERROR_INVALIDDATA;
    moov_len = avio_rb32(pb); /* uncompressed size */
    cmov_len = atom.size - 6 * 4;

    cmov_data = av_malloc(cmov_len);
    if (!cmov_data)
        return AVERROR(ENOMEM);
    moov_data = av_malloc(moov_len);
    if (!moov_data) {
        av_free(cmov_data);
        return AVERROR(ENOMEM);
    }
    avio_read(pb, cmov_data, cmov_len);
    if (uncompress (moov_data, (uLongf *) &moov_len, (const Bytef *)cmov_data, cmov_len) != Z_OK)
        goto free_and_return;
    if (ffio_init_context(&ctx, moov_data, moov_len, 0, NULL, NULL, NULL, NULL) != 0)
        goto free_and_return;
    atom.type = MKTAG('m','o','o','v');
    atom.size = moov_len;
    ret = mov_read_default(c, &ctx, atom);
free_and_return:
    av_free(moov_data);
    av_free(cmov_data);
    return ret;
#else
    av_log(c->fc, AV_LOG_ERROR, "this file requires zlib support compiled in\n");
    return AVERROR(ENOSYS);
#endif
}

/* edit list atom */
static int mov_read_elst(MOVContext *c, AVIOContext *pb, MOVAtom atom)
{
    MOVStreamContext *sc;
    int i, edit_count, version, edit_start_index = 0;
    int unsupported = 0;

    if (c->fc->nb_streams < 1 || c->ignore_editlist)
        return 0;
    sc = c->fc->streams[c->fc->nb_streams-1]->priv_data;

    version = avio_r8(pb); /* version */
    avio_rb24(pb); /* flags */
    edit_count = avio_rb32(pb); /* entries */

    if ((uint64_t)edit_count*12+8 > atom.size)
        return AVERROR_INVALIDDATA;

    av_dlog(c->fc, "track[%i].edit_count = %i\n", c->fc->nb_streams-1, edit_count);
    for (i=0; i<edit_count; i++){
        int64_t time;
        int64_t duration;
        int rate;
        if (version == 1) {
            duration = avio_rb64(pb);
            time     = avio_rb64(pb);
        } else {
            duration = avio_rb32(pb); /* segment duration */
            time     = (int32_t)avio_rb32(pb); /* media time */
        }
        rate = avio_rb32(pb);
        if (i == 0 && time == -1) {
            sc->empty_duration = duration;
            edit_start_index = 1;
        } else if (i == edit_start_index && time >= 0)
            sc->start_time = time;
        else
            unsupported = 1;

        av_dlog(c->fc, "duration=%"PRId64" time=%"PRId64" rate=%f\n",
                duration, time, rate / 65536.0);
    }

    if (unsupported)
        av_log(c->fc, AV_LOG_WARNING, "multiple edit list entries, "
               "a/v desync might occur, patch welcome\n");

    return 0;
}

static int mov_read_tmcd(MOVContext *c, AVIOContext *pb, MOVAtom atom)
{
    MOVStreamContext *sc;

    if (c->fc->nb_streams < 1)
        return AVERROR_INVALIDDATA;
    sc = c->fc->streams[c->fc->nb_streams - 1]->priv_data;
    sc->timecode_track = avio_rb32(pb);
    return 0;
}

static int mov_read_uuid(MOVContext *c, AVIOContext *pb, MOVAtom atom)
{
    int ret;
    uint8_t uuid[16];
    static const uint8_t uuid_isml_manifest[] = {
        0xa5, 0xd4, 0x0b, 0x30, 0xe8, 0x14, 0x11, 0xdd,
        0xba, 0x2f, 0x08, 0x00, 0x20, 0x0c, 0x9a, 0x66
    };

    if (atom.size < sizeof(uuid) || atom.size == INT64_MAX)
        return AVERROR_INVALIDDATA;

    ret = avio_read(pb, uuid, sizeof(uuid));
    if (ret < 0) {
        return ret;
    } else if (ret != sizeof(uuid)) {
        return AVERROR_INVALIDDATA;
    }
    if (!memcmp(uuid, uuid_isml_manifest, sizeof(uuid))) {
        uint8_t *buffer, *ptr;
        char *endptr;
        size_t len = atom.size - sizeof(uuid);

        if (len < 4) {
            return AVERROR_INVALIDDATA;
        }
        ret = avio_skip(pb, 4); // zeroes
        len -= 4;

        buffer = av_mallocz(len + 1);
        if (!buffer) {
            return AVERROR(ENOMEM);
        }
        ret = avio_read(pb, buffer, len);
        if (ret < 0) {
            av_free(buffer);
            return ret;
        } else if (ret != len) {
            av_free(buffer);
            return AVERROR_INVALIDDATA;
        }

        ptr = buffer;
        while ((ptr = av_stristr(ptr, "systemBitrate=\"")) != NULL) {
            ptr += sizeof("systemBitrate=\"") - 1;
            c->bitrates_count++;
            c->bitrates = av_realloc_f(c->bitrates, c->bitrates_count, sizeof(*c->bitrates));
            if (!c->bitrates) {
                c->bitrates_count = 0;
                av_free(buffer);
                return AVERROR(ENOMEM);
            }
            errno = 0;
            ret = strtol(ptr, &endptr, 10);
            if (ret < 0 || errno || *endptr != '"') {
                c->bitrates[c->bitrates_count - 1] = 0;
            } else {
                c->bitrates[c->bitrates_count - 1] = ret;
            }
        }

        av_free(buffer);
    }
    return 0;
}

static const MOVParseTableEntry mov_default_parse_table[] = {
{ MKTAG('A','C','L','R'), mov_read_avid },
{ MKTAG('A','P','R','G'), mov_read_avid },
{ MKTAG('A','A','L','P'), mov_read_avid },
{ MKTAG('A','R','E','S'), mov_read_ares },
{ MKTAG('a','v','s','s'), mov_read_avss },
{ MKTAG('c','h','p','l'), mov_read_chpl },
{ MKTAG('c','o','6','4'), mov_read_stco },
{ MKTAG('c','t','t','s'), mov_read_ctts }, /* composition time to sample */
{ MKTAG('d','i','n','f'), mov_read_default },
{ MKTAG('d','r','e','f'), mov_read_dref },
{ MKTAG('e','d','t','s'), mov_read_default },
{ MKTAG('e','l','s','t'), mov_read_elst },
{ MKTAG('e','n','d','a'), mov_read_enda },
{ MKTAG('f','i','e','l'), mov_read_fiel },
{ MKTAG('f','t','y','p'), mov_read_ftyp },
{ MKTAG('g','l','b','l'), mov_read_glbl },
{ MKTAG('h','d','l','r'), mov_read_hdlr },
{ MKTAG('i','l','s','t'), mov_read_ilst },
{ MKTAG('j','p','2','h'), mov_read_jp2h },
{ MKTAG('m','d','a','t'), mov_read_mdat },
{ MKTAG('m','d','h','d'), mov_read_mdhd },
{ MKTAG('m','d','i','a'), mov_read_default },
{ MKTAG('m','e','t','a'), mov_read_meta },
{ MKTAG('m','i','n','f'), mov_read_default },
{ MKTAG('m','o','o','f'), mov_read_moof },
{ MKTAG('m','o','o','v'), mov_read_moov },
{ MKTAG('m','v','e','x'), mov_read_default },
{ MKTAG('m','v','h','d'), mov_read_mvhd },
{ MKTAG('S','M','I',' '), mov_read_svq3 },
{ MKTAG('a','l','a','c'), mov_read_alac }, /* alac specific atom */
{ MKTAG('a','v','c','C'), mov_read_glbl },
{ MKTAG('p','a','s','p'), mov_read_pasp },
{ MKTAG('s','t','b','l'), mov_read_default },
{ MKTAG('s','t','c','o'), mov_read_stco },
{ MKTAG('s','t','p','s'), mov_read_stps },
{ MKTAG('s','t','r','f'), mov_read_strf },
{ MKTAG('s','t','s','c'), mov_read_stsc },
{ MKTAG('s','t','s','d'), mov_read_stsd }, /* sample description */
{ MKTAG('s','t','s','s'), mov_read_stss }, /* sync sample */
{ MKTAG('s','t','s','z'), mov_read_stsz }, /* sample size */
{ MKTAG('s','t','t','s'), mov_read_stts },
{ MKTAG('s','t','z','2'), mov_read_stsz }, /* compact sample size */
{ MKTAG('t','k','h','d'), mov_read_tkhd }, /* track header */
{ MKTAG('t','f','h','d'), mov_read_tfhd }, /* track fragment header */
{ MKTAG('t','r','a','k'), mov_read_trak },
{ MKTAG('t','r','a','f'), mov_read_default },
{ MKTAG('t','r','e','f'), mov_read_default },
{ MKTAG('t','m','c','d'), mov_read_tmcd },
{ MKTAG('c','h','a','p'), mov_read_chap },
{ MKTAG('t','r','e','x'), mov_read_trex },
{ MKTAG('t','r','u','n'), mov_read_trun },
{ MKTAG('u','d','t','a'), mov_read_default },
{ MKTAG('w','a','v','e'), mov_read_wave },
{ MKTAG('e','s','d','s'), mov_read_esds },
{ MKTAG('d','a','c','3'), mov_read_dac3 }, /* AC-3 info */
{ MKTAG('d','e','c','3'), mov_read_dec3 }, /* EAC-3 info */
{ MKTAG('w','i','d','e'), mov_read_wide }, /* place holder */
{ MKTAG('w','f','e','x'), mov_read_wfex },
{ MKTAG('c','m','o','v'), mov_read_cmov },
{ MKTAG('c','h','a','n'), mov_read_chan }, /* channel layout */
{ MKTAG('d','v','c','1'), mov_read_dvc1 },
{ MKTAG('s','b','g','p'), mov_read_sbgp },
{ MKTAG('u','u','i','d'), mov_read_uuid },
{ MKTAG('C','i','n', 0x8e), mov_read_targa_y216 },
{ 0, NULL }
};

static int mov_read_default(MOVContext *c, AVIOContext *pb, MOVAtom atom)
{
    int64_t total_size = 0;
    MOVAtom a;
    int i;

    if (atom.size < 0)
        atom.size = INT64_MAX;
    while (total_size + 8 <= atom.size && !url_feof(pb)) {
        int (*parse)(MOVContext*, AVIOContext*, MOVAtom) = NULL;
        a.size = atom.size;
        a.type=0;
        if (atom.size >= 8) {
            a.size = avio_rb32(pb);
            a.type = avio_rl32(pb);
            if (atom.type != MKTAG('r','o','o','t') &&
                atom.type != MKTAG('m','o','o','v'))
            {
                if (a.type == MKTAG('t','r','a','k') || a.type == MKTAG('m','d','a','t'))
                {
                    av_log(c->fc, AV_LOG_ERROR, "Broken file, trak/mdat not at top-level\n");
                    avio_skip(pb, -8);
                    return 0;
                }
            }
            total_size += 8;
            if (a.size == 1) { /* 64 bit extended size */
                a.size = avio_rb64(pb) - 8;
                total_size += 8;
            }
        }
        av_dlog(c->fc, "type: %08x '%.4s' parent:'%.4s' sz: %"PRId64" %"PRId64" %"PRId64"\n",
                a.type, (char*)&a.type, (char*)&atom.type, a.size, total_size, atom.size);
        if (a.size == 0) {
            a.size = atom.size - total_size + 8;
        }
        a.size -= 8;
        if (a.size < 0)
            break;
        a.size = FFMIN(a.size, atom.size - total_size);

        for (i = 0; mov_default_parse_table[i].type; i++)
            if (mov_default_parse_table[i].type == a.type) {
                parse = mov_default_parse_table[i].parse;
                break;
            }

        // container is user data
        if (!parse && (atom.type == MKTAG('u','d','t','a') ||
                       atom.type == MKTAG('i','l','s','t')))
            parse = mov_read_udta_string;

        if (!parse) { /* skip leaf atoms data */
            avio_skip(pb, a.size);
        } else {
            int64_t start_pos = avio_tell(pb);
            int64_t left;
            int err = parse(c, pb, a);
            if (err < 0)
                return err;
            if (c->found_moov && c->found_mdat &&
                ((!pb->seekable || c->fc->flags & AVFMT_FLAG_IGNIDX) ||
                 start_pos + a.size == avio_size(pb))) {
                if (!pb->seekable || c->fc->flags & AVFMT_FLAG_IGNIDX)
                    c->next_root_atom = start_pos + a.size;
                return 0;
            }
            left = a.size - avio_tell(pb) + start_pos;
            if (left > 0) /* skip garbage at atom end */
                avio_skip(pb, left);
            else if (left < 0) {
                av_log(c->fc, AV_LOG_WARNING,
                       "overread end of atom '%.4s' by %"PRId64" bytes\n",
                       (char*)&a.type, -left);
                avio_seek(pb, left, SEEK_CUR);
            }
        }

        total_size += a.size;
    }

    if (total_size < atom.size && atom.size < 0x7ffff)
        avio_skip(pb, atom.size - total_size);

    return 0;
}

static int mov_probe(AVProbeData *p)
{
    int64_t offset;
    uint32_t tag;
    int score = 0;
    int moov_offset = -1;

    /* check file header */
    offset = 0;
    for (;;) {
        /* ignore invalid offset */
        if ((offset + 8) > (unsigned int)p->buf_size)
            break;
        tag = AV_RL32(p->buf + offset + 4);
        switch(tag) {
        /* check for obvious tags */
        case MKTAG('m','o','o','v'):
            moov_offset = offset + 4;
        case MKTAG('j','P',' ',' '): /* jpeg 2000 signature */
        case MKTAG('m','d','a','t'):
        case MKTAG('p','n','o','t'): /* detect movs with preview pics like ew.mov and april.mov */
        case MKTAG('u','d','t','a'): /* Packet Video PVAuthor adds this and a lot of more junk */
        case MKTAG('f','t','y','p'):
            if (AV_RB32(p->buf+offset) < 8 &&
                (AV_RB32(p->buf+offset) != 1 ||
                 offset + 12 > (unsigned int)p->buf_size ||
                 AV_RB64(p->buf+offset + 8) == 0)) {
                score = FFMAX(score, AVPROBE_SCORE_EXTENSION);
            } else {
                score = AVPROBE_SCORE_MAX;
            }
            offset = FFMAX(4, AV_RB32(p->buf+offset)) + offset;
            break;
        /* those are more common words, so rate then a bit less */
        case MKTAG('e','d','i','w'): /* xdcam files have reverted first tags */
        case MKTAG('w','i','d','e'):
        case MKTAG('f','r','e','e'):
        case MKTAG('j','u','n','k'):
        case MKTAG('p','i','c','t'):
            score  = FFMAX(score, AVPROBE_SCORE_MAX - 5);
            offset = FFMAX(4, AV_RB32(p->buf+offset)) + offset;
            break;
        case MKTAG(0x82,0x82,0x7f,0x7d):
        case MKTAG('s','k','i','p'):
        case MKTAG('u','u','i','d'):
        case MKTAG('p','r','f','l'):
            /* if we only find those cause probedata is too small at least rate them */
            score  = FFMAX(score, AVPROBE_SCORE_EXTENSION);
            offset = FFMAX(4, AV_RB32(p->buf+offset)) + offset;
            break;
        default:
            offset = FFMAX(4, AV_RB32(p->buf+offset)) + offset;
        }
    }
    if(score > AVPROBE_SCORE_MAX - 50 && moov_offset != -1) {
        /* moov atom in the header - we should make sure that this is not a
         * MOV-packed MPEG-PS */
        offset = moov_offset;

        while(offset < (p->buf_size - 16)){ /* Sufficient space */
               /* We found an actual hdlr atom */
            if(AV_RL32(p->buf + offset     ) == MKTAG('h','d','l','r') &&
               AV_RL32(p->buf + offset +  8) == MKTAG('m','h','l','r') &&
               AV_RL32(p->buf + offset + 12) == MKTAG('M','P','E','G')){
                av_log(NULL, AV_LOG_WARNING, "Found media data tag MPEG indicating this is a MOV-packed MPEG-PS.\n");
                /* We found a media handler reference atom describing an
                 * MPEG-PS-in-MOV, return a
                 * low score to force expanding the probe window until
                 * mpegps_probe finds what it needs */
                return 5;
            }else
                /* Keep looking */
                offset+=2;
        }
    }

    return score;
}

// must be done after parsing all trak because there's no order requirement
static void mov_read_chapters(AVFormatContext *s)
{
    MOVContext *mov = s->priv_data;
    AVStream *st = NULL;
    MOVStreamContext *sc;
    int64_t cur_pos;
    int i;

    for (i = 0; i < s->nb_streams; i++)
        if (s->streams[i]->id == mov->chapter_track) {
            st = s->streams[i];
            break;
        }
    if (!st) {
        av_log(s, AV_LOG_ERROR, "Referenced QT chapter track not found\n");
        return;
    }

    st->discard = AVDISCARD_ALL;
    sc = st->priv_data;
    cur_pos = avio_tell(sc->pb);

    for (i = 0; i < st->nb_index_entries; i++) {
        AVIndexEntry *sample = &st->index_entries[i];
        int64_t end = i+1 < st->nb_index_entries ? st->index_entries[i+1].timestamp : st->duration;
        uint8_t *title;
        uint16_t ch;
        int len, title_len;

        if (avio_seek(sc->pb, sample->pos, SEEK_SET) != sample->pos) {
            av_log(s, AV_LOG_ERROR, "Chapter %d not found in file\n", i);
            goto finish;
        }

        // the first two bytes are the length of the title
        len = avio_rb16(sc->pb);
        if (len > sample->size-2)
            continue;
        title_len = 2*len + 1;
        if (!(title = av_mallocz(title_len)))
            goto finish;

        // The samples could theoretically be in any encoding if there's an encd
        // atom following, but in practice are only utf-8 or utf-16, distinguished
        // instead by the presence of a BOM
        if (!len) {
            title[0] = 0;
        } else {
            ch = avio_rb16(sc->pb);
            if (ch == 0xfeff)
                avio_get_str16be(sc->pb, len, title, title_len);
            else if (ch == 0xfffe)
                avio_get_str16le(sc->pb, len, title, title_len);
            else {
                AV_WB16(title, ch);
                if (len == 1 || len == 2)
                    title[len] = 0;
                else
                    avio_get_str(sc->pb, INT_MAX, title + 2, len - 1);
            }
        }

        avpriv_new_chapter(s, i, st->time_base, sample->timestamp, end, title);
        av_freep(&title);
    }
finish:
    avio_seek(sc->pb, cur_pos, SEEK_SET);
}

static int parse_timecode_in_framenum_format(AVFormatContext *s, AVStream *st,
                                             uint32_t value, int flags)
{
    AVTimecode tc;
    char buf[AV_TIMECODE_STR_SIZE];
    AVRational rate = {st->codec->time_base.den,
                       st->codec->time_base.num};
    int ret = av_timecode_init(&tc, rate, flags, 0, s);
    if (ret < 0)
        return ret;
    av_dict_set(&st->metadata, "timecode",
                av_timecode_make_string(&tc, buf, value), 0);
    return 0;
}

static int mov_read_timecode_track(AVFormatContext *s, AVStream *st)
{
    MOVStreamContext *sc = st->priv_data;
    int flags = 0;
    int64_t cur_pos = avio_tell(sc->pb);
    uint32_t value;

    if (!st->nb_index_entries)
        return -1;

    avio_seek(sc->pb, st->index_entries->pos, SEEK_SET);
    value = avio_rb32(s->pb);

    if (sc->tmcd_flags & 0x0001) flags |= AV_TIMECODE_FLAG_DROPFRAME;
    if (sc->tmcd_flags & 0x0002) flags |= AV_TIMECODE_FLAG_24HOURSMAX;
    if (sc->tmcd_flags & 0x0004) flags |= AV_TIMECODE_FLAG_ALLOWNEGATIVE;

    /* Assume Counter flag is set to 1 in tmcd track (even though it is likely
     * not the case) and thus assume "frame number format" instead of QT one.
     * No sample with tmcd track can be found with a QT timecode at the moment,
     * despite what the tmcd track "suggests" (Counter flag set to 0 means QT
     * format). */
    parse_timecode_in_framenum_format(s, st, value, flags);

    avio_seek(sc->pb, cur_pos, SEEK_SET);
    return 0;
}

static int mov_read_close(AVFormatContext *s)
{
    MOVContext *mov = s->priv_data;
    int i, j;

    for (i = 0; i < s->nb_streams; i++) {
        AVStream *st = s->streams[i];
        MOVStreamContext *sc = st->priv_data;

        av_freep(&sc->ctts_data);
        for (j = 0; j < sc->drefs_count; j++) {
            av_freep(&sc->drefs[j].path);
            av_freep(&sc->drefs[j].dir);
        }
        av_freep(&sc->drefs);
        if (!sc->pb_is_copied)
            avio_close(sc->pb);
        sc->pb = NULL;
        av_freep(&sc->chunk_offsets);
        av_freep(&sc->keyframes);
        av_freep(&sc->sample_sizes);
        av_freep(&sc->stps_data);
        av_freep(&sc->stsc_data);
        av_freep(&sc->stts_data);
    }

    if (mov->dv_demux) {
        for (i = 0; i < mov->dv_fctx->nb_streams; i++) {
            av_freep(&mov->dv_fctx->streams[i]->codec);
            av_freep(&mov->dv_fctx->streams[i]);
        }
        av_freep(&mov->dv_fctx);
        av_freep(&mov->dv_demux);
    }

    av_freep(&mov->trex_data);
    av_freep(&mov->bitrates);

    return 0;
}

static int tmcd_is_referenced(AVFormatContext *s, int tmcd_id)
{
    int i;

    for (i = 0; i < s->nb_streams; i++) {
        AVStream *st = s->streams[i];
        MOVStreamContext *sc = st->priv_data;

        if (st->codec->codec_type == AVMEDIA_TYPE_VIDEO &&
            sc->timecode_track == tmcd_id)
            return 1;
    }
    return 0;
}

/* look for a tmcd track not referenced by any video track, and export it globally */
static void export_orphan_timecode(AVFormatContext *s)
{
    int i;

    for (i = 0; i < s->nb_streams; i++) {
        AVStream *st = s->streams[i];

        if (st->codec->codec_tag  == MKTAG('t','m','c','d') &&
            !tmcd_is_referenced(s, i + 1)) {
            AVDictionaryEntry *tcr = av_dict_get(st->metadata, "timecode", NULL, 0);
            if (tcr) {
                av_dict_set(&s->metadata, "timecode", tcr->value, 0);
                break;
            }
        }
    }
}

static int mov_read_header(AVFormatContext *s)
{
    MOVContext *mov = s->priv_data;
    AVIOContext *pb = s->pb;
    int i, j, err;
    MOVAtom atom = { AV_RL32("root") };

    mov->fc = s;
    /* .mov and .mp4 aren't streamable anyway (only progressive download if moov is before mdat) */
    if (pb->seekable)
        atom.size = avio_size(pb);
    else
        atom.size = INT64_MAX;

    /* check MOV header */
    if ((err = mov_read_default(mov, pb, atom)) < 0) {
        av_log(s, AV_LOG_ERROR, "error reading header: %d\n", err);
        mov_read_close(s);
        return err;
    }
    if (!mov->found_moov) {
        av_log(s, AV_LOG_ERROR, "moov atom not found\n");
        mov_read_close(s);
        return AVERROR_INVALIDDATA;
    }
    av_dlog(mov->fc, "on_parse_exit_offset=%"PRId64"\n", avio_tell(pb));

    if (pb->seekable) {
        if (mov->chapter_track > 0)
            mov_read_chapters(s);
        for (i = 0; i < s->nb_streams; i++)
            if (s->streams[i]->codec->codec_tag == AV_RL32("tmcd"))
                mov_read_timecode_track(s, s->streams[i]);
    }

    /* copy timecode metadata from tmcd tracks to the related video streams */
    for (i = 0; i < s->nb_streams; i++) {
        AVStream *st = s->streams[i];
        MOVStreamContext *sc = st->priv_data;
        if (sc->timecode_track > 0) {
            AVDictionaryEntry *tcr;
            int tmcd_st_id = -1;

            for (j = 0; j < s->nb_streams; j++)
                if (s->streams[j]->id == sc->timecode_track)
                    tmcd_st_id = j;

            if (tmcd_st_id < 0 || tmcd_st_id == i)
                continue;
            tcr = av_dict_get(s->streams[tmcd_st_id]->metadata, "timecode", NULL, 0);
            if (tcr)
                av_dict_set(&st->metadata, "timecode", tcr->value, 0);
        }
    }
    export_orphan_timecode(s);

    for (i = 0; i < s->nb_streams; i++) {
        AVStream *st = s->streams[i];
        MOVStreamContext *sc = st->priv_data;
        fix_timescale(mov, sc);
        if(st->codec->codec_type == AVMEDIA_TYPE_AUDIO && st->codec->codec_id == AV_CODEC_ID_AAC) {
            st->skip_samples = sc->start_pad;
        }
    }

    if (mov->trex_data) {
        for (i = 0; i < s->nb_streams; i++) {
            AVStream *st = s->streams[i];
            MOVStreamContext *sc = st->priv_data;
            if (st->duration)
                st->codec->bit_rate = sc->data_size * 8 * sc->time_scale / st->duration;
        }
    }

    for (i = 0; i < mov->bitrates_count && i < s->nb_streams; i++) {
        if (mov->bitrates[i]) {
            s->streams[i]->codec->bit_rate = mov->bitrates[i];
        }
    }

    return 0;
}

static AVIndexEntry *mov_find_next_sample(AVFormatContext *s, AVStream **st)
{
    AVIndexEntry *sample = NULL;
    int64_t best_dts = INT64_MAX;
    int i;
    for (i = 0; i < s->nb_streams; i++) {
        AVStream *avst = s->streams[i];
        MOVStreamContext *msc = avst->priv_data;
        if (msc->pb && msc->current_sample < avst->nb_index_entries) {
            AVIndexEntry *current_sample = &avst->index_entries[msc->current_sample];
            int64_t dts = av_rescale(current_sample->timestamp, AV_TIME_BASE, msc->time_scale);
            av_dlog(s, "stream %d, sample %d, dts %"PRId64"\n", i, msc->current_sample, dts);
            if (!sample || (!s->pb->seekable && current_sample->pos < sample->pos) ||
                (s->pb->seekable &&
                 ((msc->pb != s->pb && dts < best_dts) || (msc->pb == s->pb &&
                 ((FFABS(best_dts - dts) <= AV_TIME_BASE && current_sample->pos < sample->pos) ||
                  (FFABS(best_dts - dts) > AV_TIME_BASE && dts < best_dts)))))) {
                sample = current_sample;
                best_dts = dts;
                *st = avst;
            }
        }
    }
    return sample;
}

static int mov_read_packet(AVFormatContext *s, AVPacket *pkt)
{
    MOVContext *mov = s->priv_data;
    MOVStreamContext *sc;
    AVIndexEntry *sample;
    AVStream *st = NULL;
    int ret;
    mov->fc = s;
 retry:
    sample = mov_find_next_sample(s, &st);
    if (!sample) {
        mov->found_mdat = 0;
        if (!mov->next_root_atom)
            return AVERROR_EOF;
        avio_seek(s->pb, mov->next_root_atom, SEEK_SET);
        mov->next_root_atom = 0;
        if (mov_read_default(mov, s->pb, (MOVAtom){ AV_RL32("root"), INT64_MAX }) < 0 ||
            url_feof(s->pb))
            return AVERROR_EOF;
        av_dlog(s, "read fragments, offset 0x%"PRIx64"\n", avio_tell(s->pb));
        goto retry;
    }
    sc = st->priv_data;
    /* must be done just before reading, to avoid infinite loop on sample */
    sc->current_sample++;

    if (mov->next_root_atom) {
        sample->pos = FFMIN(sample->pos, mov->next_root_atom);
        sample->size = FFMIN(sample->size, (mov->next_root_atom - sample->pos));
    }

    if (st->discard != AVDISCARD_ALL) {
        if (avio_seek(sc->pb, sample->pos, SEEK_SET) != sample->pos) {
            av_log(mov->fc, AV_LOG_ERROR, "stream %d, offset 0x%"PRIx64": partial file\n",
                   sc->ffindex, sample->pos);
            return AVERROR_INVALIDDATA;
        }
        ret = av_get_packet(sc->pb, pkt, sample->size);
        if (ret < 0)
            return ret;
        if (sc->has_palette) {
            uint8_t *pal;

            pal = av_packet_new_side_data(pkt, AV_PKT_DATA_PALETTE, AVPALETTE_SIZE);
            if (!pal) {
                av_log(mov->fc, AV_LOG_ERROR, "Cannot append palette to packet\n");
            } else {
                memcpy(pal, sc->palette, AVPALETTE_SIZE);
                sc->has_palette = 0;
            }
        }
#if CONFIG_DV_DEMUXER
        if (mov->dv_demux && sc->dv_audio_container) {
            avpriv_dv_produce_packet(mov->dv_demux, pkt, pkt->data, pkt->size, pkt->pos);
            av_free(pkt->data);
            pkt->size = 0;
            ret = avpriv_dv_get_packet(mov->dv_demux, pkt);
            if (ret < 0)
                return ret;
        }
#endif
    }

    pkt->stream_index = sc->ffindex;
    pkt->dts = sample->timestamp;
    if (sc->ctts_data && sc->ctts_index < sc->ctts_count) {
        pkt->pts = pkt->dts + sc->dts_shift + sc->ctts_data[sc->ctts_index].duration;
        /* update ctts context */
        sc->ctts_sample++;
        if (sc->ctts_index < sc->ctts_count &&
            sc->ctts_data[sc->ctts_index].count == sc->ctts_sample) {
            sc->ctts_index++;
            sc->ctts_sample = 0;
        }
        if (sc->wrong_dts)
            pkt->dts = AV_NOPTS_VALUE;
    } else {
        int64_t next_dts = (sc->current_sample < st->nb_index_entries) ?
            st->index_entries[sc->current_sample].timestamp : st->duration;
        pkt->duration = next_dts - pkt->dts;
        pkt->pts = pkt->dts;
    }
    if (st->discard == AVDISCARD_ALL)
        goto retry;
    pkt->flags |= sample->flags & AVINDEX_KEYFRAME ? AV_PKT_FLAG_KEY : 0;
    pkt->pos = sample->pos;
    av_dlog(s, "stream %d, pts %"PRId64", dts %"PRId64", pos 0x%"PRIx64", duration %d\n",
            pkt->stream_index, pkt->pts, pkt->dts, pkt->pos, pkt->duration);
    return 0;
}

static int mov_seek_stream(AVFormatContext *s, AVStream *st, int64_t timestamp, int flags)
{
    MOVStreamContext *sc = st->priv_data;
    int sample, time_sample;
    int i;

    sample = av_index_search_timestamp(st, timestamp, flags);
    av_dlog(s, "stream %d, timestamp %"PRId64", sample %d\n", st->index, timestamp, sample);
    if (sample < 0 && st->nb_index_entries && timestamp < st->index_entries[0].timestamp)
        sample = 0;
    if (sample < 0) /* not sure what to do */
        return AVERROR_INVALIDDATA;
    sc->current_sample = sample;
    av_dlog(s, "stream %d, found sample %d\n", st->index, sc->current_sample);
    /* adjust ctts index */
    if (sc->ctts_data) {
        time_sample = 0;
        for (i = 0; i < sc->ctts_count; i++) {
            int next = time_sample + sc->ctts_data[i].count;
            if (next > sc->current_sample) {
                sc->ctts_index = i;
                sc->ctts_sample = sc->current_sample - time_sample;
                break;
            }
            time_sample = next;
        }
    }
    return sample;
}

static int mov_read_seek(AVFormatContext *s, int stream_index, int64_t sample_time, int flags)
{
    AVStream *st;
    int64_t seek_timestamp, timestamp;
    int sample;
    int i;

    if (stream_index >= s->nb_streams)
        return AVERROR_INVALIDDATA;

    st = s->streams[stream_index];
    sample = mov_seek_stream(s, st, sample_time, flags);
    if (sample < 0)
        return sample;

    /* adjust seek timestamp to found sample timestamp */
    seek_timestamp = st->index_entries[sample].timestamp;

    for (i = 0; i < s->nb_streams; i++) {
        MOVStreamContext *sc = s->streams[i]->priv_data;
        st = s->streams[i];
        st->skip_samples = (sample_time <= 0) ? sc->start_pad : 0;

        if (stream_index == i)
            continue;

        timestamp = av_rescale_q(seek_timestamp, s->streams[stream_index]->time_base, st->time_base);
        mov_seek_stream(s, st, timestamp, flags);
    }
    return 0;
}

static const AVOption options[] = {
    {"use_absolute_path",
        "allow using absolute path when opening alias, this is a possible security issue",
        offsetof(MOVContext, use_absolute_path), FF_OPT_TYPE_INT, {.i64 = 0},
        0, 1, AV_OPT_FLAG_VIDEO_PARAM|AV_OPT_FLAG_DECODING_PARAM},
    {"ignore_editlist", "", offsetof(MOVContext, ignore_editlist), FF_OPT_TYPE_INT, {.i64 = 0},
        0, 1, AV_OPT_FLAG_VIDEO_PARAM|AV_OPT_FLAG_DECODING_PARAM},
    {NULL}
};

static const AVClass mov_class = {
    .class_name = "mov,mp4,m4a,3gp,3g2,mj2",
    .item_name  = av_default_item_name,
    .option     = options,
    .version    = LIBAVUTIL_VERSION_INT,
};

AVInputFormat ff_mov_demuxer = {
    .name           = "mov,mp4,m4a,3gp,3g2,mj2",
    .long_name      = NULL_IF_CONFIG_SMALL("QuickTime / MOV"),
    .priv_data_size = sizeof(MOVContext),
    .read_probe     = mov_probe,
    .read_header    = mov_read_header,
    .read_packet    = mov_read_packet,
    .read_close     = mov_read_close,
    .read_seek      = mov_read_seek,
    .priv_class     = &mov_class,
    .flags          = AVFMT_NO_BYTE_SEEK,
};<|MERGE_RESOLUTION|>--- conflicted
+++ resolved
@@ -1299,8 +1299,11 @@
     if (len < 31)
         avio_skip(pb, 31 - len);
     /* codec_tag YV12 triggers an UV swap in rawdec.c */
-    if (!memcmp(st->codec->codec_name, "Planar Y'CbCr 8-bit 4:2:0", 25))
+    if (!memcmp(st->codec->codec_name, "Planar Y'CbCr 8-bit 4:2:0", 25)) {
         st->codec->codec_tag = MKTAG('I', '4', '2', '0');
+        st->codec->width &= ~1;
+        st->codec->height &= ~1;
+    }
     /* Flash Media Server uses tag H263 with Sorenson Spark */
     if (st->codec->codec_tag == MKTAG('H','2','6','3') &&
         !memcmp(st->codec->codec_name, "Sorenson H263", 13))
@@ -1318,7 +1321,7 @@
     if ((color_depth == 2) || (color_depth == 4) || (color_depth == 8)) {
         /* for palette traversal */
         unsigned int color_start, color_count, color_end;
-        unsigned char r, g, b;
+        unsigned char a, r, g, b;
 
         if (color_greyscale) {
             int color_index, color_dec;
@@ -1328,8 +1331,11 @@
             color_index = 255;
             color_dec   = 256 / (color_count - 1);
             for (j = 0; j < color_count; j++) {
+                if (st->codec->codec_id == AV_CODEC_ID_CINEPAK){
+                    r = g = b = color_count - 1 - color_index;
+                } else
                 r = g = b = color_index;
-                sc->palette[j] = (r << 16) | (g << 8) | (b);
+                sc->palette[j] = (0xFFU << 24) | (r << 16) | (g << 8) | (b);
                 color_index -= color_dec;
                 if (color_index < 0)
                     color_index = 0;
@@ -1349,7 +1355,7 @@
                 r = color_table[j * 3 + 0];
                 g = color_table[j * 3 + 1];
                 b = color_table[j * 3 + 2];
-                sc->palette[j] = (r << 16) | (g << 8) | (b);
+                sc->palette[j] = (0xFFU << 24) | (r << 16) | (g << 8) | (b);
             }
         } else {
             /* load the palette from the file */
@@ -1358,10 +1364,9 @@
             color_end   = avio_rb16(pb);
             if ((color_start <= 255) && (color_end <= 255)) {
                 for (j = color_start; j <= color_end; j++) {
-                    /* each R, G, or B component is 16 bits;
-                     * only use the top 8 bits; skip alpha bytes
-                     * up front */
-                    avio_r8(pb);
+                    /* each A, R, G, or B component is 16 bits;
+                        * only use the top 8 bits */
+                    a = avio_r8(pb);
                     avio_r8(pb);
                     r = avio_r8(pb);
                     avio_r8(pb);
@@ -1369,7 +1374,7 @@
                     avio_r8(pb);
                     b = avio_r8(pb);
                     avio_r8(pb);
-                    sc->palette[j] = (r << 16) | (g << 8) | (b);
+                    sc->palette[j] = (a << 24 ) | (r << 16) | (g << 8) | (b);
                 }
             }
         }
@@ -1434,117 +1439,7 @@
 
         if (st->codec->codec_type==AVMEDIA_TYPE_VIDEO) {
             st->codec->codec_id = id;
-<<<<<<< HEAD
-            avio_rb16(pb); /* version */
-            avio_rb16(pb); /* revision level */
-            avio_rb32(pb); /* vendor */
-            avio_rb32(pb); /* temporal quality */
-            avio_rb32(pb); /* spatial quality */
-
-            st->codec->width = avio_rb16(pb); /* width */
-            st->codec->height = avio_rb16(pb); /* height */
-
-            avio_rb32(pb); /* horiz resolution */
-            avio_rb32(pb); /* vert resolution */
-            avio_rb32(pb); /* data size, always 0 */
-            avio_rb16(pb); /* frames per samples */
-
-            len = avio_r8(pb); /* codec name, pascal string */
-            if (len > 31)
-                len = 31;
-            mov_read_mac_string(c, pb, len, st->codec->codec_name, 32);
-            if (len < 31)
-                avio_skip(pb, 31 - len);
-            /* codec_tag YV12 triggers an UV swap in rawdec.c */
-            if (!memcmp(st->codec->codec_name, "Planar Y'CbCr 8-bit 4:2:0", 25)){
-                st->codec->codec_tag=MKTAG('I', '4', '2', '0');
-                st->codec->width &= ~1;
-                st->codec->height &= ~1;
-            }
-            /* Flash Media Server uses tag H263 with Sorenson Spark */
-            if (format == MKTAG('H','2','6','3') &&
-                !memcmp(st->codec->codec_name, "Sorenson H263", 13))
-                st->codec->codec_id = AV_CODEC_ID_FLV1;
-
-            st->codec->bits_per_coded_sample = avio_rb16(pb); /* depth */
-            color_table_id = avio_rb16(pb); /* colortable id */
-            av_dlog(c->fc, "depth %d, ctab id %d\n",
-                   st->codec->bits_per_coded_sample, color_table_id);
-            /* figure out the palette situation */
-            color_depth = st->codec->bits_per_coded_sample & 0x1F;
-            color_greyscale = st->codec->bits_per_coded_sample & 0x20;
-
-            /* if the depth is 2, 4, or 8 bpp, file is palettized */
-            if ((color_depth == 2) || (color_depth == 4) ||
-                (color_depth == 8)) {
-                /* for palette traversal */
-                unsigned int color_start, color_count, color_end;
-                unsigned char a, r, g, b;
-
-                if (color_greyscale) {
-                    int color_index, color_dec;
-                    /* compute the greyscale palette */
-                    st->codec->bits_per_coded_sample = color_depth;
-                    color_count = 1 << color_depth;
-                    color_index = 255;
-                    color_dec = 256 / (color_count - 1);
-                    for (j = 0; j < color_count; j++) {
-                        if (id == AV_CODEC_ID_CINEPAK){
-                            r = g = b = color_count - 1 - color_index;
-                        }else
-                        r = g = b = color_index;
-                        sc->palette[j] =
-                            (0xFFU << 24) | (r << 16) | (g << 8) | (b);
-                        color_index -= color_dec;
-                        if (color_index < 0)
-                            color_index = 0;
-                    }
-                } else if (color_table_id) {
-                    const uint8_t *color_table;
-                    /* if flag bit 3 is set, use the default palette */
-                    color_count = 1 << color_depth;
-                    if (color_depth == 2)
-                        color_table = ff_qt_default_palette_4;
-                    else if (color_depth == 4)
-                        color_table = ff_qt_default_palette_16;
-                    else
-                        color_table = ff_qt_default_palette_256;
-
-                    for (j = 0; j < color_count; j++) {
-                        r = color_table[j * 3 + 0];
-                        g = color_table[j * 3 + 1];
-                        b = color_table[j * 3 + 2];
-                        sc->palette[j] =
-                            (0xFFU << 24) | (r << 16) | (g << 8) | (b);
-                    }
-                } else {
-                    /* load the palette from the file */
-                    color_start = avio_rb32(pb);
-                    color_count = avio_rb16(pb);
-                    color_end = avio_rb16(pb);
-                    if ((color_start <= 255) &&
-                        (color_end <= 255)) {
-                        for (j = color_start; j <= color_end; j++) {
-                            /* each A, R, G, or B component is 16 bits;
-                             * only use the top 8 bits */
-                            a = avio_r8(pb);
-                            avio_r8(pb);
-                            r = avio_r8(pb);
-                            avio_r8(pb);
-                            g = avio_r8(pb);
-                            avio_r8(pb);
-                            b = avio_r8(pb);
-                            avio_r8(pb);
-                            sc->palette[j] =
-                                (a << 24 ) | (r << 16) | (g << 8) | (b);
-                        }
-                    }
-                }
-                sc->has_palette = 1;
-            }
-=======
             mov_parse_stsd_video(c, pb, st, sc);
->>>>>>> a3b53ff0
         } else if (st->codec->codec_type==AVMEDIA_TYPE_AUDIO) {
             int bits_per_sample, flags;
             uint16_t version = avio_rb16(pb);
