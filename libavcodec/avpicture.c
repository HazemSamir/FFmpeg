/*
 * AVPicture management routines
 * Copyright (c) 2001, 2002, 2003 Fabrice Bellard
 *
 * This file is part of FFmpeg.
 *
 * FFmpeg is free software; you can redistribute it and/or
 * modify it under the terms of the GNU Lesser General Public
 * License as published by the Free Software Foundation; either
 * version 2.1 of the License, or (at your option) any later version.
 *
 * FFmpeg is distributed in the hope that it will be useful,
 * but WITHOUT ANY WARRANTY; without even the implied warranty of
 * MERCHANTABILITY or FITNESS FOR A PARTICULAR PURPOSE.  See the GNU
 * Lesser General Public License for more details.
 *
 * You should have received a copy of the GNU Lesser General Public
 * License along with FFmpeg; if not, write to the Free Software
 * Foundation, Inc., 51 Franklin Street, Fifth Floor, Boston, MA 02110-1301 USA
 */

/**
 * @file
 * AVPicture management routines
 */

#include "avcodec.h"
#include "internal.h"
#include "libavutil/common.h"
#include "libavutil/pixdesc.h"
#include "libavutil/imgutils.h"
#include "libavutil/internal.h"
#include "libavutil/colorspace.h"

#if FF_API_AVPICTURE
<<<<<<< HEAD
int avpicture_fill(AVPicture *picture, const uint8_t *ptr,
=======
FF_DISABLE_DEPRECATION_WARNINGS
int avpicture_fill(AVPicture *picture, uint8_t *ptr,
>>>>>>> f7edcac0
                   enum AVPixelFormat pix_fmt, int width, int height)
{
    return av_image_fill_arrays(picture->data, picture->linesize,
                                ptr, pix_fmt, width, height, 1);
}

int avpicture_layout(const AVPicture* src, enum AVPixelFormat pix_fmt, int width, int height,
                     unsigned char *dest, int dest_size)
{
    return av_image_copy_to_buffer(dest, dest_size,
                                   (const uint8_t * const*)src->data, src->linesize,
                                   pix_fmt, width, height, 1);
}

int avpicture_get_size(enum AVPixelFormat pix_fmt, int width, int height)
{
    return av_image_get_buffer_size(pix_fmt, width, height, 1);
}

int avpicture_alloc(AVPicture *picture,
                    enum AVPixelFormat pix_fmt, int width, int height)
{
    int ret = av_image_alloc(picture->data, picture->linesize,
                             width, height, pix_fmt, 1);
    if (ret < 0) {
        memset(picture, 0, sizeof(AVPicture));
        return ret;
    }

    return 0;
}

void avpicture_free(AVPicture *picture)
{
    av_freep(&picture->data[0]);
}

void av_picture_copy(AVPicture *dst, const AVPicture *src,
                     enum AVPixelFormat pix_fmt, int width, int height)
{
    av_image_copy(dst->data, dst->linesize, (const uint8_t **)src->data,
                  src->linesize, pix_fmt, width, height);
}
FF_ENABLE_DEPRECATION_WARNINGS
#endif /* FF_API_AVPICTURE */<|MERGE_RESOLUTION|>--- conflicted
+++ resolved
@@ -33,12 +33,8 @@
 #include "libavutil/colorspace.h"
 
 #if FF_API_AVPICTURE
-<<<<<<< HEAD
+FF_DISABLE_DEPRECATION_WARNINGS
 int avpicture_fill(AVPicture *picture, const uint8_t *ptr,
-=======
-FF_DISABLE_DEPRECATION_WARNINGS
-int avpicture_fill(AVPicture *picture, uint8_t *ptr,
->>>>>>> f7edcac0
                    enum AVPixelFormat pix_fmt, int width, int height)
 {
     return av_image_fill_arrays(picture->data, picture->linesize,
