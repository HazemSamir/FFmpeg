/*
 * Copyright 2010 S.N. Hemanth Meenakshisundaram <smeenaks ucsd edu>
 * Copyright 2010 Stefano Sabatini <stefano.sabatini-lala poste it>
 *
 * This file is part of FFmpeg.
 *
 * FFmpeg is free software; you can redistribute it and/or
 * modify it under the terms of the GNU Lesser General Public
 * License as published by the Free Software Foundation; either
 * version 2.1 of the License, or (at your option) any later version.
 *
 * FFmpeg is distributed in the hope that it will be useful,
 * but WITHOUT ANY WARRANTY; without even the implied warranty of
 * MERCHANTABILITY or FITNESS FOR A PARTICULAR PURPOSE.  See the GNU
 * Lesser General Public License for more details.
 *
 * You should have received a copy of the GNU Lesser General Public
 * License along with FFmpeg; if not, write to the Free Software
 * Foundation, Inc., 51 Franklin Street, Fifth Floor, Boston, MA 02110-1301 USA
 */

/**
 * @file
 * null audio source
 */

<<<<<<< HEAD
#include "internal.h"
#include "libavutil/audioconvert.h"
#include "libavutil/opt.h"

#include "audio.h"
#include "avfilter.h"
#include "internal.h"
=======
#include <inttypes.h>
#include <stdio.h>

#include "avfilter.h"
#include "internal.h"
#include "libavutil/audioconvert.h"
#include "libavutil/internal.h"
>>>>>>> 232e35de

typedef struct {
    const AVClass *class;
    char   *channel_layout_str;
    uint64_t channel_layout;
    char   *sample_rate_str;
    int     sample_rate;
    int nb_samples;             ///< number of samples per requested frame
    int64_t pts;
} ANullContext;

#define OFFSET(x) offsetof(ANullContext, x)

static const AVOption anullsrc_options[]= {
    { "channel_layout", "set channel_layout", OFFSET(channel_layout_str), AV_OPT_TYPE_STRING, {.str = "stereo"}, 0, 0 },
    { "cl",             "set channel_layout", OFFSET(channel_layout_str), AV_OPT_TYPE_STRING, {.str = "stereo"}, 0, 0 },
    { "sample_rate",    "set sample rate",    OFFSET(sample_rate_str)   , AV_OPT_TYPE_STRING, {.str = "44100"}, 0, 0 },
    { "r",              "set sample rate",    OFFSET(sample_rate_str)   , AV_OPT_TYPE_STRING, {.str = "44100"}, 0, 0 },
    { "nb_samples",     "set the number of samples per requested frame", OFFSET(nb_samples), AV_OPT_TYPE_INT, {.dbl = 1024}, 0, INT_MAX },
    { "n",              "set the number of samples per requested frame", OFFSET(nb_samples), AV_OPT_TYPE_INT, {.dbl = 1024}, 0, INT_MAX },
    { NULL },
};

AVFILTER_DEFINE_CLASS(anullsrc);

static int init(AVFilterContext *ctx, const char *args)
{
    ANullContext *null = ctx->priv;
    int ret;

    null->class = &anullsrc_class;
    av_opt_set_defaults(null);

    if ((ret = (av_set_options_string(null, args, "=", ":"))) < 0)
        return ret;

    if ((ret = ff_parse_sample_rate(&null->sample_rate,
                                     null->sample_rate_str, ctx)) < 0)
        return ret;

    if ((ret = ff_parse_channel_layout(&null->channel_layout,
                                        null->channel_layout_str, ctx)) < 0)
        return ret;

    return 0;
}

static int config_props(AVFilterLink *outlink)
{
    ANullContext *null = outlink->src->priv;
    char buf[128];
    int chans_nb;

    outlink->sample_rate = null->sample_rate;
    outlink->channel_layout = null->channel_layout;

    chans_nb = av_get_channel_layout_nb_channels(null->channel_layout);
    av_get_channel_layout_string(buf, sizeof(buf), chans_nb, null->channel_layout);
    av_log(outlink->src, AV_LOG_VERBOSE,
           "sample_rate:%d channel_layout:'%s' nb_samples:%d\n",
           null->sample_rate, buf, null->nb_samples);

    return 0;
}

static int request_frame(AVFilterLink *outlink)
{
    ANullContext *null = outlink->src->priv;
    AVFilterBufferRef *samplesref;

    samplesref =
        ff_get_audio_buffer(outlink, AV_PERM_WRITE, null->nb_samples);
    samplesref->pts = null->pts;
    samplesref->pos = -1;
    samplesref->audio->channel_layout = null->channel_layout;
    samplesref->audio->sample_rate = outlink->sample_rate;

    ff_filter_samples(outlink, avfilter_ref_buffer(samplesref, ~0));
    avfilter_unref_buffer(samplesref);

    null->pts += null->nb_samples;
    return 0;
}

AVFilter avfilter_asrc_anullsrc = {
    .name        = "anullsrc",
    .description = NULL_IF_CONFIG_SMALL("Null audio source, return empty audio frames."),

    .init        = init,
    .priv_size   = sizeof(ANullContext),

    .inputs      = (const AVFilterPad[]) {{ .name = NULL}},

    .outputs     = (const AVFilterPad[]) {{ .name = "default",
                                            .type = AVMEDIA_TYPE_AUDIO,
                                            .config_props = config_props,
                                            .request_frame = request_frame, },
                                          { .name = NULL}},
};<|MERGE_RESOLUTION|>--- conflicted
+++ resolved
@@ -24,23 +24,16 @@
  * null audio source
  */
 
-<<<<<<< HEAD
-#include "internal.h"
-#include "libavutil/audioconvert.h"
-#include "libavutil/opt.h"
+#include <inttypes.h>
+#include <stdio.h>
 
 #include "audio.h"
 #include "avfilter.h"
 #include "internal.h"
-=======
-#include <inttypes.h>
-#include <stdio.h>
 
-#include "avfilter.h"
-#include "internal.h"
 #include "libavutil/audioconvert.h"
 #include "libavutil/internal.h"
->>>>>>> 232e35de
+#include "libavutil/opt.h"
 
 typedef struct {
     const AVClass *class;
