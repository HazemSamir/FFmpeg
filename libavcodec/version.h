--- conflicted
+++ resolved
@@ -29,13 +29,8 @@
 #include "libavutil/version.h"
 
 #define LIBAVCODEC_VERSION_MAJOR 55
-<<<<<<< HEAD
 #define LIBAVCODEC_VERSION_MINOR  58
-#define LIBAVCODEC_VERSION_MICRO 102
-=======
-#define LIBAVCODEC_VERSION_MINOR 46
-#define LIBAVCODEC_VERSION_MICRO  0
->>>>>>> 718907cd
+#define LIBAVCODEC_VERSION_MICRO 103
 
 #define LIBAVCODEC_VERSION_INT  AV_VERSION_INT(LIBAVCODEC_VERSION_MAJOR, \
                                                LIBAVCODEC_VERSION_MINOR, \
