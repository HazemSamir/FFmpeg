/*
 * Copyright (C) 2001-2011 Michael Niedermayer <michaelni@gmx.at>
 *
 * This file is part of FFmpeg.
 *
 * FFmpeg is free software; you can redistribute it and/or
 * modify it under the terms of the GNU Lesser General Public
 * License as published by the Free Software Foundation; either
 * version 2.1 of the License, or (at your option) any later version.
 *
 * FFmpeg is distributed in the hope that it will be useful,
 * but WITHOUT ANY WARRANTY; without even the implied warranty of
 * MERCHANTABILITY or FITNESS FOR A PARTICULAR PURPOSE.  See the GNU
 * Lesser General Public License for more details.
 *
 * You should have received a copy of the GNU Lesser General Public
 * License along with FFmpeg; if not, write to the Free Software
 * Foundation, Inc., 51 Franklin Street, Fifth Floor, Boston, MA 02110-1301 USA
 */

#include <inttypes.h>
#include <string.h>
#include <math.h>
#include <stdio.h>
#include "config.h"
#include <assert.h>
#include "swscale.h"
#include "swscale_internal.h"
#include "rgb2rgb.h"
#include "libavutil/avassert.h"
#include "libavutil/intreadwrite.h"
#include "libavutil/cpu.h"
#include "libavutil/avutil.h"
#include "libavutil/mathematics.h"
#include "libavutil/bswap.h"
#include "libavutil/pixdesc.h"


#define RGB2YUV_SHIFT 15
#define BY ( (int)(0.114*219/255*(1<<RGB2YUV_SHIFT)+0.5))
#define BV (-(int)(0.081*224/255*(1<<RGB2YUV_SHIFT)+0.5))
#define BU ( (int)(0.500*224/255*(1<<RGB2YUV_SHIFT)+0.5))
#define GY ( (int)(0.587*219/255*(1<<RGB2YUV_SHIFT)+0.5))
#define GV (-(int)(0.419*224/255*(1<<RGB2YUV_SHIFT)+0.5))
#define GU (-(int)(0.331*224/255*(1<<RGB2YUV_SHIFT)+0.5))
#define RY ( (int)(0.299*219/255*(1<<RGB2YUV_SHIFT)+0.5))
#define RV ( (int)(0.500*224/255*(1<<RGB2YUV_SHIFT)+0.5))
#define RU (-(int)(0.169*224/255*(1<<RGB2YUV_SHIFT)+0.5))

/*
NOTES
Special versions: fast Y 1:1 scaling (no interpolation in y direction)

TODO
more intelligent misalignment avoidance for the horizontal scaler
write special vertical cubic upscale version
optimize C code (YV12 / minmax)
add support for packed pixel YUV input & output
add support for Y8 output
optimize BGR24 & BGR32
add BGR4 output support
write special BGR->BGR scaler
*/

DECLARE_ALIGNED(8, static const uint8_t, dither_2x2_4)[2][8]={
{  1,   3,   1,   3,   1,   3,   1,   3, },
{  2,   0,   2,   0,   2,   0,   2,   0, },
};

DECLARE_ALIGNED(8, static const uint8_t, dither_2x2_8)[2][8]={
{  6,   2,   6,   2,   6,   2,   6,   2, },
{  0,   4,   0,   4,   0,   4,   0,   4, },
};

DECLARE_ALIGNED(8, const uint8_t, dither_4x4_16)[4][8]={
{  8,   4,  11,   7,   8,   4,  11,   7, },
{  2,  14,   1,  13,   2,  14,   1,  13, },
{ 10,   6,   9,   5,  10,   6,   9,   5, },
{  0,  12,   3,  15,   0,  12,   3,  15, },
};

DECLARE_ALIGNED(8, const uint8_t, dither_8x8_32)[8][8]={
{ 17,   9,  23,  15,  16,   8,  22,  14, },
{  5,  29,   3,  27,   4,  28,   2,  26, },
{ 21,  13,  19,  11,  20,  12,  18,  10, },
{  0,  24,   6,  30,   1,  25,   7,  31, },
{ 16,   8,  22,  14,  17,   9,  23,  15, },
{  4,  28,   2,  26,   5,  29,   3,  27, },
{ 20,  12,  18,  10,  21,  13,  19,  11, },
{  1,  25,   7,  31,   0,  24,   6,  30, },
};

DECLARE_ALIGNED(8, const uint8_t, dither_8x8_73)[8][8]={
{  0,  55,  14,  68,   3,  58,  17,  72, },
{ 37,  18,  50,  32,  40,  22,  54,  35, },
{  9,  64,   5,  59,  13,  67,   8,  63, },
{ 46,  27,  41,  23,  49,  31,  44,  26, },
{  2,  57,  16,  71,   1,  56,  15,  70, },
{ 39,  21,  52,  34,  38,  19,  51,  33, },
{ 11,  66,   7,  62,  10,  65,   6,  60, },
{ 48,  30,  43,  25,  47,  29,  42,  24, },
};

#if 1
DECLARE_ALIGNED(8, const uint8_t, dither_8x8_220)[8][8]={
{117,  62, 158, 103, 113,  58, 155, 100, },
{ 34, 199,  21, 186,  31, 196,  17, 182, },
{144,  89, 131,  76, 141,  86, 127,  72, },
{  0, 165,  41, 206,  10, 175,  52, 217, },
{110,  55, 151,  96, 120,  65, 162, 107, },
{ 28, 193,  14, 179,  38, 203,  24, 189, },
{138,  83, 124,  69, 148,  93, 134,  79, },
{  7, 172,  48, 213,   3, 168,  45, 210, },
};
#elif 1
// tries to correct a gamma of 1.5
DECLARE_ALIGNED(8, const uint8_t, dither_8x8_220)[8][8]={
{  0, 143,  18, 200,   2, 156,  25, 215, },
{ 78,  28, 125,  64,  89,  36, 138,  74, },
{ 10, 180,   3, 161,  16, 195,   8, 175, },
{109,  51,  93,  38, 121,  60, 105,  47, },
{  1, 152,  23, 210,   0, 147,  20, 205, },
{ 85,  33, 134,  71,  81,  30, 130,  67, },
{ 14, 190,   6, 171,  12, 185,   5, 166, },
{117,  57, 101,  44, 113,  54,  97,  41, },
};
#elif 1
// tries to correct a gamma of 2.0
DECLARE_ALIGNED(8, const uint8_t, dither_8x8_220)[8][8]={
{  0, 124,   8, 193,   0, 140,  12, 213, },
{ 55,  14, 104,  42,  66,  19, 119,  52, },
{  3, 168,   1, 145,   6, 187,   3, 162, },
{ 86,  31,  70,  21,  99,  39,  82,  28, },
{  0, 134,  11, 206,   0, 129,   9, 200, },
{ 62,  17, 114,  48,  58,  16, 109,  45, },
{  5, 181,   2, 157,   4, 175,   1, 151, },
{ 95,  36,  78,  26,  90,  34,  74,  24, },
};
#else
// tries to correct a gamma of 2.5
DECLARE_ALIGNED(8, const uint8_t, dither_8x8_220)[8][8]={
{  0, 107,   3, 187,   0, 125,   6, 212, },
{ 39,   7,  86,  28,  49,  11, 102,  36, },
{  1, 158,   0, 131,   3, 180,   1, 151, },
{ 68,  19,  52,  12,  81,  25,  64,  17, },
{  0, 119,   5, 203,   0, 113,   4, 195, },
{ 45,   9,  96,  33,  42,   8,  91,  30, },
{  2, 172,   1, 144,   2, 165,   0, 137, },
{ 77,  23,  60,  15,  72,  21,  56,  14, },
};
#endif
DECLARE_ALIGNED(8, const uint8_t, dither_8x8_128)[8][8] = {
{  36, 68, 60, 92, 34, 66, 58, 90,},
{ 100,  4,124, 28, 98,  2,122, 26,},
{  52, 84, 44, 76, 50, 82, 42, 74,},
{ 116, 20,108, 12,114, 18,106, 10,},
{  32, 64, 56, 88, 38, 70, 62, 94,},
{  96,  0,120, 24,102,  6,126, 30,},
{  48, 80, 40, 72, 54, 86, 46, 78,},
{ 112, 16,104,  8,118, 22,110, 14,},
};
DECLARE_ALIGNED(8, const uint8_t, ff_sws_pb_64)[8] =
{  64, 64, 64, 64, 64, 64, 64, 64 };

DECLARE_ALIGNED(8, const uint8_t, dithers)[8][8][8]={
{
  {   0,  1,  0,  1,  0,  1,  0,  1,},
  {   1,  0,  1,  0,  1,  0,  1,  0,},
  {   0,  1,  0,  1,  0,  1,  0,  1,},
  {   1,  0,  1,  0,  1,  0,  1,  0,},
  {   0,  1,  0,  1,  0,  1,  0,  1,},
  {   1,  0,  1,  0,  1,  0,  1,  0,},
  {   0,  1,  0,  1,  0,  1,  0,  1,},
  {   1,  0,  1,  0,  1,  0,  1,  0,},
},{
  {   1,  2,  1,  2,  1,  2,  1,  2,},
  {   3,  0,  3,  0,  3,  0,  3,  0,},
  {   1,  2,  1,  2,  1,  2,  1,  2,},
  {   3,  0,  3,  0,  3,  0,  3,  0,},
  {   1,  2,  1,  2,  1,  2,  1,  2,},
  {   3,  0,  3,  0,  3,  0,  3,  0,},
  {   1,  2,  1,  2,  1,  2,  1,  2,},
  {   3,  0,  3,  0,  3,  0,  3,  0,},
},{
  {   2,  4,  3,  5,  2,  4,  3,  5,},
  {   6,  0,  7,  1,  6,  0,  7,  1,},
  {   3,  5,  2,  4,  3,  5,  2,  4,},
  {   7,  1,  6,  0,  7,  1,  6,  0,},
  {   2,  4,  3,  5,  2,  4,  3,  5,},
  {   6,  0,  7,  1,  6,  0,  7,  1,},
  {   3,  5,  2,  4,  3,  5,  2,  4,},
  {   7,  1,  6,  0,  7,  1,  6,  0,},
},{
  {   4,  8,  7, 11,  4,  8,  7, 11,},
  {  12,  0, 15,  3, 12,  0, 15,  3,},
  {   6, 10,  5,  9,  6, 10,  5,  9,},
  {  14,  2, 13,  1, 14,  2, 13,  1,},
  {   4,  8,  7, 11,  4,  8,  7, 11,},
  {  12,  0, 15,  3, 12,  0, 15,  3,},
  {   6, 10,  5,  9,  6, 10,  5,  9,},
  {  14,  2, 13,  1, 14,  2, 13,  1,},
},{
  {   9, 17, 15, 23,  8, 16, 14, 22,},
  {  25,  1, 31,  7, 24,  0, 30,  6,},
  {  13, 21, 11, 19, 12, 20, 10, 18,},
  {  29,  5, 27,  3, 28,  4, 26,  2,},
  {   8, 16, 14, 22,  9, 17, 15, 23,},
  {  24,  0, 30,  6, 25,  1, 31,  7,},
  {  12, 20, 10, 18, 13, 21, 11, 19,},
  {  28,  4, 26,  2, 29,  5, 27,  3,},
},{
  {  18, 34, 30, 46, 17, 33, 29, 45,},
  {  50,  2, 62, 14, 49,  1, 61, 13,},
  {  26, 42, 22, 38, 25, 41, 21, 37,},
  {  58, 10, 54,  6, 57,  9, 53,  5,},
  {  16, 32, 28, 44, 19, 35, 31, 47,},
  {  48,  0, 60, 12, 51,  3, 63, 15,},
  {  24, 40, 20, 36, 27, 43, 23, 39,},
  {  56,  8, 52,  4, 59, 11, 55,  7,},
},{
  {  18, 34, 30, 46, 17, 33, 29, 45,},
  {  50,  2, 62, 14, 49,  1, 61, 13,},
  {  26, 42, 22, 38, 25, 41, 21, 37,},
  {  58, 10, 54,  6, 57,  9, 53,  5,},
  {  16, 32, 28, 44, 19, 35, 31, 47,},
  {  48,  0, 60, 12, 51,  3, 63, 15,},
  {  24, 40, 20, 36, 27, 43, 23, 39,},
  {  56,  8, 52,  4, 59, 11, 55,  7,},
},{
  {  36, 68, 60, 92, 34, 66, 58, 90,},
  { 100,  4,124, 28, 98,  2,122, 26,},
  {  52, 84, 44, 76, 50, 82, 42, 74,},
  { 116, 20,108, 12,114, 18,106, 10,},
  {  32, 64, 56, 88, 38, 70, 62, 94,},
  {  96,  0,120, 24,102,  6,126, 30,},
  {  48, 80, 40, 72, 54, 86, 46, 78,},
  { 112, 16,104,  8,118, 22,110, 14,},
}};

static const uint8_t flat64[8]={64,64,64,64,64,64,64,64};

const uint16_t dither_scale[15][16]={
{    2,    3,    3,    5,    5,    5,    5,    5,    5,    5,    5,    5,    5,    5,    5,    5,},
{    2,    3,    7,    7,   13,   13,   25,   25,   25,   25,   25,   25,   25,   25,   25,   25,},
{    3,    3,    4,   15,   15,   29,   57,   57,   57,  113,  113,  113,  113,  113,  113,  113,},
{    3,    4,    4,    5,   31,   31,   61,  121,  241,  241,  241,  241,  481,  481,  481,  481,},
{    3,    4,    5,    5,    6,   63,   63,  125,  249,  497,  993,  993,  993,  993,  993, 1985,},
{    3,    5,    6,    6,    6,    7,  127,  127,  253,  505, 1009, 2017, 4033, 4033, 4033, 4033,},
{    3,    5,    6,    7,    7,    7,    8,  255,  255,  509, 1017, 2033, 4065, 8129,16257,16257,},
{    3,    5,    6,    8,    8,    8,    8,    9,  511,  511, 1021, 2041, 4081, 8161,16321,32641,},
{    3,    5,    7,    8,    9,    9,    9,    9,   10, 1023, 1023, 2045, 4089, 8177,16353,32705,},
{    3,    5,    7,    8,   10,   10,   10,   10,   10,   11, 2047, 2047, 4093, 8185,16369,32737,},
{    3,    5,    7,    8,   10,   11,   11,   11,   11,   11,   12, 4095, 4095, 8189,16377,32753,},
{    3,    5,    7,    9,   10,   12,   12,   12,   12,   12,   12,   13, 8191, 8191,16381,32761,},
{    3,    5,    7,    9,   10,   12,   13,   13,   13,   13,   13,   13,   14,16383,16383,32765,},
{    3,    5,    7,    9,   10,   12,   14,   14,   14,   14,   14,   14,   14,   15,32767,32767,},
{    3,    5,    7,    9,   11,   12,   14,   15,   15,   15,   15,   15,   15,   15,   16,65535,},
};

#define output_pixel(pos, val, bias, signedness) \
    if (big_endian) { \
        AV_WB16(pos, bias + av_clip_ ## signedness ## 16(val >> shift)); \
    } else { \
        AV_WL16(pos, bias + av_clip_ ## signedness ## 16(val >> shift)); \
    }

static av_always_inline void
yuv2plane1_16_c_template(const int32_t *src, uint16_t *dest, int dstW,
                         int big_endian, int output_bits)
{
    int i;
    int shift = 3;
    av_assert0(output_bits == 16);

    for (i = 0; i < dstW; i++) {
        int val = src[i] + (1 << (shift - 1));
        output_pixel(&dest[i], val, 0, uint);
    }
}

static av_always_inline void
yuv2planeX_16_c_template(const int16_t *filter, int filterSize,
                         const int32_t **src, uint16_t *dest, int dstW,
                         int big_endian, int output_bits)
{
    int i;
    int shift = 15;
    av_assert0(output_bits == 16);

    for (i = 0; i < dstW; i++) {
        int val = 1 << (shift - 1);
        int j;

        /* range of val is [0,0x7FFFFFFF], so 31 bits, but with lanczos/spline
         * filters (or anything with negative coeffs, the range can be slightly
         * wider in both directions. To account for this overflow, we subtract
         * a constant so it always fits in the signed range (assuming a
         * reasonable filterSize), and re-add that at the end. */
        val -= 0x40000000;
        for (j = 0; j < filterSize; j++)
            val += src[j][i] * filter[j];

        output_pixel(&dest[i], val, 0x8000, int);
    }
}

#undef output_pixel

#define output_pixel(pos, val) \
    if (big_endian) { \
        AV_WB16(pos, av_clip_uintp2(val >> shift, output_bits)); \
    } else { \
        AV_WL16(pos, av_clip_uintp2(val >> shift, output_bits)); \
    }

static av_always_inline void
yuv2plane1_10_c_template(const int16_t *src, uint16_t *dest, int dstW,
                         int big_endian, int output_bits)
{
    int i;
    int shift = 15 - output_bits;

    for (i = 0; i < dstW; i++) {
        int val = src[i] + (1 << (shift - 1));
        output_pixel(&dest[i], val);
    }
}

static av_always_inline void
yuv2planeX_10_c_template(const int16_t *filter, int filterSize,
                         const int16_t **src, uint16_t *dest, int dstW,
                         int big_endian, int output_bits)
{
    int i;
    int shift = 11 + 16 - output_bits;

    for (i = 0; i < dstW; i++) {
        int val = 1 << (shift - 1);
        int j;

        for (j = 0; j < filterSize; j++)
            val += src[j][i] * filter[j];

        output_pixel(&dest[i], val);
    }
}

#undef output_pixel

#define yuv2NBPS(bits, BE_LE, is_be, template_size, typeX_t) \
static void yuv2plane1_ ## bits ## BE_LE ## _c(const int16_t *src, \
                              uint8_t *dest, int dstW, \
                              const uint8_t *dither, int offset)\
{ \
    yuv2plane1_ ## template_size ## _c_template((const typeX_t *) src, \
                         (uint16_t *) dest, dstW, is_be, bits); \
}\
static void yuv2planeX_ ## bits ## BE_LE ## _c(const int16_t *filter, int filterSize, \
                              const int16_t **src, uint8_t *dest, int dstW, \
                              const uint8_t *dither, int offset)\
{ \
    yuv2planeX_## template_size ## _c_template(filter, \
                         filterSize, (const typeX_t **) src, \
                         (uint16_t *) dest, dstW, is_be, bits); \
}
yuv2NBPS( 9, BE, 1, 10, int16_t)
yuv2NBPS( 9, LE, 0, 10, int16_t)
yuv2NBPS(10, BE, 1, 10, int16_t)
yuv2NBPS(10, LE, 0, 10, int16_t)
yuv2NBPS(16, BE, 1, 16, int32_t)
yuv2NBPS(16, LE, 0, 16, int32_t)

static void yuv2planeX_8_c(const int16_t *filter, int filterSize,
                           const int16_t **src, uint8_t *dest, int dstW,
                           const uint8_t *dither, int offset)
{
    int i;
    for (i=0; i<dstW; i++) {
        int val = dither[(i + offset) & 7] << 12;
        int j;
        for (j=0; j<filterSize; j++)
            val += src[j][i] * filter[j];

        dest[i]= av_clip_uint8(val>>19);
    }
}

static void yuv2plane1_8_c(const int16_t *src, uint8_t *dest, int dstW,
                           const uint8_t *dither, int offset)
{
    int i;
    for (i=0; i<dstW; i++) {
        int val = (src[i] + dither[(i + offset) & 7]) >> 7;
        dest[i]= av_clip_uint8(val);
    }
}

static void yuv2nv12cX_c(SwsContext *c, const int16_t *chrFilter, int chrFilterSize,
                        const int16_t **chrUSrc, const int16_t **chrVSrc,
                        uint8_t *dest, int chrDstW)
{
    enum PixelFormat dstFormat = c->dstFormat;
    const uint8_t *chrDither = c->chrDither8;
    int i;

    if (dstFormat == PIX_FMT_NV12)
        for (i=0; i<chrDstW; i++) {
            int u = chrDither[i & 7] << 12;
            int v = chrDither[(i + 3) & 7] << 12;
            int j;
            for (j=0; j<chrFilterSize; j++) {
                u += chrUSrc[j][i] * chrFilter[j];
                v += chrVSrc[j][i] * chrFilter[j];
            }

            dest[2*i]= av_clip_uint8(u>>19);
            dest[2*i+1]= av_clip_uint8(v>>19);
        }
    else
        for (i=0; i<chrDstW; i++) {
            int u = chrDither[i & 7] << 12;
            int v = chrDither[(i + 3) & 7] << 12;
            int j;
            for (j=0; j<chrFilterSize; j++) {
                u += chrUSrc[j][i] * chrFilter[j];
                v += chrVSrc[j][i] * chrFilter[j];
            }

            dest[2*i]= av_clip_uint8(v>>19);
            dest[2*i+1]= av_clip_uint8(u>>19);
        }
}

#define output_pixel(pos, val) \
        if (target == PIX_FMT_GRAY16BE) { \
            AV_WB16(pos, val); \
        } else { \
            AV_WL16(pos, val); \
        }

static av_always_inline void
yuv2gray16_X_c_template(SwsContext *c, const int16_t *lumFilter,
                        const int32_t **lumSrc, int lumFilterSize,
                        const int16_t *chrFilter, const int32_t **chrUSrc,
                        const int32_t **chrVSrc, int chrFilterSize,
                        const int32_t **alpSrc, uint16_t *dest, int dstW,
                        int y, enum PixelFormat target)
{
    int i;

    for (i = 0; i < (dstW >> 1); i++) {
        int j;
        int Y1 = (1 << 14) - 0x40000000;
        int Y2 = (1 << 14) - 0x40000000;

        for (j = 0; j < lumFilterSize; j++) {
            Y1 += lumSrc[j][i * 2]     * lumFilter[j];
            Y2 += lumSrc[j][i * 2 + 1] * lumFilter[j];
        }
        Y1 >>= 15;
        Y2 >>= 15;
        Y1 = av_clip_int16(Y1);
        Y2 = av_clip_int16(Y2);
        output_pixel(&dest[i * 2 + 0], 0x8000 + Y1);
        output_pixel(&dest[i * 2 + 1], 0x8000 + Y2);
    }
}

static av_always_inline void
yuv2gray16_2_c_template(SwsContext *c, const int32_t *buf[2],
                        const int32_t *ubuf[2], const int32_t *vbuf[2],
                        const int32_t *abuf[2], uint16_t *dest, int dstW,
                        int yalpha, int uvalpha, int y,
                        enum PixelFormat target)
{
    int  yalpha1 = 4095 - yalpha;
    int i;
    const int32_t *buf0 = buf[0], *buf1 = buf[1];

    for (i = 0; i < (dstW >> 1); i++) {
        int Y1 = (buf0[i * 2    ] * yalpha1 + buf1[i * 2    ] * yalpha) >> 15;
        int Y2 = (buf0[i * 2 + 1] * yalpha1 + buf1[i * 2 + 1] * yalpha) >> 15;

        output_pixel(&dest[i * 2 + 0], Y1);
        output_pixel(&dest[i * 2 + 1], Y2);
    }
}

static av_always_inline void
yuv2gray16_1_c_template(SwsContext *c, const int32_t *buf0,
                        const int32_t *ubuf[2], const int32_t *vbuf[2],
                        const int32_t *abuf0, uint16_t *dest, int dstW,
                        int uvalpha, int y, enum PixelFormat target)
{
    int i;

    for (i = 0; i < (dstW >> 1); i++) {
        int Y1 = (buf0[i * 2    ]+4)>>3;
        int Y2 = (buf0[i * 2 + 1]+4)>>3;

        output_pixel(&dest[i * 2 + 0], Y1);
        output_pixel(&dest[i * 2 + 1], Y2);
    }
}

#undef output_pixel

#define YUV2PACKED16WRAPPER(name, base, ext, fmt) \
static void name ## ext ## _X_c(SwsContext *c, const int16_t *lumFilter, \
                        const int16_t **_lumSrc, int lumFilterSize, \
                        const int16_t *chrFilter, const int16_t **_chrUSrc, \
                        const int16_t **_chrVSrc, int chrFilterSize, \
                        const int16_t **_alpSrc, uint8_t *_dest, int dstW, \
                        int y) \
{ \
    const int32_t **lumSrc  = (const int32_t **) _lumSrc, \
                  **chrUSrc = (const int32_t **) _chrUSrc, \
                  **chrVSrc = (const int32_t **) _chrVSrc, \
                  **alpSrc  = (const int32_t **) _alpSrc; \
    uint16_t *dest = (uint16_t *) _dest; \
    name ## base ## _X_c_template(c, lumFilter, lumSrc, lumFilterSize, \
                          chrFilter, chrUSrc, chrVSrc, chrFilterSize, \
                          alpSrc, dest, dstW, y, fmt); \
} \
 \
static void name ## ext ## _2_c(SwsContext *c, const int16_t *_buf[2], \
                        const int16_t *_ubuf[2], const int16_t *_vbuf[2], \
                        const int16_t *_abuf[2], uint8_t *_dest, int dstW, \
                        int yalpha, int uvalpha, int y) \
{ \
    const int32_t **buf  = (const int32_t **) _buf, \
                  **ubuf = (const int32_t **) _ubuf, \
                  **vbuf = (const int32_t **) _vbuf, \
                  **abuf = (const int32_t **) _abuf; \
    uint16_t *dest = (uint16_t *) _dest; \
    name ## base ## _2_c_template(c, buf, ubuf, vbuf, abuf, \
                          dest, dstW, yalpha, uvalpha, y, fmt); \
} \
 \
static void name ## ext ## _1_c(SwsContext *c, const int16_t *_buf0, \
                        const int16_t *_ubuf[2], const int16_t *_vbuf[2], \
                        const int16_t *_abuf0, uint8_t *_dest, int dstW, \
                        int uvalpha, int y) \
{ \
    const int32_t *buf0  = (const int32_t *)  _buf0, \
                 **ubuf  = (const int32_t **) _ubuf, \
                 **vbuf  = (const int32_t **) _vbuf, \
                  *abuf0 = (const int32_t *)  _abuf0; \
    uint16_t *dest = (uint16_t *) _dest; \
    name ## base ## _1_c_template(c, buf0, ubuf, vbuf, abuf0, dest, \
                                  dstW, uvalpha, y, fmt); \
}

YUV2PACKED16WRAPPER(yuv2gray16,, LE, PIX_FMT_GRAY16LE)
YUV2PACKED16WRAPPER(yuv2gray16,, BE, PIX_FMT_GRAY16BE)

#define output_pixel(pos, acc) \
    if (target == PIX_FMT_MONOBLACK) { \
        pos = acc; \
    } else { \
        pos = ~acc; \
    }

static av_always_inline void
yuv2mono_X_c_template(SwsContext *c, const int16_t *lumFilter,
                      const int16_t **lumSrc, int lumFilterSize,
                      const int16_t *chrFilter, const int16_t **chrUSrc,
                      const int16_t **chrVSrc, int chrFilterSize,
                      const int16_t **alpSrc, uint8_t *dest, int dstW,
                      int y, enum PixelFormat target)
{
    const uint8_t * const d128=dither_8x8_220[y&7];
    uint8_t *g = c->table_gU[128] + c->table_gV[128];
    int i;
    unsigned acc = 0;

    for (i = 0; i < dstW - 1; i += 2) {
        int j;
        int Y1 = 1 << 18;
        int Y2 = 1 << 18;

        for (j = 0; j < lumFilterSize; j++) {
            Y1 += lumSrc[j][i]   * lumFilter[j];
            Y2 += lumSrc[j][i+1] * lumFilter[j];
        }
        Y1 >>= 19;
        Y2 >>= 19;
        if ((Y1 | Y2) & 0x100) {
            Y1 = av_clip_uint8(Y1);
            Y2 = av_clip_uint8(Y2);
        }
        acc += acc + g[Y1 + d128[(i + 0) & 7]];
        acc += acc + g[Y2 + d128[(i + 1) & 7]];
        if ((i & 7) == 6) {
            output_pixel(*dest++, acc);
        }
    }
}

static av_always_inline void
yuv2mono_2_c_template(SwsContext *c, const int16_t *buf[2],
                      const int16_t *ubuf[2], const int16_t *vbuf[2],
                      const int16_t *abuf[2], uint8_t *dest, int dstW,
                      int yalpha, int uvalpha, int y,
                      enum PixelFormat target)
{
    const int16_t *buf0  = buf[0],  *buf1  = buf[1];
    const uint8_t * const d128 = dither_8x8_220[y & 7];
    uint8_t *g = c->table_gU[128] + c->table_gV[128];
    int  yalpha1 = 4095 - yalpha;
    int i;

    for (i = 0; i < dstW - 7; i += 8) {
        int acc =    g[((buf0[i    ] * yalpha1 + buf1[i    ] * yalpha) >> 19) + d128[0]];
        acc += acc + g[((buf0[i + 1] * yalpha1 + buf1[i + 1] * yalpha) >> 19) + d128[1]];
        acc += acc + g[((buf0[i + 2] * yalpha1 + buf1[i + 2] * yalpha) >> 19) + d128[2]];
        acc += acc + g[((buf0[i + 3] * yalpha1 + buf1[i + 3] * yalpha) >> 19) + d128[3]];
        acc += acc + g[((buf0[i + 4] * yalpha1 + buf1[i + 4] * yalpha) >> 19) + d128[4]];
        acc += acc + g[((buf0[i + 5] * yalpha1 + buf1[i + 5] * yalpha) >> 19) + d128[5]];
        acc += acc + g[((buf0[i + 6] * yalpha1 + buf1[i + 6] * yalpha) >> 19) + d128[6]];
        acc += acc + g[((buf0[i + 7] * yalpha1 + buf1[i + 7] * yalpha) >> 19) + d128[7]];
        output_pixel(*dest++, acc);
    }
}

static av_always_inline void
yuv2mono_1_c_template(SwsContext *c, const int16_t *buf0,
                      const int16_t *ubuf[2], const int16_t *vbuf[2],
                      const int16_t *abuf0, uint8_t *dest, int dstW,
                      int uvalpha, int y, enum PixelFormat target)
{
    const uint8_t * const d128 = dither_8x8_220[y & 7];
    uint8_t *g = c->table_gU[128] + c->table_gV[128];
    int i;

    for (i = 0; i < dstW - 7; i += 8) {
        int acc =    g[(buf0[i    ] >> 7) + d128[0]];
        acc += acc + g[(buf0[i + 1] >> 7) + d128[1]];
        acc += acc + g[(buf0[i + 2] >> 7) + d128[2]];
        acc += acc + g[(buf0[i + 3] >> 7) + d128[3]];
        acc += acc + g[(buf0[i + 4] >> 7) + d128[4]];
        acc += acc + g[(buf0[i + 5] >> 7) + d128[5]];
        acc += acc + g[(buf0[i + 6] >> 7) + d128[6]];
        acc += acc + g[(buf0[i + 7] >> 7) + d128[7]];
        output_pixel(*dest++, acc);
    }
}

#undef output_pixel

#define YUV2PACKEDWRAPPER(name, base, ext, fmt) \
static void name ## ext ## _X_c(SwsContext *c, const int16_t *lumFilter, \
                                const int16_t **lumSrc, int lumFilterSize, \
                                const int16_t *chrFilter, const int16_t **chrUSrc, \
                                const int16_t **chrVSrc, int chrFilterSize, \
                                const int16_t **alpSrc, uint8_t *dest, int dstW, \
                                int y) \
{ \
    name ## base ## _X_c_template(c, lumFilter, lumSrc, lumFilterSize, \
                                  chrFilter, chrUSrc, chrVSrc, chrFilterSize, \
                                  alpSrc, dest, dstW, y, fmt); \
} \
 \
static void name ## ext ## _2_c(SwsContext *c, const int16_t *buf[2], \
                                const int16_t *ubuf[2], const int16_t *vbuf[2], \
                                const int16_t *abuf[2], uint8_t *dest, int dstW, \
                                int yalpha, int uvalpha, int y) \
{ \
    name ## base ## _2_c_template(c, buf, ubuf, vbuf, abuf, \
                                  dest, dstW, yalpha, uvalpha, y, fmt); \
} \
 \
static void name ## ext ## _1_c(SwsContext *c, const int16_t *buf0, \
                                const int16_t *ubuf[2], const int16_t *vbuf[2], \
                                const int16_t *abuf0, uint8_t *dest, int dstW, \
                                int uvalpha, int y) \
{ \
    name ## base ## _1_c_template(c, buf0, ubuf, vbuf, \
                                  abuf0, dest, dstW, uvalpha, \
                                  y, fmt); \
}

YUV2PACKEDWRAPPER(yuv2mono,, white, PIX_FMT_MONOWHITE)
YUV2PACKEDWRAPPER(yuv2mono,, black, PIX_FMT_MONOBLACK)

#define output_pixels(pos, Y1, U, Y2, V) \
    if (target == PIX_FMT_YUYV422) { \
        dest[pos + 0] = Y1; \
        dest[pos + 1] = U;  \
        dest[pos + 2] = Y2; \
        dest[pos + 3] = V;  \
    } else { \
        dest[pos + 0] = U;  \
        dest[pos + 1] = Y1; \
        dest[pos + 2] = V;  \
        dest[pos + 3] = Y2; \
    }

static av_always_inline void
yuv2422_X_c_template(SwsContext *c, const int16_t *lumFilter,
                     const int16_t **lumSrc, int lumFilterSize,
                     const int16_t *chrFilter, const int16_t **chrUSrc,
                     const int16_t **chrVSrc, int chrFilterSize,
                     const int16_t **alpSrc, uint8_t *dest, int dstW,
                     int y, enum PixelFormat target)
{
    int i;

    for (i = 0; i < (dstW >> 1); i++) {
        int j;
        int Y1 = 1 << 18;
        int Y2 = 1 << 18;
        int U  = 1 << 18;
        int V  = 1 << 18;

        for (j = 0; j < lumFilterSize; j++) {
            Y1 += lumSrc[j][i * 2]     * lumFilter[j];
            Y2 += lumSrc[j][i * 2 + 1] * lumFilter[j];
        }
        for (j = 0; j < chrFilterSize; j++) {
            U += chrUSrc[j][i] * chrFilter[j];
            V += chrVSrc[j][i] * chrFilter[j];
        }
        Y1 >>= 19;
        Y2 >>= 19;
        U  >>= 19;
        V  >>= 19;
        if ((Y1 | Y2 | U | V) & 0x100) {
            Y1 = av_clip_uint8(Y1);
            Y2 = av_clip_uint8(Y2);
            U  = av_clip_uint8(U);
            V  = av_clip_uint8(V);
        }
        output_pixels(4*i, Y1, U, Y2, V);
    }
}

static av_always_inline void
yuv2422_2_c_template(SwsContext *c, const int16_t *buf[2],
                     const int16_t *ubuf[2], const int16_t *vbuf[2],
                     const int16_t *abuf[2], uint8_t *dest, int dstW,
                     int yalpha, int uvalpha, int y,
                     enum PixelFormat target)
{
    const int16_t *buf0  = buf[0],  *buf1  = buf[1],
                  *ubuf0 = ubuf[0], *ubuf1 = ubuf[1],
                  *vbuf0 = vbuf[0], *vbuf1 = vbuf[1];
    int  yalpha1 = 4095 - yalpha;
    int uvalpha1 = 4095 - uvalpha;
    int i;

    for (i = 0; i < (dstW >> 1); i++) {
        int Y1 = (buf0[i * 2]     * yalpha1  + buf1[i * 2]     * yalpha)  >> 19;
        int Y2 = (buf0[i * 2 + 1] * yalpha1  + buf1[i * 2 + 1] * yalpha)  >> 19;
        int U  = (ubuf0[i]        * uvalpha1 + ubuf1[i]        * uvalpha) >> 19;
        int V  = (vbuf0[i]        * uvalpha1 + vbuf1[i]        * uvalpha) >> 19;

        output_pixels(i * 4, Y1, U, Y2, V);
    }
}

static av_always_inline void
yuv2422_1_c_template(SwsContext *c, const int16_t *buf0,
                     const int16_t *ubuf[2], const int16_t *vbuf[2],
                     const int16_t *abuf0, uint8_t *dest, int dstW,
                     int uvalpha, int y, enum PixelFormat target)
{
    const int16_t *ubuf0 = ubuf[0], *ubuf1 = ubuf[1],
                  *vbuf0 = vbuf[0], *vbuf1 = vbuf[1];
    int i;

    if (uvalpha < 2048) {
        for (i = 0; i < (dstW >> 1); i++) {
            int Y1 = buf0[i * 2]     >> 7;
            int Y2 = buf0[i * 2 + 1] >> 7;
            int U  = ubuf1[i]        >> 7;
            int V  = vbuf1[i]        >> 7;

            output_pixels(i * 4, Y1, U, Y2, V);
        }
    } else {
        for (i = 0; i < (dstW >> 1); i++) {
            int Y1 =  buf0[i * 2]          >> 7;
            int Y2 =  buf0[i * 2 + 1]      >> 7;
            int U  = (ubuf0[i] + ubuf1[i]) >> 8;
            int V  = (vbuf0[i] + vbuf1[i]) >> 8;

            output_pixels(i * 4, Y1, U, Y2, V);
        }
    }
}

#undef output_pixels

YUV2PACKEDWRAPPER(yuv2, 422, yuyv422, PIX_FMT_YUYV422)
YUV2PACKEDWRAPPER(yuv2, 422, uyvy422, PIX_FMT_UYVY422)

#define R_B ((target == PIX_FMT_RGB48LE || target == PIX_FMT_RGB48BE) ? R : B)
#define B_R ((target == PIX_FMT_RGB48LE || target == PIX_FMT_RGB48BE) ? B : R)
#define output_pixel(pos, val) \
    if (isBE(target)) { \
        AV_WB16(pos, val); \
    } else { \
        AV_WL16(pos, val); \
    }

static av_always_inline void
yuv2rgb48_X_c_template(SwsContext *c, const int16_t *lumFilter,
                       const int32_t **lumSrc, int lumFilterSize,
                       const int16_t *chrFilter, const int32_t **chrUSrc,
                       const int32_t **chrVSrc, int chrFilterSize,
                       const int32_t **alpSrc, uint16_t *dest, int dstW,
                       int y, enum PixelFormat target)
{
    int i;

    for (i = 0; i < (dstW >> 1); i++) {
        int j;
        int Y1 = -0x40000000;
        int Y2 = -0x40000000;
        int U  = -128 << 23; // 19
        int V  = -128 << 23;
        int R, G, B;

        for (j = 0; j < lumFilterSize; j++) {
            Y1 += lumSrc[j][i * 2]     * lumFilter[j];
            Y2 += lumSrc[j][i * 2 + 1] * lumFilter[j];
        }
        for (j = 0; j < chrFilterSize; j++) {
            U += chrUSrc[j][i] * chrFilter[j];
            V += chrVSrc[j][i] * chrFilter[j];
        }

        // 8bit: 12+15=27; 16-bit: 12+19=31
        Y1 >>= 14; // 10
        Y1 += 0x10000;
        Y2 >>= 14;
        Y2 += 0x10000;
        U  >>= 14;
        V  >>= 14;

        // 8bit: 27 -> 17bit, 16bit: 31 - 14 = 17bit
        Y1 -= c->yuv2rgb_y_offset;
        Y2 -= c->yuv2rgb_y_offset;
        Y1 *= c->yuv2rgb_y_coeff;
        Y2 *= c->yuv2rgb_y_coeff;
        Y1 += 1 << 13; // 21
        Y2 += 1 << 13;
        // 8bit: 17 + 13bit = 30bit, 16bit: 17 + 13bit = 30bit

        R = V * c->yuv2rgb_v2r_coeff;
        G = V * c->yuv2rgb_v2g_coeff + U * c->yuv2rgb_u2g_coeff;
        B =                            U * c->yuv2rgb_u2b_coeff;

        // 8bit: 30 - 22 = 8bit, 16bit: 30bit - 14 = 16bit
        output_pixel(&dest[0], av_clip_uintp2(R_B + Y1, 30) >> 14);
        output_pixel(&dest[1], av_clip_uintp2(  G + Y1, 30) >> 14);
        output_pixel(&dest[2], av_clip_uintp2(B_R + Y1, 30) >> 14);
        output_pixel(&dest[3], av_clip_uintp2(R_B + Y2, 30) >> 14);
        output_pixel(&dest[4], av_clip_uintp2(  G + Y2, 30) >> 14);
        output_pixel(&dest[5], av_clip_uintp2(B_R + Y2, 30) >> 14);
        dest += 6;
    }
}

static av_always_inline void
yuv2rgb48_2_c_template(SwsContext *c, const int32_t *buf[2],
                       const int32_t *ubuf[2], const int32_t *vbuf[2],
                       const int32_t *abuf[2], uint16_t *dest, int dstW,
                       int yalpha, int uvalpha, int y,
                       enum PixelFormat target)
{
    const int32_t *buf0  = buf[0],  *buf1  = buf[1],
                  *ubuf0 = ubuf[0], *ubuf1 = ubuf[1],
                  *vbuf0 = vbuf[0], *vbuf1 = vbuf[1];
    int  yalpha1 = 4095 - yalpha;
    int uvalpha1 = 4095 - uvalpha;
    int i;

    for (i = 0; i < (dstW >> 1); i++) {
        int Y1 = (buf0[i * 2]     * yalpha1  + buf1[i * 2]     * yalpha) >> 14;
        int Y2 = (buf0[i * 2 + 1] * yalpha1  + buf1[i * 2 + 1] * yalpha) >> 14;
        int U  = (ubuf0[i]        * uvalpha1 + ubuf1[i]        * uvalpha + (-128 << 23)) >> 14;
        int V  = (vbuf0[i]        * uvalpha1 + vbuf1[i]        * uvalpha + (-128 << 23)) >> 14;
        int R, G, B;

        Y1 -= c->yuv2rgb_y_offset;
        Y2 -= c->yuv2rgb_y_offset;
        Y1 *= c->yuv2rgb_y_coeff;
        Y2 *= c->yuv2rgb_y_coeff;
        Y1 += 1 << 13;
        Y2 += 1 << 13;

        R = V * c->yuv2rgb_v2r_coeff;
        G = V * c->yuv2rgb_v2g_coeff + U * c->yuv2rgb_u2g_coeff;
        B =                            U * c->yuv2rgb_u2b_coeff;

        output_pixel(&dest[0], av_clip_uintp2(R_B + Y1, 30) >> 14);
        output_pixel(&dest[1], av_clip_uintp2(  G + Y1, 30) >> 14);
        output_pixel(&dest[2], av_clip_uintp2(B_R + Y1, 30) >> 14);
        output_pixel(&dest[3], av_clip_uintp2(R_B + Y2, 30) >> 14);
        output_pixel(&dest[4], av_clip_uintp2(  G + Y2, 30) >> 14);
        output_pixel(&dest[5], av_clip_uintp2(B_R + Y2, 30) >> 14);
        dest += 6;
    }
}

static av_always_inline void
yuv2rgb48_1_c_template(SwsContext *c, const int32_t *buf0,
                       const int32_t *ubuf[2], const int32_t *vbuf[2],
                       const int32_t *abuf0, uint16_t *dest, int dstW,
                       int uvalpha, int y, enum PixelFormat target)
{
    const int32_t *ubuf0 = ubuf[0], *ubuf1 = ubuf[1],
                  *vbuf0 = vbuf[0], *vbuf1 = vbuf[1];
    int i;

    if (uvalpha < 2048) {
        for (i = 0; i < (dstW >> 1); i++) {
            int Y1 = (buf0[i * 2]    ) >> 2;
            int Y2 = (buf0[i * 2 + 1]) >> 2;
            int U  = (ubuf0[i] + (-128 << 11)) >> 2;
            int V  = (vbuf0[i] + (-128 << 11)) >> 2;
            int R, G, B;

            Y1 -= c->yuv2rgb_y_offset;
            Y2 -= c->yuv2rgb_y_offset;
            Y1 *= c->yuv2rgb_y_coeff;
            Y2 *= c->yuv2rgb_y_coeff;
            Y1 += 1 << 13;
            Y2 += 1 << 13;

            R = V * c->yuv2rgb_v2r_coeff;
            G = V * c->yuv2rgb_v2g_coeff + U * c->yuv2rgb_u2g_coeff;
            B =                            U * c->yuv2rgb_u2b_coeff;

            output_pixel(&dest[0], av_clip_uintp2(R_B + Y1, 30) >> 14);
            output_pixel(&dest[1], av_clip_uintp2(  G + Y1, 30) >> 14);
            output_pixel(&dest[2], av_clip_uintp2(B_R + Y1, 30) >> 14);
            output_pixel(&dest[3], av_clip_uintp2(R_B + Y2, 30) >> 14);
            output_pixel(&dest[4], av_clip_uintp2(  G + Y2, 30) >> 14);
            output_pixel(&dest[5], av_clip_uintp2(B_R + Y2, 30) >> 14);
            dest += 6;
        }
    } else {
        for (i = 0; i < (dstW >> 1); i++) {
            int Y1 = (buf0[i * 2]    ) >> 2;
            int Y2 = (buf0[i * 2 + 1]) >> 2;
            int U  = (ubuf0[i] + ubuf1[i] + (-128 << 12)) >> 3;
            int V  = (vbuf0[i] + vbuf1[i] + (-128 << 12)) >> 3;
            int R, G, B;

            Y1 -= c->yuv2rgb_y_offset;
            Y2 -= c->yuv2rgb_y_offset;
            Y1 *= c->yuv2rgb_y_coeff;
            Y2 *= c->yuv2rgb_y_coeff;
            Y1 += 1 << 13;
            Y2 += 1 << 13;

            R = V * c->yuv2rgb_v2r_coeff;
            G = V * c->yuv2rgb_v2g_coeff + U * c->yuv2rgb_u2g_coeff;
            B =                            U * c->yuv2rgb_u2b_coeff;

            output_pixel(&dest[0], av_clip_uintp2(R_B + Y1, 30) >> 14);
            output_pixel(&dest[1], av_clip_uintp2(  G + Y1, 30) >> 14);
            output_pixel(&dest[2], av_clip_uintp2(B_R + Y1, 30) >> 14);
            output_pixel(&dest[3], av_clip_uintp2(R_B + Y2, 30) >> 14);
            output_pixel(&dest[4], av_clip_uintp2(  G + Y2, 30) >> 14);
            output_pixel(&dest[5], av_clip_uintp2(B_R + Y2, 30) >> 14);
            dest += 6;
        }
    }
}

#undef output_pixel
#undef r_b
#undef b_r

YUV2PACKED16WRAPPER(yuv2, rgb48, rgb48be, PIX_FMT_RGB48BE)
YUV2PACKED16WRAPPER(yuv2, rgb48, rgb48le, PIX_FMT_RGB48LE)
YUV2PACKED16WRAPPER(yuv2, rgb48, bgr48be, PIX_FMT_BGR48BE)
YUV2PACKED16WRAPPER(yuv2, rgb48, bgr48le, PIX_FMT_BGR48LE)

/*
 * Write out 2 RGB pixels in the target pixel format. This function takes a
 * R/G/B LUT as generated by ff_yuv2rgb_c_init_tables(), which takes care of
 * things like endianness conversion and shifting. The caller takes care of
 * setting the correct offset in these tables from the chroma (U/V) values.
 * This function then uses the luminance (Y1/Y2) values to write out the
 * correct RGB values into the destination buffer.
 */
static av_always_inline void
yuv2rgb_write(uint8_t *_dest, int i, unsigned Y1, unsigned Y2,
              unsigned A1, unsigned A2,
              const void *_r, const void *_g, const void *_b, int y,
              enum PixelFormat target, int hasAlpha)
{
    if (target == PIX_FMT_ARGB || target == PIX_FMT_RGBA ||
        target == PIX_FMT_ABGR || target == PIX_FMT_BGRA) {
        uint32_t *dest = (uint32_t *) _dest;
        const uint32_t *r = (const uint32_t *) _r;
        const uint32_t *g = (const uint32_t *) _g;
        const uint32_t *b = (const uint32_t *) _b;

#if CONFIG_SMALL
        int sh = hasAlpha ? ((target == PIX_FMT_RGB32_1 || target == PIX_FMT_BGR32_1) ? 0 : 24) : 0;

        dest[i * 2 + 0] = r[Y1] + g[Y1] + b[Y1] + (hasAlpha ? A1 << sh : 0);
        dest[i * 2 + 1] = r[Y2] + g[Y2] + b[Y2] + (hasAlpha ? A2 << sh : 0);
#else
        if (hasAlpha) {
            int sh = (target == PIX_FMT_RGB32_1 || target == PIX_FMT_BGR32_1) ? 0 : 24;

            dest[i * 2 + 0] = r[Y1] + g[Y1] + b[Y1] + (A1 << sh);
            dest[i * 2 + 1] = r[Y2] + g[Y2] + b[Y2] + (A2 << sh);
        } else {
            dest[i * 2 + 0] = r[Y1] + g[Y1] + b[Y1];
            dest[i * 2 + 1] = r[Y2] + g[Y2] + b[Y2];
        }
#endif
    } else if (target == PIX_FMT_RGB24 || target == PIX_FMT_BGR24) {
        uint8_t *dest = (uint8_t *) _dest;
        const uint8_t *r = (const uint8_t *) _r;
        const uint8_t *g = (const uint8_t *) _g;
        const uint8_t *b = (const uint8_t *) _b;

#define r_b ((target == PIX_FMT_RGB24) ? r : b)
#define b_r ((target == PIX_FMT_RGB24) ? b : r)

        dest[i * 6 + 0] = r_b[Y1];
        dest[i * 6 + 1] =   g[Y1];
        dest[i * 6 + 2] = b_r[Y1];
        dest[i * 6 + 3] = r_b[Y2];
        dest[i * 6 + 4] =   g[Y2];
        dest[i * 6 + 5] = b_r[Y2];
#undef r_b
#undef b_r
    } else if (target == PIX_FMT_RGB565 || target == PIX_FMT_BGR565 ||
               target == PIX_FMT_RGB555 || target == PIX_FMT_BGR555 ||
               target == PIX_FMT_RGB444 || target == PIX_FMT_BGR444) {
        uint16_t *dest = (uint16_t *) _dest;
        const uint16_t *r = (const uint16_t *) _r;
        const uint16_t *g = (const uint16_t *) _g;
        const uint16_t *b = (const uint16_t *) _b;
        int dr1, dg1, db1, dr2, dg2, db2;

        if (target == PIX_FMT_RGB565 || target == PIX_FMT_BGR565) {
            dr1 = dither_2x2_8[ y & 1     ][0];
            dg1 = dither_2x2_4[ y & 1     ][0];
            db1 = dither_2x2_8[(y & 1) ^ 1][0];
            dr2 = dither_2x2_8[ y & 1     ][1];
            dg2 = dither_2x2_4[ y & 1     ][1];
            db2 = dither_2x2_8[(y & 1) ^ 1][1];
        } else if (target == PIX_FMT_RGB555 || target == PIX_FMT_BGR555) {
            dr1 = dither_2x2_8[ y & 1     ][0];
            dg1 = dither_2x2_8[ y & 1     ][1];
            db1 = dither_2x2_8[(y & 1) ^ 1][0];
            dr2 = dither_2x2_8[ y & 1     ][1];
            dg2 = dither_2x2_8[ y & 1     ][0];
            db2 = dither_2x2_8[(y & 1) ^ 1][1];
        } else {
            dr1 = dither_4x4_16[ y & 3     ][0];
            dg1 = dither_4x4_16[ y & 3     ][1];
            db1 = dither_4x4_16[(y & 3) ^ 3][0];
            dr2 = dither_4x4_16[ y & 3     ][1];
            dg2 = dither_4x4_16[ y & 3     ][0];
            db2 = dither_4x4_16[(y & 3) ^ 3][1];
        }

        dest[i * 2 + 0] = r[Y1 + dr1] + g[Y1 + dg1] + b[Y1 + db1];
        dest[i * 2 + 1] = r[Y2 + dr2] + g[Y2 + dg2] + b[Y2 + db2];
    } else /* 8/4-bit */ {
        uint8_t *dest = (uint8_t *) _dest;
        const uint8_t *r = (const uint8_t *) _r;
        const uint8_t *g = (const uint8_t *) _g;
        const uint8_t *b = (const uint8_t *) _b;
        int dr1, dg1, db1, dr2, dg2, db2;

        if (target == PIX_FMT_RGB8 || target == PIX_FMT_BGR8) {
            const uint8_t * const d64 = dither_8x8_73[y & 7];
            const uint8_t * const d32 = dither_8x8_32[y & 7];
            dr1 = dg1 = d32[(i * 2 + 0) & 7];
            db1 =       d64[(i * 2 + 0) & 7];
            dr2 = dg2 = d32[(i * 2 + 1) & 7];
            db2 =       d64[(i * 2 + 1) & 7];
        } else {
            const uint8_t * const d64  = dither_8x8_73 [y & 7];
            const uint8_t * const d128 = dither_8x8_220[y & 7];
            dr1 = db1 = d128[(i * 2 + 0) & 7];
            dg1 =        d64[(i * 2 + 0) & 7];
            dr2 = db2 = d128[(i * 2 + 1) & 7];
            dg2 =        d64[(i * 2 + 1) & 7];
        }

        if (target == PIX_FMT_RGB4 || target == PIX_FMT_BGR4) {
            dest[i] = r[Y1 + dr1] + g[Y1 + dg1] + b[Y1 + db1] +
                    ((r[Y2 + dr2] + g[Y2 + dg2] + b[Y2 + db2]) << 4);
        } else {
            dest[i * 2 + 0] = r[Y1 + dr1] + g[Y1 + dg1] + b[Y1 + db1];
            dest[i * 2 + 1] = r[Y2 + dr2] + g[Y2 + dg2] + b[Y2 + db2];
        }
    }
}

static av_always_inline void
yuv2rgb_X_c_template(SwsContext *c, const int16_t *lumFilter,
                     const int16_t **lumSrc, int lumFilterSize,
                     const int16_t *chrFilter, const int16_t **chrUSrc,
                     const int16_t **chrVSrc, int chrFilterSize,
                     const int16_t **alpSrc, uint8_t *dest, int dstW,
                     int y, enum PixelFormat target, int hasAlpha)
{
    int i;

    for (i = 0; i < (dstW >> 1); i++) {
        int j;
        int Y1 = 1 << 18;
        int Y2 = 1 << 18;
        int U  = 1 << 18;
        int V  = 1 << 18;
        int av_unused A1, A2;
        const void *r, *g, *b;

        for (j = 0; j < lumFilterSize; j++) {
            Y1 += lumSrc[j][i * 2]     * lumFilter[j];
            Y2 += lumSrc[j][i * 2 + 1] * lumFilter[j];
        }
        for (j = 0; j < chrFilterSize; j++) {
            U += chrUSrc[j][i] * chrFilter[j];
            V += chrVSrc[j][i] * chrFilter[j];
        }
        Y1 >>= 19;
        Y2 >>= 19;
        U  >>= 19;
        V  >>= 19;
        if ((Y1 | Y2 | U | V) & 0x100) {
            Y1 = av_clip_uint8(Y1);
            Y2 = av_clip_uint8(Y2);
            U  = av_clip_uint8(U);
            V  = av_clip_uint8(V);
        }
        if (hasAlpha) {
            A1 = 1 << 18;
            A2 = 1 << 18;
            for (j = 0; j < lumFilterSize; j++) {
                A1 += alpSrc[j][i * 2    ] * lumFilter[j];
                A2 += alpSrc[j][i * 2 + 1] * lumFilter[j];
            }
            A1 >>= 19;
            A2 >>= 19;
            if ((A1 | A2) & 0x100) {
                A1 = av_clip_uint8(A1);
                A2 = av_clip_uint8(A2);
            }
        }

        /* FIXME fix tables so that clipping is not needed and then use _NOCLIP*/
        r =  c->table_rV[V];
        g = (c->table_gU[U] + c->table_gV[V]);
        b =  c->table_bU[U];

        yuv2rgb_write(dest, i, Y1, Y2, hasAlpha ? A1 : 0, hasAlpha ? A2 : 0,
                      r, g, b, y, target, hasAlpha);
    }
}

static av_always_inline void
yuv2rgb_2_c_template(SwsContext *c, const int16_t *buf[2],
                     const int16_t *ubuf[2], const int16_t *vbuf[2],
                     const int16_t *abuf[2], uint8_t *dest, int dstW,
                     int yalpha, int uvalpha, int y,
                     enum PixelFormat target, int hasAlpha)
{
    const int16_t *buf0  = buf[0],  *buf1  = buf[1],
                  *ubuf0 = ubuf[0], *ubuf1 = ubuf[1],
                  *vbuf0 = vbuf[0], *vbuf1 = vbuf[1],
                  *abuf0 = hasAlpha ? abuf[0] : NULL,
                  *abuf1 = hasAlpha ? abuf[1] : NULL;
    int  yalpha1 = 4095 - yalpha;
    int uvalpha1 = 4095 - uvalpha;
    int i;

    for (i = 0; i < (dstW >> 1); i++) {
        int Y1 = (buf0[i * 2]     * yalpha1  + buf1[i * 2]     * yalpha)  >> 19;
        int Y2 = (buf0[i * 2 + 1] * yalpha1  + buf1[i * 2 + 1] * yalpha)  >> 19;
        int U  = (ubuf0[i]        * uvalpha1 + ubuf1[i]        * uvalpha) >> 19;
        int V  = (vbuf0[i]        * uvalpha1 + vbuf1[i]        * uvalpha) >> 19;
        int A1, A2;
        const void *r =  c->table_rV[V],
                   *g = (c->table_gU[U] + c->table_gV[V]),
                   *b =  c->table_bU[U];

        if (hasAlpha) {
            A1 = (abuf0[i * 2    ] * yalpha1 + abuf1[i * 2    ] * yalpha) >> 19;
            A2 = (abuf0[i * 2 + 1] * yalpha1 + abuf1[i * 2 + 1] * yalpha) >> 19;
        }

        yuv2rgb_write(dest, i, Y1, Y2, hasAlpha ? A1 : 0, hasAlpha ? A2 : 0,
                      r, g, b, y, target, hasAlpha);
    }
}

static av_always_inline void
yuv2rgb_1_c_template(SwsContext *c, const int16_t *buf0,
                     const int16_t *ubuf[2], const int16_t *vbuf[2],
                     const int16_t *abuf0, uint8_t *dest, int dstW,
                     int uvalpha, int y, enum PixelFormat target,
                     int hasAlpha)
{
    const int16_t *ubuf0 = ubuf[0], *ubuf1 = ubuf[1],
                  *vbuf0 = vbuf[0], *vbuf1 = vbuf[1];
    int i;

    if (uvalpha < 2048) {
        for (i = 0; i < (dstW >> 1); i++) {
            int Y1 = buf0[i * 2]     >> 7;
            int Y2 = buf0[i * 2 + 1] >> 7;
            int U  = ubuf1[i]        >> 7;
            int V  = vbuf1[i]        >> 7;
            int A1, A2;
            const void *r =  c->table_rV[V],
                       *g = (c->table_gU[U] + c->table_gV[V]),
                       *b =  c->table_bU[U];

            if (hasAlpha) {
                A1 = abuf0[i * 2    ] >> 7;
                A2 = abuf0[i * 2 + 1] >> 7;
            }

            yuv2rgb_write(dest, i, Y1, Y2, hasAlpha ? A1 : 0, hasAlpha ? A2 : 0,
                          r, g, b, y, target, hasAlpha);
        }
    } else {
        for (i = 0; i < (dstW >> 1); i++) {
            int Y1 =  buf0[i * 2]          >> 7;
            int Y2 =  buf0[i * 2 + 1]      >> 7;
            int U  = (ubuf0[i] + ubuf1[i]) >> 8;
            int V  = (vbuf0[i] + vbuf1[i]) >> 8;
            int A1, A2;
            const void *r =  c->table_rV[V],
                       *g = (c->table_gU[U] + c->table_gV[V]),
                       *b =  c->table_bU[U];

            if (hasAlpha) {
                A1 = abuf0[i * 2    ] >> 7;
                A2 = abuf0[i * 2 + 1] >> 7;
            }

            yuv2rgb_write(dest, i, Y1, Y2, hasAlpha ? A1 : 0, hasAlpha ? A2 : 0,
                          r, g, b, y, target, hasAlpha);
        }
    }
}

#define YUV2RGBWRAPPERX(name, base, ext, fmt, hasAlpha) \
static void name ## ext ## _X_c(SwsContext *c, const int16_t *lumFilter, \
                                const int16_t **lumSrc, int lumFilterSize, \
                                const int16_t *chrFilter, const int16_t **chrUSrc, \
                                const int16_t **chrVSrc, int chrFilterSize, \
                                const int16_t **alpSrc, uint8_t *dest, int dstW, \
                                int y) \
{ \
    name ## base ## _X_c_template(c, lumFilter, lumSrc, lumFilterSize, \
                                  chrFilter, chrUSrc, chrVSrc, chrFilterSize, \
                                  alpSrc, dest, dstW, y, fmt, hasAlpha); \
}
#define YUV2RGBWRAPPER(name, base, ext, fmt, hasAlpha) \
YUV2RGBWRAPPERX(name, base, ext, fmt, hasAlpha) \
static void name ## ext ## _2_c(SwsContext *c, const int16_t *buf[2], \
                                const int16_t *ubuf[2], const int16_t *vbuf[2], \
                                const int16_t *abuf[2], uint8_t *dest, int dstW, \
                                int yalpha, int uvalpha, int y) \
{ \
    name ## base ## _2_c_template(c, buf, ubuf, vbuf, abuf, \
                                  dest, dstW, yalpha, uvalpha, y, fmt, hasAlpha); \
} \
 \
static void name ## ext ## _1_c(SwsContext *c, const int16_t *buf0, \
                                const int16_t *ubuf[2], const int16_t *vbuf[2], \
                                const int16_t *abuf0, uint8_t *dest, int dstW, \
                                int uvalpha, int y) \
{ \
    name ## base ## _1_c_template(c, buf0, ubuf, vbuf, abuf0, dest, \
                                  dstW, uvalpha, y, fmt, hasAlpha); \
}

#if CONFIG_SMALL
YUV2RGBWRAPPER(yuv2rgb,,  32_1,  PIX_FMT_RGB32_1,   CONFIG_SWSCALE_ALPHA && c->alpPixBuf)
YUV2RGBWRAPPER(yuv2rgb,,  32,    PIX_FMT_RGB32,     CONFIG_SWSCALE_ALPHA && c->alpPixBuf)
#else
#if CONFIG_SWSCALE_ALPHA
YUV2RGBWRAPPER(yuv2rgb,, a32_1,  PIX_FMT_RGB32_1,   1)
YUV2RGBWRAPPER(yuv2rgb,, a32,    PIX_FMT_RGB32,     1)
#endif
YUV2RGBWRAPPER(yuv2rgb,, x32_1,  PIX_FMT_RGB32_1,   0)
YUV2RGBWRAPPER(yuv2rgb,, x32,    PIX_FMT_RGB32,     0)
#endif
YUV2RGBWRAPPER(yuv2, rgb, rgb24, PIX_FMT_RGB24,   0)
YUV2RGBWRAPPER(yuv2, rgb, bgr24, PIX_FMT_BGR24,   0)
YUV2RGBWRAPPER(yuv2rgb,,  16,    PIX_FMT_RGB565,    0)
YUV2RGBWRAPPER(yuv2rgb,,  15,    PIX_FMT_RGB555,    0)
YUV2RGBWRAPPER(yuv2rgb,,  12,    PIX_FMT_RGB444,    0)
YUV2RGBWRAPPER(yuv2rgb,,   8,    PIX_FMT_RGB8,      0)
YUV2RGBWRAPPER(yuv2rgb,,   4,    PIX_FMT_RGB4,      0)
YUV2RGBWRAPPER(yuv2rgb,,   4b,   PIX_FMT_RGB4_BYTE, 0)

static av_always_inline void
yuv2rgb_full_X_c_template(SwsContext *c, const int16_t *lumFilter,
                          const int16_t **lumSrc, int lumFilterSize,
                          const int16_t *chrFilter, const int16_t **chrUSrc,
                          const int16_t **chrVSrc, int chrFilterSize,
                          const int16_t **alpSrc, uint8_t *dest,
                          int dstW, int y, enum PixelFormat target, int hasAlpha)
{
    int i;
    int step = (target == PIX_FMT_RGB24 || target == PIX_FMT_BGR24) ? 3 : 4;

    for (i = 0; i < dstW; i++) {
        int j;
        int Y = 1<<9;
        int U = (1<<9)-(128 << 19);
        int V = (1<<9)-(128 << 19);
        int av_unused A;
        int R, G, B;

        for (j = 0; j < lumFilterSize; j++) {
            Y += lumSrc[j][i] * lumFilter[j];
        }
        for (j = 0; j < chrFilterSize; j++) {
            U += chrUSrc[j][i] * chrFilter[j];
            V += chrVSrc[j][i] * chrFilter[j];
        }
        Y >>= 10;
        U >>= 10;
        V >>= 10;
        if (hasAlpha) {
            A = 1 << 18;
            for (j = 0; j < lumFilterSize; j++) {
                A += alpSrc[j][i] * lumFilter[j];
            }
            A >>= 19;
            if (A & 0x100)
                A = av_clip_uint8(A);
        }
        Y -= c->yuv2rgb_y_offset;
        Y *= c->yuv2rgb_y_coeff;
        Y += 1 << 21;
        R = Y + V*c->yuv2rgb_v2r_coeff;
        G = Y + V*c->yuv2rgb_v2g_coeff + U*c->yuv2rgb_u2g_coeff;
        B = Y +                          U*c->yuv2rgb_u2b_coeff;
        if ((R | G | B) & 0xC0000000) {
            R = av_clip_uintp2(R, 30);
            G = av_clip_uintp2(G, 30);
            B = av_clip_uintp2(B, 30);
        }

        switch(target) {
        case PIX_FMT_ARGB:
            dest[0] = hasAlpha ? A : 255;
            dest[1] = R >> 22;
            dest[2] = G >> 22;
            dest[3] = B >> 22;
            break;
        case PIX_FMT_RGB24:
            dest[0] = R >> 22;
            dest[1] = G >> 22;
            dest[2] = B >> 22;
            break;
        case PIX_FMT_RGBA:
            dest[0] = R >> 22;
            dest[1] = G >> 22;
            dest[2] = B >> 22;
            dest[3] = hasAlpha ? A : 255;
            break;
        case PIX_FMT_ABGR:
            dest[0] = hasAlpha ? A : 255;
            dest[1] = B >> 22;
            dest[2] = G >> 22;
            dest[3] = R >> 22;
            break;
        case PIX_FMT_BGR24:
            dest[0] = B >> 22;
            dest[1] = G >> 22;
            dest[2] = R >> 22;
            break;
        case PIX_FMT_BGRA:
            dest[0] = B >> 22;
            dest[1] = G >> 22;
            dest[2] = R >> 22;
            dest[3] = hasAlpha ? A : 255;
            break;
        }
        dest += step;
    }
}

#if CONFIG_SMALL
YUV2RGBWRAPPERX(yuv2, rgb_full, bgra32_full, PIX_FMT_BGRA,  CONFIG_SWSCALE_ALPHA && c->alpPixBuf)
YUV2RGBWRAPPERX(yuv2, rgb_full, abgr32_full, PIX_FMT_ABGR,  CONFIG_SWSCALE_ALPHA && c->alpPixBuf)
YUV2RGBWRAPPERX(yuv2, rgb_full, rgba32_full, PIX_FMT_RGBA,  CONFIG_SWSCALE_ALPHA && c->alpPixBuf)
YUV2RGBWRAPPERX(yuv2, rgb_full, argb32_full, PIX_FMT_ARGB,  CONFIG_SWSCALE_ALPHA && c->alpPixBuf)
#else
#if CONFIG_SWSCALE_ALPHA
YUV2RGBWRAPPERX(yuv2, rgb_full, bgra32_full, PIX_FMT_BGRA,  1)
YUV2RGBWRAPPERX(yuv2, rgb_full, abgr32_full, PIX_FMT_ABGR,  1)
YUV2RGBWRAPPERX(yuv2, rgb_full, rgba32_full, PIX_FMT_RGBA,  1)
YUV2RGBWRAPPERX(yuv2, rgb_full, argb32_full, PIX_FMT_ARGB,  1)
#endif
YUV2RGBWRAPPERX(yuv2, rgb_full, bgrx32_full, PIX_FMT_BGRA,  0)
YUV2RGBWRAPPERX(yuv2, rgb_full, xbgr32_full, PIX_FMT_ABGR,  0)
YUV2RGBWRAPPERX(yuv2, rgb_full, rgbx32_full, PIX_FMT_RGBA,  0)
YUV2RGBWRAPPERX(yuv2, rgb_full, xrgb32_full, PIX_FMT_ARGB,  0)
#endif
YUV2RGBWRAPPERX(yuv2, rgb_full, bgr24_full,  PIX_FMT_BGR24, 0)
YUV2RGBWRAPPERX(yuv2, rgb_full, rgb24_full,  PIX_FMT_RGB24, 0)

static av_always_inline void fillPlane(uint8_t* plane, int stride,
                                       int width, int height,
                                       int y, uint8_t val)
{
    int i;
    uint8_t *ptr = plane + stride*y;
    for (i=0; i<height; i++) {
        memset(ptr, val, width);
        ptr += stride;
    }
}

#define input_pixel(pos) (isBE(origin) ? AV_RB16(pos) : AV_RL16(pos))

#define r ((origin == PIX_FMT_BGR48BE || origin == PIX_FMT_BGR48LE) ? b_r : r_b)
#define b ((origin == PIX_FMT_BGR48BE || origin == PIX_FMT_BGR48LE) ? r_b : b_r)

static av_always_inline void
rgb48ToY_c_template(uint16_t *dst, const uint16_t *src, int width,
                    enum PixelFormat origin)
{
    int i;
    for (i = 0; i < width; i++) {
        unsigned int r_b = input_pixel(&src[i*3+0]);
        unsigned int   g = input_pixel(&src[i*3+1]);
        unsigned int b_r = input_pixel(&src[i*3+2]);

        dst[i] = (RY*r + GY*g + BY*b + (0x2001<<(RGB2YUV_SHIFT-1))) >> RGB2YUV_SHIFT;
    }
}

static av_always_inline void
rgb48ToUV_c_template(uint16_t *dstU, uint16_t *dstV,
                    const uint16_t *src1, const uint16_t *src2,
                    int width, enum PixelFormat origin)
{
    int i;
    assert(src1==src2);
    for (i = 0; i < width; i++) {
        int r_b = input_pixel(&src1[i*3+0]);
        int   g = input_pixel(&src1[i*3+1]);
        int b_r = input_pixel(&src1[i*3+2]);

        dstU[i] = (RU*r + GU*g + BU*b + (0x10001<<(RGB2YUV_SHIFT-1))) >> RGB2YUV_SHIFT;
        dstV[i] = (RV*r + GV*g + BV*b + (0x10001<<(RGB2YUV_SHIFT-1))) >> RGB2YUV_SHIFT;
    }
}

static av_always_inline void
rgb48ToUV_half_c_template(uint16_t *dstU, uint16_t *dstV,
                          const uint16_t *src1, const uint16_t *src2,
                          int width, enum PixelFormat origin)
{
    int i;
    assert(src1==src2);
    for (i = 0; i < width; i++) {
        int r_b = (input_pixel(&src1[6 * i + 0]) + input_pixel(&src1[6 * i + 3]) + 1) >> 1;
        int   g = (input_pixel(&src1[6 * i + 1]) + input_pixel(&src1[6 * i + 4]) + 1) >> 1;
        int b_r = (input_pixel(&src1[6 * i + 2]) + input_pixel(&src1[6 * i + 5]) + 1) >> 1;

        dstU[i]= (RU*r + GU*g + BU*b + (0x10001<<(RGB2YUV_SHIFT-1))) >> RGB2YUV_SHIFT;
        dstV[i]= (RV*r + GV*g + BV*b + (0x10001<<(RGB2YUV_SHIFT-1))) >> RGB2YUV_SHIFT;
    }
}

#undef r
#undef b
#undef input_pixel

#define rgb48funcs(pattern, BE_LE, origin) \
static void pattern ## 48 ## BE_LE ## ToY_c(uint8_t *_dst, const uint8_t *_src, const uint8_t *unused0, const uint8_t *unused1,\
                                    int width, uint32_t *unused) \
{ \
    const uint16_t *src = (const uint16_t *) _src; \
    uint16_t *dst = (uint16_t *) _dst; \
    rgb48ToY_c_template(dst, src, width, origin); \
} \
 \
static void pattern ## 48 ## BE_LE ## ToUV_c(uint8_t *_dstU, uint8_t *_dstV, \
                                    const uint8_t *unused0, const uint8_t *_src1, const uint8_t *_src2, \
                                    int width, uint32_t *unused) \
{ \
    const uint16_t *src1 = (const uint16_t *) _src1, \
                   *src2 = (const uint16_t *) _src2; \
    uint16_t *dstU = (uint16_t *) _dstU, *dstV = (uint16_t *) _dstV; \
    rgb48ToUV_c_template(dstU, dstV, src1, src2, width, origin); \
} \
 \
static void pattern ## 48 ## BE_LE ## ToUV_half_c(uint8_t *_dstU, uint8_t *_dstV, \
                                    const uint8_t *unused0, const uint8_t *_src1, const uint8_t *_src2, \
                                    int width, uint32_t *unused) \
{ \
    const uint16_t *src1 = (const uint16_t *) _src1, \
                   *src2 = (const uint16_t *) _src2; \
    uint16_t *dstU = (uint16_t *) _dstU, *dstV = (uint16_t *) _dstV; \
    rgb48ToUV_half_c_template(dstU, dstV, src1, src2, width, origin); \
}

rgb48funcs(rgb, LE, PIX_FMT_RGB48LE)
rgb48funcs(rgb, BE, PIX_FMT_RGB48BE)
rgb48funcs(bgr, LE, PIX_FMT_BGR48LE)
rgb48funcs(bgr, BE, PIX_FMT_BGR48BE)

#define input_pixel(i) ((origin == PIX_FMT_RGBA || origin == PIX_FMT_BGRA || \
                         origin == PIX_FMT_ARGB || origin == PIX_FMT_ABGR) ? AV_RN32A(&src[(i)*4]) : \
                        (isBE(origin) ? AV_RB16(&src[(i)*2]) : AV_RL16(&src[(i)*2])))

static av_always_inline void
rgb16_32ToY_c_template(int16_t *dst, const uint8_t *src,
                       int width, enum PixelFormat origin,
                       int shr,   int shg,   int shb, int shp,
                       int maskr, int maskg, int maskb,
                       int rsh,   int gsh,   int bsh, int S)
{
    const int ry = RY << rsh, gy = GY << gsh, by = BY << bsh;
    const unsigned rnd = (32<<((S)-1)) + (1<<(S-7));
    int i;

    for (i = 0; i < width; i++) {
        int px = input_pixel(i) >> shp;
        int b = (px & maskb) >> shb;
        int g = (px & maskg) >> shg;
        int r = (px & maskr) >> shr;

        dst[i] = (ry * r + gy * g + by * b + rnd) >> ((S)-6);
    }
}

static av_always_inline void
rgb16_32ToUV_c_template(int16_t *dstU, int16_t *dstV,
                        const uint8_t *src, int width,
                        enum PixelFormat origin,
                        int shr,   int shg,   int shb, int shp,
                        int maskr, int maskg, int maskb,
                        int rsh,   int gsh,   int bsh, int S)
{
    const int ru = RU << rsh, gu = GU << gsh, bu = BU << bsh,
              rv = RV << rsh, gv = GV << gsh, bv = BV << bsh;
    const unsigned rnd = (256u<<((S)-1)) + (1<<(S-7));
    int i;

    for (i = 0; i < width; i++) {
        int px = input_pixel(i) >> shp;
        int b = (px & maskb) >> shb;
        int g = (px & maskg) >> shg;
        int r = (px & maskr) >> shr;

        dstU[i] = (ru * r + gu * g + bu * b + rnd) >> ((S)-6);
        dstV[i] = (rv * r + gv * g + bv * b + rnd) >> ((S)-6);
    }
}

static av_always_inline void
rgb16_32ToUV_half_c_template(int16_t *dstU, int16_t *dstV,
                             const uint8_t *src, int width,
                             enum PixelFormat origin,
                             int shr,   int shg,   int shb, int shp,
                             int maskr, int maskg, int maskb,
                             int rsh,   int gsh,   int bsh, int S)
{
    const int ru = RU << rsh, gu = GU << gsh, bu = BU << bsh,
              rv = RV << rsh, gv = GV << gsh, bv = BV << bsh,
              maskgx = ~(maskr | maskb);
    const unsigned rnd = (256U<<(S)) + (1<<(S-6));
    int i;

    maskr |= maskr << 1; maskb |= maskb << 1; maskg |= maskg << 1;
    for (i = 0; i < width; i++) {
        int px0 = input_pixel(2 * i + 0) >> shp;
        int px1 = input_pixel(2 * i + 1) >> shp;
        int b, r, g = (px0 & maskgx) + (px1 & maskgx);
        int rb = px0 + px1 - g;

        b = (rb & maskb) >> shb;
        if (shp || origin == PIX_FMT_BGR565LE || origin == PIX_FMT_BGR565BE ||
            origin == PIX_FMT_RGB565LE || origin == PIX_FMT_RGB565BE) {
            g >>= shg;
        } else {
            g = (g  & maskg) >> shg;
        }
        r = (rb & maskr) >> shr;

        dstU[i] = (ru * r + gu * g + bu * b + (unsigned)rnd) >> ((S)-6+1);
        dstV[i] = (rv * r + gv * g + bv * b + (unsigned)rnd) >> ((S)-6+1);
    }
}

#undef input_pixel

#define rgb16_32_wrapper(fmt, name, shr, shg, shb, shp, maskr, \
                         maskg, maskb, rsh, gsh, bsh, S) \
static void name ## ToY_c(uint8_t *dst, const uint8_t *src, const uint8_t *unused1, const uint8_t *unused2, \
                          int width, uint32_t *unused) \
{ \
    rgb16_32ToY_c_template((int16_t*)dst, src, width, fmt, \
                           shr, shg, shb, shp, \
                           maskr, maskg, maskb, rsh, gsh, bsh, S); \
} \
 \
static void name ## ToUV_c(uint8_t *dstU, uint8_t *dstV, \
                           const uint8_t *unused0, const uint8_t *src, const uint8_t *dummy, \
                           int width, uint32_t *unused) \
{ \
    rgb16_32ToUV_c_template((int16_t*)dstU, (int16_t*)dstV, src, width, fmt,  \
                            shr, shg, shb, shp, \
                            maskr, maskg, maskb, rsh, gsh, bsh, S); \
} \
 \
static void name ## ToUV_half_c(uint8_t *dstU, uint8_t *dstV, \
                                const uint8_t *unused0, const uint8_t *src, const uint8_t *dummy, \
                                int width, uint32_t *unused) \
{ \
    rgb16_32ToUV_half_c_template((int16_t*)dstU, (int16_t*)dstV, src, width, fmt, \
                                 shr, shg, shb, shp, \
                                 maskr, maskg, maskb, rsh, gsh, bsh, S); \
}

rgb16_32_wrapper(PIX_FMT_BGR32,    bgr32,  16, 0,  0, 0, 0xFF0000, 0xFF00,   0x00FF,  8, 0,  8, RGB2YUV_SHIFT+8)
rgb16_32_wrapper(PIX_FMT_BGR32_1,  bgr321, 16, 0,  0, 8, 0xFF0000, 0xFF00,   0x00FF,  8, 0,  8, RGB2YUV_SHIFT+8)
rgb16_32_wrapper(PIX_FMT_RGB32,    rgb32,   0, 0, 16, 0,   0x00FF, 0xFF00, 0xFF0000,  8, 0,  8, RGB2YUV_SHIFT+8)
rgb16_32_wrapper(PIX_FMT_RGB32_1,  rgb321,  0, 0, 16, 8,   0x00FF, 0xFF00, 0xFF0000,  8, 0,  8, RGB2YUV_SHIFT+8)
rgb16_32_wrapper(PIX_FMT_BGR565LE, bgr16le, 0, 0,  0, 0,   0x001F, 0x07E0,   0xF800, 11, 5,  0, RGB2YUV_SHIFT+8)
rgb16_32_wrapper(PIX_FMT_BGR555LE, bgr15le, 0, 0,  0, 0,   0x001F, 0x03E0,   0x7C00, 10, 5,  0, RGB2YUV_SHIFT+7)
rgb16_32_wrapper(PIX_FMT_BGR444LE, bgr12le, 0, 0,  0, 0,   0x000F, 0x00F0,   0x0F00,  8, 4,  0, RGB2YUV_SHIFT+4)
rgb16_32_wrapper(PIX_FMT_RGB565LE, rgb16le, 0, 0,  0, 0,   0xF800, 0x07E0,   0x001F,  0, 5, 11, RGB2YUV_SHIFT+8)
rgb16_32_wrapper(PIX_FMT_RGB555LE, rgb15le, 0, 0,  0, 0,   0x7C00, 0x03E0,   0x001F,  0, 5, 10, RGB2YUV_SHIFT+7)
rgb16_32_wrapper(PIX_FMT_RGB444LE, rgb12le, 0, 0,  0, 0,   0x0F00, 0x00F0,   0x000F,  0, 4,  8, RGB2YUV_SHIFT+4)
rgb16_32_wrapper(PIX_FMT_BGR565BE, bgr16be, 0, 0,  0, 0,   0x001F, 0x07E0,   0xF800, 11, 5,  0, RGB2YUV_SHIFT+8)
rgb16_32_wrapper(PIX_FMT_BGR555BE, bgr15be, 0, 0,  0, 0,   0x001F, 0x03E0,   0x7C00, 10, 5,  0, RGB2YUV_SHIFT+7)
rgb16_32_wrapper(PIX_FMT_BGR444BE, bgr12be, 0, 0,  0, 0,   0x000F, 0x00F0,   0x0F00,  8, 4,  0, RGB2YUV_SHIFT+4)
rgb16_32_wrapper(PIX_FMT_RGB565BE, rgb16be, 0, 0,  0, 0,   0xF800, 0x07E0,   0x001F,  0, 5, 11, RGB2YUV_SHIFT+8)
rgb16_32_wrapper(PIX_FMT_RGB555BE, rgb15be, 0, 0,  0, 0,   0x7C00, 0x03E0,   0x001F,  0, 5, 10, RGB2YUV_SHIFT+7)
rgb16_32_wrapper(PIX_FMT_RGB444BE, rgb12be, 0, 0,  0, 0,   0x0F00, 0x00F0,   0x000F,  0, 4,  8, RGB2YUV_SHIFT+4)

static void gbr24pToUV_half_c(uint16_t *dstU, uint16_t *dstV,
                         const uint8_t *gsrc, const uint8_t *bsrc, const uint8_t *rsrc,
                         int width, enum PixelFormat origin)
{
    int i;
    for (i = 0; i < width; i++) {
        unsigned int g   = gsrc[2*i] + gsrc[2*i+1];
        unsigned int b   = bsrc[2*i] + bsrc[2*i+1];
        unsigned int r   = rsrc[2*i] + rsrc[2*i+1];

        dstU[i] = (RU*r + GU*g + BU*b + (0x4001<<(RGB2YUV_SHIFT-6))) >> (RGB2YUV_SHIFT-6+1);
        dstV[i] = (RV*r + GV*g + BV*b + (0x4001<<(RGB2YUV_SHIFT-6))) >> (RGB2YUV_SHIFT-6+1);
    }
}

static void abgrToA_c(int16_t *dst, const uint8_t *src, const uint8_t *unused1, const uint8_t *unused2, int width, uint32_t *unused)
{
    int i;
    for (i=0; i<width; i++) {
        dst[i]= src[4*i]<<6;
    }
}

static void rgbaToA_c(int16_t *dst, const uint8_t *src, const uint8_t *unused1, const uint8_t *unused2, int width, uint32_t *unused)
{
    int i;
    for (i=0; i<width; i++) {
        dst[i]= src[4*i+3]<<6;
    }
}

static void palToA_c(int16_t *dst, const uint8_t *src, const uint8_t *unused1, const uint8_t *unused2, int width, uint32_t *pal)
{
    int i;
    for (i=0; i<width; i++) {
        int d= src[i];

        dst[i]= (pal[d] >> 24)<<6;
    }
}

static void palToY_c(int16_t *dst, const uint8_t *src, const uint8_t *unused1, const uint8_t *unused2, long width, uint32_t *pal)
{
    int i;
    for (i=0; i<width; i++) {
        int d= src[i];

        dst[i]= (pal[d] & 0xFF)<<6;
    }
}

static void palToUV_c(uint16_t *dstU, int16_t *dstV,
                           const uint8_t *unused0, const uint8_t *src1, const uint8_t *src2,
                           int width, uint32_t *pal)
{
    int i;
    assert(src1 == src2);
    for (i=0; i<width; i++) {
        int p= pal[src1[i]];

        dstU[i]= (uint8_t)(p>> 8)<<6;
        dstV[i]= (uint8_t)(p>>16)<<6;
    }
}

static void monowhite2Y_c(int16_t *dst, const uint8_t *src, const uint8_t *unused1, const uint8_t *unused2,  int width, uint32_t *unused)
{
    int i, j;
    for (i=0; i<width/8; i++) {
        int d= ~src[i];
        for(j=0; j<8; j++)
            dst[8*i+j]= ((d>>(7-j))&1)*16383;
    }
    if(width&7){
        int d= ~src[i];
        for(j=0; j<(width&7); j++)
            dst[8*i+j]= ((d>>(7-j))&1)*16383;
    }
}

static void monoblack2Y_c(int16_t *dst, const uint8_t *src, const uint8_t *unused1, const uint8_t *unused2,  int width, uint32_t *unused)
{
    int i, j;
    for (i=0; i<width/8; i++) {
        int d= src[i];
        for(j=0; j<8; j++)
            dst[8*i+j]= ((d>>(7-j))&1)*16383;
    }
    if(width&7){
        int d= src[i];
        for(j=0; j<(width&7); j++)
            dst[8*i+j]= ((d>>(7-j))&1)*16383;
    }
}

//FIXME yuy2* can read up to 7 samples too much

static void yuy2ToY_c(uint8_t *dst, const uint8_t *src, const uint8_t *unused1, const uint8_t *unused2,  int width,
                      uint32_t *unused)
{
    int i;
    for (i=0; i<width; i++)
        dst[i]= src[2*i];
}

static void yuy2ToUV_c(uint8_t *dstU, uint8_t *dstV, const uint8_t *unused0, const uint8_t *src1,
                       const uint8_t *src2, int width, uint32_t *unused)
{
    int i;
    for (i=0; i<width; i++) {
        dstU[i]= src1[4*i + 1];
        dstV[i]= src1[4*i + 3];
    }
    assert(src1 == src2);
}

static void bswap16Y_c(uint8_t *_dst, const uint8_t *_src, const uint8_t *unused1, const uint8_t *unused2,  int width, uint32_t *unused)
{
    int i;
    const uint16_t *src = (const uint16_t *) _src;
    uint16_t *dst = (uint16_t *) _dst;
    for (i=0; i<width; i++) {
        dst[i] = av_bswap16(src[i]);
    }
}

static void bswap16UV_c(uint8_t *_dstU, uint8_t *_dstV, const uint8_t *unused0, const uint8_t *_src1,
                        const uint8_t *_src2, int width, uint32_t *unused)
{
    int i;
    const uint16_t *src1 = (const uint16_t *) _src1,
                   *src2 = (const uint16_t *) _src2;
    uint16_t *dstU = (uint16_t *) _dstU, *dstV = (uint16_t *) _dstV;
    for (i=0; i<width; i++) {
        dstU[i] = av_bswap16(src1[i]);
        dstV[i] = av_bswap16(src2[i]);
    }
}

/* This is almost identical to the previous, end exists only because
 * yuy2ToY/UV)(dst, src+1, ...) would have 100% unaligned accesses. */
static void uyvyToY_c(uint8_t *dst, const uint8_t *src, const uint8_t *unused1, const uint8_t *unused2,  int width,
                      uint32_t *unused)
{
    int i;
    for (i=0; i<width; i++)
        dst[i]= src[2*i+1];
}

static void uyvyToUV_c(uint8_t *dstU, uint8_t *dstV, const uint8_t *unused0, const uint8_t *src1,
                       const uint8_t *src2, int width, uint32_t *unused)
{
    int i;
    for (i=0; i<width; i++) {
        dstU[i]= src1[4*i + 0];
        dstV[i]= src1[4*i + 2];
    }
    assert(src1 == src2);
}

static av_always_inline void nvXXtoUV_c(uint8_t *dst1, uint8_t *dst2,
                                        const uint8_t *src, int width)
{
    int i;
    for (i = 0; i < width; i++) {
        dst1[i] = src[2*i+0];
        dst2[i] = src[2*i+1];
    }
}

static void nv12ToUV_c(uint8_t *dstU, uint8_t *dstV,
                       const uint8_t *unused0, const uint8_t *src1, const uint8_t *src2,
                       int width, uint32_t *unused)
{
    nvXXtoUV_c(dstU, dstV, src1, width);
}

static void nv21ToUV_c(uint8_t *dstU, uint8_t *dstV,
                       const uint8_t *unused0, const uint8_t *src1, const uint8_t *src2,
                       int width, uint32_t *unused)
{
    nvXXtoUV_c(dstV, dstU, src1, width);
}

#define input_pixel(pos) (isBE(origin) ? AV_RB16(pos) : AV_RL16(pos))

static void bgr24ToY_c(int16_t *dst, const uint8_t *src, const uint8_t *unused1, const uint8_t *unused2,
                       int width, uint32_t *unused)
{
    int i;
    for (i=0; i<width; i++) {
        int b= src[i*3+0];
        int g= src[i*3+1];
        int r= src[i*3+2];

        dst[i]= ((RY*r + GY*g + BY*b + (32<<(RGB2YUV_SHIFT-1)) + (1<<(RGB2YUV_SHIFT-7)))>>(RGB2YUV_SHIFT-6));
    }
}

static void bgr24ToUV_c(int16_t *dstU, int16_t *dstV, const uint8_t *unused0, const uint8_t *src1,
                        const uint8_t *src2, int width, uint32_t *unused)
{
    int i;
    for (i=0; i<width; i++) {
        int b= src1[3*i + 0];
        int g= src1[3*i + 1];
        int r= src1[3*i + 2];

        dstU[i]= (RU*r + GU*g + BU*b + (256<<(RGB2YUV_SHIFT-1)) + (1<<(RGB2YUV_SHIFT-7)))>>(RGB2YUV_SHIFT-6);
        dstV[i]= (RV*r + GV*g + BV*b + (256<<(RGB2YUV_SHIFT-1)) + (1<<(RGB2YUV_SHIFT-7)))>>(RGB2YUV_SHIFT-6);
    }
    assert(src1 == src2);
}

static void bgr24ToUV_half_c(int16_t *dstU, int16_t *dstV, const uint8_t *unused0, const uint8_t *src1,
                             const uint8_t *src2, int width, uint32_t *unused)
{
    int i;
    for (i=0; i<width; i++) {
        int b= src1[6*i + 0] + src1[6*i + 3];
        int g= src1[6*i + 1] + src1[6*i + 4];
        int r= src1[6*i + 2] + src1[6*i + 5];

        dstU[i]= (RU*r + GU*g + BU*b + (256<<RGB2YUV_SHIFT) + (1<<(RGB2YUV_SHIFT-6)))>>(RGB2YUV_SHIFT-5);
        dstV[i]= (RV*r + GV*g + BV*b + (256<<RGB2YUV_SHIFT) + (1<<(RGB2YUV_SHIFT-6)))>>(RGB2YUV_SHIFT-5);
    }
    assert(src1 == src2);
}

static void rgb24ToY_c(int16_t *dst, const uint8_t *src, const uint8_t *unused1, const uint8_t *unused2, int width,
                       uint32_t *unused)
{
    int i;
    for (i=0; i<width; i++) {
        int r= src[i*3+0];
        int g= src[i*3+1];
        int b= src[i*3+2];

        dst[i]= ((RY*r + GY*g + BY*b + (32<<(RGB2YUV_SHIFT-1)) + (1<<(RGB2YUV_SHIFT-7)))>>(RGB2YUV_SHIFT-6));
    }
}

static void rgb24ToUV_c(int16_t *dstU, int16_t *dstV, const uint8_t *unused0, const uint8_t *src1,
                        const uint8_t *src2, int width, uint32_t *unused)
{
    int i;
    assert(src1==src2);
    for (i=0; i<width; i++) {
        int r= src1[3*i + 0];
        int g= src1[3*i + 1];
        int b= src1[3*i + 2];

        dstU[i]= (RU*r + GU*g + BU*b + (256<<(RGB2YUV_SHIFT-1)) + (1<<(RGB2YUV_SHIFT-7)))>>(RGB2YUV_SHIFT-6);
        dstV[i]= (RV*r + GV*g + BV*b + (256<<(RGB2YUV_SHIFT-1)) + (1<<(RGB2YUV_SHIFT-7)))>>(RGB2YUV_SHIFT-6);
    }
}

static void rgb24ToUV_half_c(int16_t *dstU, int16_t *dstV, const uint8_t *unused0, const uint8_t *src1,
                                    const uint8_t *src2, int width, uint32_t *unused)
{
    int i;
    assert(src1==src2);
    for (i=0; i<width; i++) {
        int r= src1[6*i + 0] + src1[6*i + 3];
        int g= src1[6*i + 1] + src1[6*i + 4];
        int b= src1[6*i + 2] + src1[6*i + 5];

        dstU[i]= (RU*r + GU*g + BU*b + (256<<RGB2YUV_SHIFT) + (1<<(RGB2YUV_SHIFT-6)))>>(RGB2YUV_SHIFT-5);
        dstV[i]= (RV*r + GV*g + BV*b + (256<<RGB2YUV_SHIFT) + (1<<(RGB2YUV_SHIFT-6)))>>(RGB2YUV_SHIFT-5);
    }
}

static void planar_rgb_to_y(uint16_t *dst, const uint8_t *src[4], int width)
{
    int i;
    for (i = 0; i < width; i++) {
        int g = src[0][i];
        int b = src[1][i];
        int r = src[2][i];

        dst[i] = (RY*r + GY*g + BY*b + (0x801<<(RGB2YUV_SHIFT-7))) >> (RGB2YUV_SHIFT-6);
    }
}

static void planar_rgb16le_to_y(uint8_t *_dst, const uint8_t *_src[4], int width)
{
    int i;
    const uint16_t **src = (const uint16_t **) _src;
    uint16_t *dst = (uint16_t *) _dst;
    for (i = 0; i < width; i++) {
        int g = AV_RL16(src[0] + i);
        int b = AV_RL16(src[1] + i);
        int r = AV_RL16(src[2] + i);

        dst[i] = ((RY * r + GY * g + BY * b + (33 << (RGB2YUV_SHIFT - 1))) >> RGB2YUV_SHIFT);
    }
}

static void planar_rgb16be_to_y(uint8_t *_dst, const uint8_t *_src[4], int width)
{
    int i;
    const uint16_t **src = (const uint16_t **) _src;
    uint16_t *dst = (uint16_t *) _dst;
    for (i = 0; i < width; i++) {
        int g = AV_RB16(src[0] + i);
        int b = AV_RB16(src[1] + i);
        int r = AV_RB16(src[2] + i);

        dst[i] = ((RY * r + GY * g + BY * b + (33 << (RGB2YUV_SHIFT - 1))) >> RGB2YUV_SHIFT);
    }
}

static void planar_rgb_to_uv(uint16_t *dstU, uint16_t *dstV, const uint8_t *src[4], int width)
{
    int i;
    for (i = 0; i < width; i++) {
        int g = src[0][i];
        int b = src[1][i];
        int r = src[2][i];

        dstU[i] = (RU*r + GU*g + BU*b + (0x4001<<(RGB2YUV_SHIFT-7))) >> (RGB2YUV_SHIFT-6);
        dstV[i] = (RV*r + GV*g + BV*b + (0x4001<<(RGB2YUV_SHIFT-7))) >> (RGB2YUV_SHIFT-6);
    }
}

static void planar_rgb16le_to_uv(uint8_t *_dstU, uint8_t *_dstV, const uint8_t *_src[4], int width)
{
    int i;
    const uint16_t **src = (const uint16_t **) _src;
    uint16_t *dstU = (uint16_t *) _dstU;
    uint16_t *dstV = (uint16_t *) _dstV;
    for (i = 0; i < width; i++) {
        int g = AV_RL16(src[0] + i);
        int b = AV_RL16(src[1] + i);
        int r = AV_RL16(src[2] + i);

        dstU[i] = (RU * r + GU * g + BU * b + (257 << RGB2YUV_SHIFT)) >> (RGB2YUV_SHIFT + 1);
        dstV[i] = (RV * r + GV * g + BV * b + (257 << RGB2YUV_SHIFT)) >> (RGB2YUV_SHIFT + 1);
    }
}

static void planar_rgb16be_to_uv(uint8_t *_dstU, uint8_t *_dstV, const uint8_t *_src[4], int width)
{
    int i;
    const uint16_t **src = (const uint16_t **) _src;
    uint16_t *dstU = (uint16_t *) _dstU;
    uint16_t *dstV = (uint16_t *) _dstV;
    for (i = 0; i < width; i++) {
        int g = AV_RB16(src[0] + i);
        int b = AV_RB16(src[1] + i);
        int r = AV_RB16(src[2] + i);

        dstU[i] = (RU * r + GU * g + BU * b + (257 << RGB2YUV_SHIFT)) >> (RGB2YUV_SHIFT + 1);
        dstV[i] = (RV * r + GV * g + BV * b + (257 << RGB2YUV_SHIFT)) >> (RGB2YUV_SHIFT + 1);
    }
}

static void hScale16To19_c(SwsContext *c, int16_t *_dst, int dstW, const uint8_t *_src,
                           const int16_t *filter,
                           const int16_t *filterPos, int filterSize)
{
    int i;
    int32_t *dst = (int32_t *) _dst;
    const uint16_t *src = (const uint16_t *) _src;
    int bits = av_pix_fmt_descriptors[c->srcFormat].comp[0].depth_minus1;
    int sh = bits - 4;

    if((isAnyRGB(c->srcFormat) || c->srcFormat==PIX_FMT_PAL8) && av_pix_fmt_descriptors[c->srcFormat].comp[0].depth_minus1<15)
        sh= 9;

    for (i = 0; i < dstW; i++) {
        int j;
        int srcPos = filterPos[i];
        int val = 0;

        for (j = 0; j < filterSize; j++) {
            val += src[srcPos + j] * filter[filterSize * i + j];
        }
        // filter=14 bit, input=16 bit, output=30 bit, >> 11 makes 19 bit
        dst[i] = FFMIN(val >> sh, (1 << 19) - 1);
    }
}

static void hScale16To15_c(SwsContext *c, int16_t *dst, int dstW, const uint8_t *_src,
                           const int16_t *filter,
                           const int16_t *filterPos, int filterSize)
{
    int i;
    const uint16_t *src = (const uint16_t *) _src;
    int sh = av_pix_fmt_descriptors[c->srcFormat].comp[0].depth_minus1;

    if(sh<15)
        sh= isAnyRGB(c->srcFormat) || c->srcFormat==PIX_FMT_PAL8 ? 13 : av_pix_fmt_descriptors[c->srcFormat].comp[0].depth_minus1;

    for (i = 0; i < dstW; i++) {
        int j;
        int srcPos = filterPos[i];
        int val = 0;

        for (j = 0; j < filterSize; j++) {
            val += src[srcPos + j] * filter[filterSize * i + j];
        }
        // filter=14 bit, input=16 bit, output=30 bit, >> 15 makes 15 bit
        dst[i] = FFMIN(val >> sh, (1 << 15) - 1);
    }
}

// bilinear / bicubic scaling
static void hScale8To15_c(SwsContext *c, int16_t *dst, int dstW, const uint8_t *src,
                          const int16_t *filter, const int16_t *filterPos,
                          int filterSize)
{
    int i;
    for (i=0; i<dstW; i++) {
        int j;
        int srcPos= filterPos[i];
        int val=0;
        for (j=0; j<filterSize; j++) {
            val += ((int)src[srcPos + j])*filter[filterSize*i + j];
        }
        //filter += hFilterSize;
        dst[i] = FFMIN(val>>7, (1<<15)-1); // the cubic equation does overflow ...
        //dst[i] = val>>7;
    }
}

static void hScale8To19_c(SwsContext *c, int16_t *_dst, int dstW, const uint8_t *src,
                          const int16_t *filter, const int16_t *filterPos,
                          int filterSize)
{
    int i;
    int32_t *dst = (int32_t *) _dst;
    for (i=0; i<dstW; i++) {
        int j;
        int srcPos= filterPos[i];
        int val=0;
        for (j=0; j<filterSize; j++) {
            val += ((int)src[srcPos + j])*filter[filterSize*i + j];
        }
        //filter += hFilterSize;
        dst[i] = FFMIN(val>>3, (1<<19)-1); // the cubic equation does overflow ...
        //dst[i] = val>>7;
    }
}

//FIXME all pal and rgb srcFormats could do this convertion as well
//FIXME all scalers more complex than bilinear could do half of this transform
static void chrRangeToJpeg_c(int16_t *dstU, int16_t *dstV, int width)
{
    int i;
    for (i = 0; i < width; i++) {
        dstU[i] = (FFMIN(dstU[i],30775)*4663 - 9289992)>>12; //-264
        dstV[i] = (FFMIN(dstV[i],30775)*4663 - 9289992)>>12; //-264
    }
}
static void chrRangeFromJpeg_c(int16_t *dstU, int16_t *dstV, int width)
{
    int i;
    for (i = 0; i < width; i++) {
        dstU[i] = (dstU[i]*1799 + 4081085)>>11; //1469
        dstV[i] = (dstV[i]*1799 + 4081085)>>11; //1469
    }
}
static void lumRangeToJpeg_c(int16_t *dst, int width)
{
    int i;
    for (i = 0; i < width; i++)
        dst[i] = (FFMIN(dst[i],30189)*19077 - 39057361)>>14;
}
static void lumRangeFromJpeg_c(int16_t *dst, int width)
{
    int i;
    for (i = 0; i < width; i++)
        dst[i] = (dst[i]*14071 + 33561947)>>14;
}

static void chrRangeToJpeg16_c(int16_t *_dstU, int16_t *_dstV, int width)
{
    int i;
    int32_t *dstU = (int32_t *) _dstU;
    int32_t *dstV = (int32_t *) _dstV;
    for (i = 0; i < width; i++) {
        dstU[i] = (FFMIN(dstU[i],30775<<4)*4663 - (9289992<<4))>>12; //-264
        dstV[i] = (FFMIN(dstV[i],30775<<4)*4663 - (9289992<<4))>>12; //-264
    }
}
static void chrRangeFromJpeg16_c(int16_t *_dstU, int16_t *_dstV, int width)
{
    int i;
    int32_t *dstU = (int32_t *) _dstU;
    int32_t *dstV = (int32_t *) _dstV;
    for (i = 0; i < width; i++) {
        dstU[i] = (dstU[i]*1799 + (4081085<<4))>>11; //1469
        dstV[i] = (dstV[i]*1799 + (4081085<<4))>>11; //1469
    }
}
static void lumRangeToJpeg16_c(int16_t *_dst, int width)
{
    int i;
    int32_t *dst = (int32_t *) _dst;
    for (i = 0; i < width; i++)
        dst[i] = (FFMIN(dst[i],30189<<4)*4769 - (39057361<<2))>>12;
}
static void lumRangeFromJpeg16_c(int16_t *_dst, int width)
{
    int i;
    int32_t *dst = (int32_t *) _dst;
    for (i = 0; i < width; i++)
        dst[i] = (dst[i]*(14071/4) + (33561947<<4)/4)>>12;
}

static void hyscale_fast_c(SwsContext *c, int16_t *dst, int dstWidth,
                           const uint8_t *src, int srcW, int xInc)
{
    int i;
    unsigned int xpos=0;
    for (i=0;i<dstWidth;i++) {
        register unsigned int xx=xpos>>16;
        register unsigned int xalpha=(xpos&0xFFFF)>>9;
        dst[i]= (src[xx]<<7) + (src[xx+1] - src[xx])*xalpha;
        xpos+=xInc;
    }
    for (i=dstWidth-1; (i*xInc)>>16 >=srcW-1; i--)
        dst[i] = src[srcW-1]*128;
}

// *** horizontal scale Y line to temp buffer
static av_always_inline void hyscale(SwsContext *c, int16_t *dst, int dstWidth,
                                     const uint8_t *src_in[4], int srcW, int xInc,
                                     const int16_t *hLumFilter,
                                     const int16_t *hLumFilterPos, int hLumFilterSize,
                                     uint8_t *formatConvBuffer,
                                     uint32_t *pal, int isAlpha)
{
    void (*toYV12)(uint8_t *, const uint8_t *, const uint8_t *, const uint8_t *, int, uint32_t *) = isAlpha ? c->alpToYV12 : c->lumToYV12;
    void (*convertRange)(int16_t *, int) = isAlpha ? NULL : c->lumConvertRange;
    const uint8_t *src = src_in[isAlpha ? 3 : 0];

    if (toYV12) {
        toYV12(formatConvBuffer, src, src_in[1], src_in[2], srcW, pal);
        src= formatConvBuffer;
    } else if (c->readLumPlanar && !isAlpha) {
        c->readLumPlanar(formatConvBuffer, src_in, srcW);
        src = formatConvBuffer;
    }

    if (!c->hyscale_fast) {
        c->hyScale(c, dst, dstWidth, src, hLumFilter, hLumFilterPos, hLumFilterSize);
    } else { // fast bilinear upscale / crap downscale
        c->hyscale_fast(c, dst, dstWidth, src, srcW, xInc);
    }

    if (convertRange)
        convertRange(dst, dstWidth);
}

static void hcscale_fast_c(SwsContext *c, int16_t *dst1, int16_t *dst2,
                           int dstWidth, const uint8_t *src1,
                           const uint8_t *src2, int srcW, int xInc)
{
    int i;
    unsigned int xpos=0;
    for (i=0;i<dstWidth;i++) {
        register unsigned int xx=xpos>>16;
        register unsigned int xalpha=(xpos&0xFFFF)>>9;
        dst1[i]=(src1[xx]*(xalpha^127)+src1[xx+1]*xalpha);
        dst2[i]=(src2[xx]*(xalpha^127)+src2[xx+1]*xalpha);
        xpos+=xInc;
    }
    for (i=dstWidth-1; (i*xInc)>>16 >=srcW-1; i--) {
        dst1[i] = src1[srcW-1]*128;
        dst2[i] = src2[srcW-1]*128;
    }
}

static av_always_inline void hcscale(SwsContext *c, int16_t *dst1, int16_t *dst2, int dstWidth,
                                     const uint8_t *src_in[4],
                                     int srcW, int xInc, const int16_t *hChrFilter,
                                     const int16_t *hChrFilterPos, int hChrFilterSize,
                                     uint8_t *formatConvBuffer, uint32_t *pal)
{
    const uint8_t *src1 = src_in[1], *src2 = src_in[2];
    if (c->chrToYV12) {
        uint8_t *buf2 = formatConvBuffer + FFALIGN(srcW*2+78, 16);
        c->chrToYV12(formatConvBuffer, buf2, src_in[0], src1, src2, srcW, pal);
        src1= formatConvBuffer;
        src2= buf2;
    } else if (c->readChrPlanar) {
        uint8_t *buf2 = formatConvBuffer + FFALIGN(srcW*2+78, 16);
        c->readChrPlanar(formatConvBuffer, buf2, src_in, srcW);
        src1= formatConvBuffer;
        src2= buf2;
    }

    if (!c->hcscale_fast) {
        c->hcScale(c, dst1, dstWidth, src1, hChrFilter, hChrFilterPos, hChrFilterSize);
        c->hcScale(c, dst2, dstWidth, src2, hChrFilter, hChrFilterPos, hChrFilterSize);
    } else { // fast bilinear upscale / crap downscale
        c->hcscale_fast(c, dst1, dst2, dstWidth, src1, src2, srcW, xInc);
    }

    if (c->chrConvertRange)
        c->chrConvertRange(dst1, dst2, dstWidth);
}

static av_always_inline void
find_c_packed_planar_out_funcs(SwsContext *c,
                               yuv2planar1_fn *yuv2plane1, yuv2planarX_fn *yuv2planeX,
                               yuv2interleavedX_fn *yuv2nv12cX,
                               yuv2packed1_fn *yuv2packed1, yuv2packed2_fn *yuv2packed2,
                               yuv2packedX_fn *yuv2packedX)
{
    enum PixelFormat dstFormat = c->dstFormat;

    if (is16BPS(dstFormat)) {
        *yuv2planeX = isBE(dstFormat) ? yuv2planeX_16BE_c  : yuv2planeX_16LE_c;
        *yuv2plane1 = isBE(dstFormat) ? yuv2plane1_16BE_c  : yuv2plane1_16LE_c;
    } else if (is9_OR_10BPS(dstFormat)) {
        if (av_pix_fmt_descriptors[dstFormat].comp[0].depth_minus1 == 8) {
            *yuv2planeX = isBE(dstFormat) ? yuv2planeX_9BE_c  : yuv2planeX_9LE_c;
            *yuv2plane1 = isBE(dstFormat) ? yuv2plane1_9BE_c  : yuv2plane1_9LE_c;
        } else {
            *yuv2planeX = isBE(dstFormat) ? yuv2planeX_10BE_c  : yuv2planeX_10LE_c;
            *yuv2plane1 = isBE(dstFormat) ? yuv2plane1_10BE_c  : yuv2plane1_10LE_c;
        }
    } else {
        *yuv2plane1 = yuv2plane1_8_c;
        *yuv2planeX = yuv2planeX_8_c;
        if (dstFormat == PIX_FMT_NV12 || dstFormat == PIX_FMT_NV21)
            *yuv2nv12cX = yuv2nv12cX_c;
    }

    if(c->flags & SWS_FULL_CHR_H_INT) {
        switch (dstFormat) {
            case PIX_FMT_RGBA:
#if CONFIG_SMALL
                *yuv2packedX = yuv2rgba32_full_X_c;
#else
#if CONFIG_SWSCALE_ALPHA
                if (c->alpPixBuf) {
                    *yuv2packedX = yuv2rgba32_full_X_c;
                } else
#endif /* CONFIG_SWSCALE_ALPHA */
                {
                    *yuv2packedX = yuv2rgbx32_full_X_c;
                }
#endif /* !CONFIG_SMALL */
                break;
            case PIX_FMT_ARGB:
#if CONFIG_SMALL
                *yuv2packedX = yuv2argb32_full_X_c;
#else
#if CONFIG_SWSCALE_ALPHA
                if (c->alpPixBuf) {
                    *yuv2packedX = yuv2argb32_full_X_c;
                } else
#endif /* CONFIG_SWSCALE_ALPHA */
                {
                    *yuv2packedX = yuv2xrgb32_full_X_c;
                }
#endif /* !CONFIG_SMALL */
                break;
            case PIX_FMT_BGRA:
#if CONFIG_SMALL
                *yuv2packedX = yuv2bgra32_full_X_c;
#else
#if CONFIG_SWSCALE_ALPHA
                if (c->alpPixBuf) {
                    *yuv2packedX = yuv2bgra32_full_X_c;
                } else
#endif /* CONFIG_SWSCALE_ALPHA */
                {
                    *yuv2packedX = yuv2bgrx32_full_X_c;
                }
#endif /* !CONFIG_SMALL */
                break;
            case PIX_FMT_ABGR:
#if CONFIG_SMALL
                *yuv2packedX = yuv2abgr32_full_X_c;
#else
#if CONFIG_SWSCALE_ALPHA
                if (c->alpPixBuf) {
                    *yuv2packedX = yuv2abgr32_full_X_c;
                } else
#endif /* CONFIG_SWSCALE_ALPHA */
                {
                    *yuv2packedX = yuv2xbgr32_full_X_c;
                }
#endif /* !CONFIG_SMALL */
                break;
            case PIX_FMT_RGB24:
            *yuv2packedX = yuv2rgb24_full_X_c;
            break;
        case PIX_FMT_BGR24:
            *yuv2packedX = yuv2bgr24_full_X_c;
            break;
        }
        if(!*yuv2packedX)
            goto YUV_PACKED;
    } else {
        YUV_PACKED:
        switch (dstFormat) {
        case PIX_FMT_RGB48LE:
            *yuv2packed1 = yuv2rgb48le_1_c;
            *yuv2packed2 = yuv2rgb48le_2_c;
            *yuv2packedX = yuv2rgb48le_X_c;
            break;
        case PIX_FMT_RGB48BE:
            *yuv2packed1 = yuv2rgb48be_1_c;
            *yuv2packed2 = yuv2rgb48be_2_c;
            *yuv2packedX = yuv2rgb48be_X_c;
            break;
        case PIX_FMT_BGR48LE:
            *yuv2packed1 = yuv2bgr48le_1_c;
            *yuv2packed2 = yuv2bgr48le_2_c;
            *yuv2packedX = yuv2bgr48le_X_c;
            break;
        case PIX_FMT_BGR48BE:
            *yuv2packed1 = yuv2bgr48be_1_c;
            *yuv2packed2 = yuv2bgr48be_2_c;
            *yuv2packedX = yuv2bgr48be_X_c;
            break;
        case PIX_FMT_RGB32:
        case PIX_FMT_BGR32:
#if CONFIG_SMALL
            *yuv2packed1 = yuv2rgb32_1_c;
            *yuv2packed2 = yuv2rgb32_2_c;
            *yuv2packedX = yuv2rgb32_X_c;
#else
#if CONFIG_SWSCALE_ALPHA
                if (c->alpPixBuf) {
                    *yuv2packed1 = yuv2rgba32_1_c;
                    *yuv2packed2 = yuv2rgba32_2_c;
                    *yuv2packedX = yuv2rgba32_X_c;
                } else
#endif /* CONFIG_SWSCALE_ALPHA */
                {
                    *yuv2packed1 = yuv2rgbx32_1_c;
                    *yuv2packed2 = yuv2rgbx32_2_c;
                    *yuv2packedX = yuv2rgbx32_X_c;
                }
#endif /* !CONFIG_SMALL */
            break;
        case PIX_FMT_RGB32_1:
        case PIX_FMT_BGR32_1:
#if CONFIG_SMALL
                *yuv2packed1 = yuv2rgb32_1_1_c;
                *yuv2packed2 = yuv2rgb32_1_2_c;
                *yuv2packedX = yuv2rgb32_1_X_c;
#else
#if CONFIG_SWSCALE_ALPHA
                if (c->alpPixBuf) {
                    *yuv2packed1 = yuv2rgba32_1_1_c;
                    *yuv2packed2 = yuv2rgba32_1_2_c;
                    *yuv2packedX = yuv2rgba32_1_X_c;
                } else
#endif /* CONFIG_SWSCALE_ALPHA */
                {
                    *yuv2packed1 = yuv2rgbx32_1_1_c;
                    *yuv2packed2 = yuv2rgbx32_1_2_c;
                    *yuv2packedX = yuv2rgbx32_1_X_c;
                }
#endif /* !CONFIG_SMALL */
                break;
        case PIX_FMT_RGB24:
            *yuv2packed1 = yuv2rgb24_1_c;
            *yuv2packed2 = yuv2rgb24_2_c;
            *yuv2packedX = yuv2rgb24_X_c;
            break;
        case PIX_FMT_BGR24:
            *yuv2packed1 = yuv2bgr24_1_c;
            *yuv2packed2 = yuv2bgr24_2_c;
            *yuv2packedX = yuv2bgr24_X_c;
            break;
        case PIX_FMT_RGB565LE:
        case PIX_FMT_RGB565BE:
        case PIX_FMT_BGR565LE:
        case PIX_FMT_BGR565BE:
            *yuv2packed1 = yuv2rgb16_1_c;
            *yuv2packed2 = yuv2rgb16_2_c;
            *yuv2packedX = yuv2rgb16_X_c;
            break;
        case PIX_FMT_RGB555LE:
        case PIX_FMT_RGB555BE:
        case PIX_FMT_BGR555LE:
        case PIX_FMT_BGR555BE:
            *yuv2packed1 = yuv2rgb15_1_c;
            *yuv2packed2 = yuv2rgb15_2_c;
            *yuv2packedX = yuv2rgb15_X_c;
            break;
        case PIX_FMT_RGB444LE:
        case PIX_FMT_RGB444BE:
        case PIX_FMT_BGR444LE:
        case PIX_FMT_BGR444BE:
            *yuv2packed1 = yuv2rgb12_1_c;
            *yuv2packed2 = yuv2rgb12_2_c;
            *yuv2packedX = yuv2rgb12_X_c;
            break;
        case PIX_FMT_RGB8:
        case PIX_FMT_BGR8:
            *yuv2packed1 = yuv2rgb8_1_c;
            *yuv2packed2 = yuv2rgb8_2_c;
            *yuv2packedX = yuv2rgb8_X_c;
            break;
        case PIX_FMT_RGB4:
        case PIX_FMT_BGR4:
            *yuv2packed1 = yuv2rgb4_1_c;
            *yuv2packed2 = yuv2rgb4_2_c;
            *yuv2packedX = yuv2rgb4_X_c;
            break;
        case PIX_FMT_RGB4_BYTE:
        case PIX_FMT_BGR4_BYTE:
            *yuv2packed1 = yuv2rgb4b_1_c;
            *yuv2packed2 = yuv2rgb4b_2_c;
            *yuv2packedX = yuv2rgb4b_X_c;
            break;
        }
    }
    switch (dstFormat) {
    case PIX_FMT_GRAY16BE:
        *yuv2packed1 = yuv2gray16BE_1_c;
        *yuv2packed2 = yuv2gray16BE_2_c;
        *yuv2packedX = yuv2gray16BE_X_c;
        break;
    case PIX_FMT_GRAY16LE:
        *yuv2packed1 = yuv2gray16LE_1_c;
        *yuv2packed2 = yuv2gray16LE_2_c;
        *yuv2packedX = yuv2gray16LE_X_c;
        break;
    case PIX_FMT_MONOWHITE:
        *yuv2packed1 = yuv2monowhite_1_c;
        *yuv2packed2 = yuv2monowhite_2_c;
        *yuv2packedX = yuv2monowhite_X_c;
        break;
    case PIX_FMT_MONOBLACK:
        *yuv2packed1 = yuv2monoblack_1_c;
        *yuv2packed2 = yuv2monoblack_2_c;
        *yuv2packedX = yuv2monoblack_X_c;
        break;
    case PIX_FMT_YUYV422:
        *yuv2packed1 = yuv2yuyv422_1_c;
        *yuv2packed2 = yuv2yuyv422_2_c;
        *yuv2packedX = yuv2yuyv422_X_c;
        break;
    case PIX_FMT_UYVY422:
        *yuv2packed1 = yuv2uyvy422_1_c;
        *yuv2packed2 = yuv2uyvy422_2_c;
        *yuv2packedX = yuv2uyvy422_X_c;
        break;
    }
}

#define DEBUG_SWSCALE_BUFFERS 0
#define DEBUG_BUFFERS(...) if (DEBUG_SWSCALE_BUFFERS) av_log(c, AV_LOG_DEBUG, __VA_ARGS__)

static int swScale(SwsContext *c, const uint8_t* src[],
                   int srcStride[], int srcSliceY,
                   int srcSliceH, uint8_t* dst[], int dstStride[])
{
    /* load a few things into local vars to make the code more readable? and faster */
    const int srcW= c->srcW;
    const int dstW= c->dstW;
    const int dstH= c->dstH;
    const int chrDstW= c->chrDstW;
    const int chrSrcW= c->chrSrcW;
    const int lumXInc= c->lumXInc;
    const int chrXInc= c->chrXInc;
    const enum PixelFormat dstFormat= c->dstFormat;
    const int flags= c->flags;
    int16_t *vLumFilterPos= c->vLumFilterPos;
    int16_t *vChrFilterPos= c->vChrFilterPos;
    int16_t *hLumFilterPos= c->hLumFilterPos;
    int16_t *hChrFilterPos= c->hChrFilterPos;
    int16_t *hLumFilter= c->hLumFilter;
    int16_t *hChrFilter= c->hChrFilter;
    int32_t *lumMmxFilter= c->lumMmxFilter;
    int32_t *chrMmxFilter= c->chrMmxFilter;
    int32_t av_unused *alpMmxFilter= c->alpMmxFilter;
    const int vLumFilterSize= c->vLumFilterSize;
    const int vChrFilterSize= c->vChrFilterSize;
    const int hLumFilterSize= c->hLumFilterSize;
    const int hChrFilterSize= c->hChrFilterSize;
    int16_t **lumPixBuf= c->lumPixBuf;
    int16_t **chrUPixBuf= c->chrUPixBuf;
    int16_t **chrVPixBuf= c->chrVPixBuf;
    int16_t **alpPixBuf= c->alpPixBuf;
    const int vLumBufSize= c->vLumBufSize;
    const int vChrBufSize= c->vChrBufSize;
    uint8_t *formatConvBuffer= c->formatConvBuffer;
    const int chrSrcSliceY= srcSliceY >> c->chrSrcVSubSample;
    const int chrSrcSliceH= -((-srcSliceH) >> c->chrSrcVSubSample);
    int lastDstY;
    uint32_t *pal=c->pal_yuv;
    int should_dither= isNBPS(c->srcFormat) || is16BPS(c->srcFormat);

    yuv2planar1_fn yuv2plane1 = c->yuv2plane1;
    yuv2planarX_fn yuv2planeX = c->yuv2planeX;
    yuv2interleavedX_fn yuv2nv12cX = c->yuv2nv12cX;
    yuv2packed1_fn yuv2packed1 = c->yuv2packed1;
    yuv2packed2_fn yuv2packed2 = c->yuv2packed2;
    yuv2packedX_fn yuv2packedX = c->yuv2packedX;

    /* vars which will change and which we need to store back in the context */
    int dstY= c->dstY;
    int lumBufIndex= c->lumBufIndex;
    int chrBufIndex= c->chrBufIndex;
    int lastInLumBuf= c->lastInLumBuf;
    int lastInChrBuf= c->lastInChrBuf;

    if (isPacked(c->srcFormat)) {
        src[0]=
        src[1]=
        src[2]=
        src[3]= src[0];
        srcStride[0]=
        srcStride[1]=
        srcStride[2]=
        srcStride[3]= srcStride[0];
    }
    srcStride[1]<<= c->vChrDrop;
    srcStride[2]<<= c->vChrDrop;

    DEBUG_BUFFERS("swScale() %p[%d] %p[%d] %p[%d] %p[%d] -> %p[%d] %p[%d] %p[%d] %p[%d]\n",
                  src[0], srcStride[0], src[1], srcStride[1], src[2], srcStride[2], src[3], srcStride[3],
                  dst[0], dstStride[0], dst[1], dstStride[1], dst[2], dstStride[2], dst[3], dstStride[3]);
    DEBUG_BUFFERS("srcSliceY: %d srcSliceH: %d dstY: %d dstH: %d\n",
                   srcSliceY,    srcSliceH,    dstY,    dstH);
    DEBUG_BUFFERS("vLumFilterSize: %d vLumBufSize: %d vChrFilterSize: %d vChrBufSize: %d\n",
                   vLumFilterSize,    vLumBufSize,    vChrFilterSize,    vChrBufSize);

    if (dstStride[0]%16 !=0 || dstStride[1]%16 !=0 || dstStride[2]%16 !=0 || dstStride[3]%16 != 0) {
        static int warnedAlready=0; //FIXME move this into the context perhaps
        if (flags & SWS_PRINT_INFO && !warnedAlready) {
            av_log(c, AV_LOG_WARNING, "Warning: dstStride is not aligned!\n"
                   "         ->cannot do aligned memory accesses anymore\n");
            warnedAlready=1;
        }
    }

    if ((int)dst[0]%16 || (int)dst[1]%16 || (int)dst[2]%16 || (int)src[0]%16 || (int)src[1]%16 || (int)src[2]%16
        || dstStride[0]%16 || dstStride[1]%16 || dstStride[2]%16 || dstStride[3]%16
        || srcStride[0]%16 || srcStride[1]%16 || srcStride[2]%16 || srcStride[3]%16
    ) {
        static int warnedAlready=0;
        int cpu_flags = av_get_cpu_flags();
        if (HAVE_MMX2 && (cpu_flags & AV_CPU_FLAG_SSE2) && !warnedAlready){
            av_log(c, AV_LOG_WARNING, "Warning: data is not aligned! This can lead to a speedloss\n");
            warnedAlready=1;
        }
    }

    /* Note the user might start scaling the picture in the middle so this
       will not get executed. This is not really intended but works
       currently, so people might do it. */
    if (srcSliceY ==0) {
        lumBufIndex=-1;
        chrBufIndex=-1;
        dstY=0;
        lastInLumBuf= -1;
        lastInChrBuf= -1;
    }

    if (!should_dither) {
        c->chrDither8 = c->lumDither8 = ff_sws_pb_64;
    }
    lastDstY= dstY;

    for (;dstY < dstH; dstY++) {
        const int chrDstY= dstY>>c->chrDstVSubSample;
        uint8_t *dest[4] = {
            dst[0] + dstStride[0] * dstY,
            dst[1] + dstStride[1] * chrDstY,
            dst[2] + dstStride[2] * chrDstY,
            (CONFIG_SWSCALE_ALPHA && alpPixBuf) ? dst[3] + dstStride[3] * dstY : NULL,
        };
        int use_mmx_vfilter= c->use_mmx_vfilter;

        const int firstLumSrcY= vLumFilterPos[dstY]; //First line needed as input
        const int firstLumSrcY2= vLumFilterPos[FFMIN(dstY | ((1<<c->chrDstVSubSample) - 1), dstH-1)];
        const int firstChrSrcY= vChrFilterPos[chrDstY]; //First line needed as input
        int lastLumSrcY= firstLumSrcY + vLumFilterSize -1; // Last line needed as input
        int lastLumSrcY2=firstLumSrcY2+ vLumFilterSize -1; // Last line needed as input
        int lastChrSrcY= firstChrSrcY + vChrFilterSize -1; // Last line needed as input
        int enough_lines;

        //handle holes (FAST_BILINEAR & weird filters)
        if (firstLumSrcY > lastInLumBuf) lastInLumBuf= firstLumSrcY-1;
        if (firstChrSrcY > lastInChrBuf) lastInChrBuf= firstChrSrcY-1;
        assert(firstLumSrcY >= lastInLumBuf - vLumBufSize + 1);
        assert(firstChrSrcY >= lastInChrBuf - vChrBufSize + 1);

        DEBUG_BUFFERS("dstY: %d\n", dstY);
        DEBUG_BUFFERS("\tfirstLumSrcY: %d lastLumSrcY: %d lastInLumBuf: %d\n",
                         firstLumSrcY,    lastLumSrcY,    lastInLumBuf);
        DEBUG_BUFFERS("\tfirstChrSrcY: %d lastChrSrcY: %d lastInChrBuf: %d\n",
                         firstChrSrcY,    lastChrSrcY,    lastInChrBuf);

        // Do we have enough lines in this slice to output the dstY line
        enough_lines = lastLumSrcY2 < srcSliceY + srcSliceH && lastChrSrcY < -((-srcSliceY - srcSliceH)>>c->chrSrcVSubSample);

        if (!enough_lines) {
            lastLumSrcY = srcSliceY + srcSliceH - 1;
            lastChrSrcY = chrSrcSliceY + chrSrcSliceH - 1;
            DEBUG_BUFFERS("buffering slice: lastLumSrcY %d lastChrSrcY %d\n",
                                            lastLumSrcY, lastChrSrcY);
        }

        //Do horizontal scaling
        while(lastInLumBuf < lastLumSrcY) {
            const uint8_t *src1[4] = {
                src[0] + (lastInLumBuf + 1 - srcSliceY) * srcStride[0],
                src[1] + (lastInLumBuf + 1 - srcSliceY) * srcStride[1],
                src[2] + (lastInLumBuf + 1 - srcSliceY) * srcStride[2],
                src[3] + (lastInLumBuf + 1 - srcSliceY) * srcStride[3],
            };
            lumBufIndex++;
            assert(lumBufIndex < 2*vLumBufSize);
            assert(lastInLumBuf + 1 - srcSliceY < srcSliceH);
            assert(lastInLumBuf + 1 - srcSliceY >= 0);
            hyscale(c, lumPixBuf[ lumBufIndex ], dstW, src1, srcW, lumXInc,
                    hLumFilter, hLumFilterPos, hLumFilterSize,
                    formatConvBuffer,
                    pal, 0);
            if (CONFIG_SWSCALE_ALPHA && alpPixBuf)
                hyscale(c, alpPixBuf[ lumBufIndex ], dstW, src1, srcW,
                        lumXInc, hLumFilter, hLumFilterPos, hLumFilterSize,
                        formatConvBuffer,
                        pal, 1);
            lastInLumBuf++;
            DEBUG_BUFFERS("\t\tlumBufIndex %d: lastInLumBuf: %d\n",
                               lumBufIndex,    lastInLumBuf);
        }
        while(lastInChrBuf < lastChrSrcY) {
            const uint8_t *src1[4] = {
                src[0] + (lastInChrBuf + 1 - chrSrcSliceY) * srcStride[0],
                src[1] + (lastInChrBuf + 1 - chrSrcSliceY) * srcStride[1],
                src[2] + (lastInChrBuf + 1 - chrSrcSliceY) * srcStride[2],
                src[3] + (lastInChrBuf + 1 - chrSrcSliceY) * srcStride[3],
            };
            chrBufIndex++;
            assert(chrBufIndex < 2*vChrBufSize);
            assert(lastInChrBuf + 1 - chrSrcSliceY < (chrSrcSliceH));
            assert(lastInChrBuf + 1 - chrSrcSliceY >= 0);
            //FIXME replace parameters through context struct (some at least)

            if (c->needs_hcscale)
                hcscale(c, chrUPixBuf[chrBufIndex], chrVPixBuf[chrBufIndex],
                          chrDstW, src1, chrSrcW, chrXInc,
                          hChrFilter, hChrFilterPos, hChrFilterSize,
                          formatConvBuffer, pal);
            lastInChrBuf++;
            DEBUG_BUFFERS("\t\tchrBufIndex %d: lastInChrBuf: %d\n",
                               chrBufIndex,    lastInChrBuf);
        }
        //wrap buf index around to stay inside the ring buffer
        if (lumBufIndex >= vLumBufSize) lumBufIndex-= vLumBufSize;
        if (chrBufIndex >= vChrBufSize) chrBufIndex-= vChrBufSize;
        if (!enough_lines)
            break; //we can't output a dstY line so let's try with the next slice

#if HAVE_MMX
        updateMMXDitherTables(c, dstY, lumBufIndex, chrBufIndex, lastInLumBuf, lastInChrBuf);
#endif
        if (should_dither) {
            c->chrDither8 = dither_8x8_128[chrDstY & 7];
            c->lumDither8 = dither_8x8_128[dstY & 7];
        }
        if (dstY >= dstH-2) {
            // hmm looks like we can't use MMX here without overwriting this array's tail
            find_c_packed_planar_out_funcs(c, &yuv2plane1, &yuv2planeX,  &yuv2nv12cX,
                                           &yuv2packed1, &yuv2packed2, &yuv2packedX);
            use_mmx_vfilter= 0;
        }

        {
            const int16_t **lumSrcPtr= (const int16_t **)(void*) lumPixBuf + lumBufIndex + firstLumSrcY - lastInLumBuf + vLumBufSize;
            const int16_t **chrUSrcPtr= (const int16_t **)(void*) chrUPixBuf + chrBufIndex + firstChrSrcY - lastInChrBuf + vChrBufSize;
            const int16_t **chrVSrcPtr= (const int16_t **)(void*) chrVPixBuf + chrBufIndex + firstChrSrcY - lastInChrBuf + vChrBufSize;
            const int16_t **alpSrcPtr= (CONFIG_SWSCALE_ALPHA && alpPixBuf) ? (const int16_t **)(void*) alpPixBuf + lumBufIndex + firstLumSrcY - lastInLumBuf + vLumBufSize : NULL;
            int16_t *vLumFilter= c->vLumFilter;
            int16_t *vChrFilter= c->vChrFilter;

            if (isPlanarYUV(dstFormat) || dstFormat==PIX_FMT_GRAY8) { //YV12 like
                const int chrSkipMask= (1<<c->chrDstVSubSample)-1;

                vLumFilter +=    dstY * vLumFilterSize;
                vChrFilter += chrDstY * vChrFilterSize;

                av_assert0(use_mmx_vfilter != (
                               yuv2planeX == yuv2planeX_10BE_c
                            || yuv2planeX == yuv2planeX_10LE_c
                            || yuv2planeX == yuv2planeX_9BE_c
                            || yuv2planeX == yuv2planeX_9LE_c
                            || yuv2planeX == yuv2planeX_16BE_c
                            || yuv2planeX == yuv2planeX_16LE_c
                            || yuv2planeX == yuv2planeX_8_c) || !ARCH_X86);

                if(use_mmx_vfilter){
                    vLumFilter= c->lumMmxFilter;
                    vChrFilter= c->chrMmxFilter;
                }

                if (vLumFilterSize == 1) {
                    yuv2plane1(lumSrcPtr[0], dest[0], dstW, c->lumDither8, 0);
                } else {
                    yuv2planeX(vLumFilter, vLumFilterSize,
                               lumSrcPtr, dest[0], dstW, c->lumDither8, 0);
                }

                if (!((dstY&chrSkipMask) || isGray(dstFormat))) {
                    if (yuv2nv12cX) {
                        yuv2nv12cX(c, vChrFilter, vChrFilterSize, chrUSrcPtr, chrVSrcPtr, dest[1], chrDstW);
                    } else if (vChrFilterSize == 1) {
                        yuv2plane1(chrUSrcPtr[0], dest[1], chrDstW, c->chrDither8, 0);
                        yuv2plane1(chrVSrcPtr[0], dest[2], chrDstW, c->chrDither8, 3);
                    } else {
                        yuv2planeX(vChrFilter, vChrFilterSize,
                                   chrUSrcPtr, dest[1], chrDstW, c->chrDither8, 0);
                        yuv2planeX(vChrFilter, vChrFilterSize,
                                   chrVSrcPtr, dest[2], chrDstW, c->chrDither8, use_mmx_vfilter ? (c->uv_offx2 >> 1) : 3);
                    }
                }

                if (CONFIG_SWSCALE_ALPHA && alpPixBuf){
                    if(use_mmx_vfilter){
                        vLumFilter= c->alpMmxFilter;
                    }
                    if (vLumFilterSize == 1) {
                        yuv2plane1(alpSrcPtr[0], dest[3], dstW, c->lumDither8, 0);
                    } else {
                        yuv2planeX(vLumFilter, vLumFilterSize,
                                   alpSrcPtr, dest[3], dstW, c->lumDither8, 0);
                    }
                }
            } else {
                assert(lumSrcPtr  + vLumFilterSize - 1 < lumPixBuf  + vLumBufSize*2);
                assert(chrUSrcPtr + vChrFilterSize - 1 < chrUPixBuf + vChrBufSize*2);
                if (c->yuv2packed1 && vLumFilterSize == 1 && vChrFilterSize == 2) { //unscaled RGB
                    int chrAlpha = vChrFilter[2 * dstY + 1];
                    yuv2packed1(c, *lumSrcPtr, chrUSrcPtr, chrVSrcPtr,
                                alpPixBuf ? *alpSrcPtr : NULL,
                                dest[0], dstW, chrAlpha, dstY);
                } else if (c->yuv2packed2 && vLumFilterSize == 2 && vChrFilterSize == 2) { //bilinear upscale RGB
                    int lumAlpha = vLumFilter[2 * dstY + 1];
                    int chrAlpha = vChrFilter[2 * dstY + 1];
                    lumMmxFilter[2] =
                    lumMmxFilter[3] = vLumFilter[2 * dstY   ] * 0x10001;
                    chrMmxFilter[2] =
                    chrMmxFilter[3] = vChrFilter[2 * chrDstY] * 0x10001;
                    yuv2packed2(c, lumSrcPtr, chrUSrcPtr, chrVSrcPtr,
                                alpPixBuf ? alpSrcPtr : NULL,
                                dest[0], dstW, lumAlpha, chrAlpha, dstY);
                } else { //general RGB
                    yuv2packedX(c, vLumFilter + dstY * vLumFilterSize,
                                lumSrcPtr, vLumFilterSize,
                                vChrFilter + dstY * vChrFilterSize,
                                chrUSrcPtr, chrVSrcPtr, vChrFilterSize,
                                alpSrcPtr, dest[0], dstW, dstY);
                }
            }
        }
    }

    if ((dstFormat == PIX_FMT_YUVA420P) && !alpPixBuf)
        fillPlane(dst[3], dstStride[3], dstW, dstY-lastDstY, lastDstY, 255);

#if HAVE_MMX2
    if (av_get_cpu_flags() & AV_CPU_FLAG_MMX2)
        __asm__ volatile("sfence":::"memory");
#endif
    emms_c();

    /* store changed local vars back in the context */
    c->dstY= dstY;
    c->lumBufIndex= lumBufIndex;
    c->chrBufIndex= chrBufIndex;
    c->lastInLumBuf= lastInLumBuf;
    c->lastInChrBuf= lastInChrBuf;

    return dstY - lastDstY;
}

static av_cold void sws_init_swScale_c(SwsContext *c)
{
    enum PixelFormat srcFormat = c->srcFormat;

    find_c_packed_planar_out_funcs(c, &c->yuv2plane1, &c->yuv2planeX,
                                   &c->yuv2nv12cX, &c->yuv2packed1, &c->yuv2packed2,
                                   &c->yuv2packedX);

    c->chrToYV12 = NULL;
    switch(srcFormat) {
        case PIX_FMT_YUYV422  : c->chrToYV12 = yuy2ToUV_c; break;
        case PIX_FMT_UYVY422  : c->chrToYV12 = uyvyToUV_c; break;
        case PIX_FMT_NV12     : c->chrToYV12 = nv12ToUV_c; break;
        case PIX_FMT_NV21     : c->chrToYV12 = nv21ToUV_c; break;
        case PIX_FMT_RGB8     :
        case PIX_FMT_BGR8     :
        case PIX_FMT_PAL8     :
        case PIX_FMT_BGR4_BYTE:
        case PIX_FMT_RGB4_BYTE: c->chrToYV12 = palToUV_c; break;
        case PIX_FMT_GBRP9LE:
        case PIX_FMT_GBRP10LE:
        case PIX_FMT_GBRP16LE:  c->readChrPlanar = planar_rgb16le_to_uv; break;
        case PIX_FMT_GBRP9BE:
        case PIX_FMT_GBRP10BE:
        case PIX_FMT_GBRP16BE:  c->readChrPlanar = planar_rgb16be_to_uv; break;
        case PIX_FMT_GBRP:      c->readChrPlanar = planar_rgb_to_uv; break;
#if HAVE_BIGENDIAN
        case PIX_FMT_YUV444P9LE:
        case PIX_FMT_YUV422P9LE:
        case PIX_FMT_YUV420P9LE:
        case PIX_FMT_YUV422P10LE:
        case PIX_FMT_YUV420P10LE:
        case PIX_FMT_YUV444P10LE:
        case PIX_FMT_YUV420P16LE:
        case PIX_FMT_YUV422P16LE:
        case PIX_FMT_YUV444P16LE: c->chrToYV12 = bswap16UV_c; break;
#else
        case PIX_FMT_YUV444P9BE:
        case PIX_FMT_YUV422P9BE:
        case PIX_FMT_YUV420P9BE:
        case PIX_FMT_YUV444P10BE:
        case PIX_FMT_YUV422P10BE:
        case PIX_FMT_YUV420P10BE:
        case PIX_FMT_YUV420P16BE:
        case PIX_FMT_YUV422P16BE:
        case PIX_FMT_YUV444P16BE: c->chrToYV12 = bswap16UV_c; break;
#endif
    }
    if (c->chrSrcHSubSample) {
        switch(srcFormat) {
        case PIX_FMT_RGB48BE : c->chrToYV12 = rgb48BEToUV_half_c; break;
        case PIX_FMT_RGB48LE : c->chrToYV12 = rgb48LEToUV_half_c; break;
        case PIX_FMT_BGR48BE : c->chrToYV12 = bgr48BEToUV_half_c; break;
        case PIX_FMT_BGR48LE : c->chrToYV12 = bgr48LEToUV_half_c; break;
        case PIX_FMT_RGB32   : c->chrToYV12 = bgr32ToUV_half_c;   break;
        case PIX_FMT_RGB32_1 : c->chrToYV12 = bgr321ToUV_half_c;  break;
        case PIX_FMT_BGR24   : c->chrToYV12 = bgr24ToUV_half_c;   break;
        case PIX_FMT_BGR565LE: c->chrToYV12 = bgr16leToUV_half_c; break;
        case PIX_FMT_BGR565BE: c->chrToYV12 = bgr16beToUV_half_c; break;
        case PIX_FMT_BGR555LE: c->chrToYV12 = bgr15leToUV_half_c; break;
        case PIX_FMT_BGR555BE: c->chrToYV12 = bgr15beToUV_half_c; break;
        case PIX_FMT_BGR444LE: c->chrToYV12 = bgr12leToUV_half_c; break;
        case PIX_FMT_BGR444BE: c->chrToYV12 = bgr12beToUV_half_c; break;
        case PIX_FMT_BGR32   : c->chrToYV12 = rgb32ToUV_half_c;   break;
        case PIX_FMT_BGR32_1 : c->chrToYV12 = rgb321ToUV_half_c;  break;
        case PIX_FMT_RGB24   : c->chrToYV12 = rgb24ToUV_half_c;   break;
        case PIX_FMT_RGB565LE: c->chrToYV12 = rgb16leToUV_half_c; break;
        case PIX_FMT_RGB565BE: c->chrToYV12 = rgb16beToUV_half_c; break;
        case PIX_FMT_RGB555LE: c->chrToYV12 = rgb15leToUV_half_c; break;
        case PIX_FMT_RGB555BE: c->chrToYV12 = rgb15beToUV_half_c; break;
<<<<<<< HEAD
        case PIX_FMT_GBR24P  : c->chrToYV12 = gbr24pToUV_half_c;  break;
=======
        case PIX_FMT_RGB444LE: c->chrToYV12 = rgb12leToUV_half_c; break;
        case PIX_FMT_RGB444BE: c->chrToYV12 = rgb12beToUV_half_c; break;
>>>>>>> a67b8c86
        }
    } else {
        switch(srcFormat) {
        case PIX_FMT_RGB48BE : c->chrToYV12 = rgb48BEToUV_c; break;
        case PIX_FMT_RGB48LE : c->chrToYV12 = rgb48LEToUV_c; break;
        case PIX_FMT_BGR48BE : c->chrToYV12 = bgr48BEToUV_c; break;
        case PIX_FMT_BGR48LE : c->chrToYV12 = bgr48LEToUV_c; break;
        case PIX_FMT_RGB32   : c->chrToYV12 = bgr32ToUV_c;   break;
        case PIX_FMT_RGB32_1 : c->chrToYV12 = bgr321ToUV_c;  break;
        case PIX_FMT_BGR24   : c->chrToYV12 = bgr24ToUV_c;   break;
        case PIX_FMT_BGR565LE: c->chrToYV12 = bgr16leToUV_c; break;
        case PIX_FMT_BGR565BE: c->chrToYV12 = bgr16beToUV_c; break;
        case PIX_FMT_BGR555LE: c->chrToYV12 = bgr15leToUV_c; break;
        case PIX_FMT_BGR555BE: c->chrToYV12 = bgr15beToUV_c; break;
        case PIX_FMT_BGR444LE: c->chrToYV12 = bgr12leToUV_c; break;
        case PIX_FMT_BGR444BE: c->chrToYV12 = bgr12beToUV_c; break;
        case PIX_FMT_BGR32   : c->chrToYV12 = rgb32ToUV_c;   break;
        case PIX_FMT_BGR32_1 : c->chrToYV12 = rgb321ToUV_c;  break;
        case PIX_FMT_RGB24   : c->chrToYV12 = rgb24ToUV_c;   break;
        case PIX_FMT_RGB565LE: c->chrToYV12 = rgb16leToUV_c; break;
        case PIX_FMT_RGB565BE: c->chrToYV12 = rgb16beToUV_c; break;
        case PIX_FMT_RGB555LE: c->chrToYV12 = rgb15leToUV_c; break;
        case PIX_FMT_RGB555BE: c->chrToYV12 = rgb15beToUV_c; break;
        case PIX_FMT_RGB444LE: c->chrToYV12 = rgb12leToUV_c; break;
        case PIX_FMT_RGB444BE: c->chrToYV12 = rgb12beToUV_c; break;
        }
    }

    c->lumToYV12 = NULL;
    c->alpToYV12 = NULL;
    switch (srcFormat) {
    case PIX_FMT_GBRP9LE:
    case PIX_FMT_GBRP10LE:
    case PIX_FMT_GBRP16LE: c->readLumPlanar = planar_rgb16le_to_y; break;
    case PIX_FMT_GBRP9BE:
    case PIX_FMT_GBRP10BE:
    case PIX_FMT_GBRP16BE: c->readLumPlanar = planar_rgb16be_to_y; break;
    case PIX_FMT_GBRP:     c->readLumPlanar = planar_rgb_to_y; break;
#if HAVE_BIGENDIAN
    case PIX_FMT_YUV444P9LE:
    case PIX_FMT_YUV422P9LE:
    case PIX_FMT_YUV420P9LE:
    case PIX_FMT_YUV422P10LE:
    case PIX_FMT_YUV420P10LE:
    case PIX_FMT_YUV444P10LE:
    case PIX_FMT_YUV420P16LE:
    case PIX_FMT_YUV422P16LE:
    case PIX_FMT_YUV444P16LE:
    case PIX_FMT_GRAY16LE: c->lumToYV12 = bswap16Y_c; break;
#else
    case PIX_FMT_YUV444P9BE:
    case PIX_FMT_YUV422P9BE:
    case PIX_FMT_YUV420P9BE:
    case PIX_FMT_YUV444P10BE:
    case PIX_FMT_YUV422P10BE:
    case PIX_FMT_YUV420P10BE:
    case PIX_FMT_YUV420P16BE:
    case PIX_FMT_YUV422P16BE:
    case PIX_FMT_YUV444P16BE:
    case PIX_FMT_GRAY16BE: c->lumToYV12 = bswap16Y_c; break;
#endif
    case PIX_FMT_YUYV422  :
    case PIX_FMT_Y400A    : c->lumToYV12 = yuy2ToY_c; break;
    case PIX_FMT_UYVY422  : c->lumToYV12 = uyvyToY_c;    break;
    case PIX_FMT_BGR24    : c->lumToYV12 = bgr24ToY_c;   break;
    case PIX_FMT_BGR565LE : c->lumToYV12 = bgr16leToY_c; break;
    case PIX_FMT_BGR565BE : c->lumToYV12 = bgr16beToY_c; break;
    case PIX_FMT_BGR555LE : c->lumToYV12 = bgr15leToY_c; break;
    case PIX_FMT_BGR555BE : c->lumToYV12 = bgr15beToY_c; break;
    case PIX_FMT_BGR444LE : c->lumToYV12 = bgr12leToY_c; break;
    case PIX_FMT_BGR444BE : c->lumToYV12 = bgr12beToY_c; break;
    case PIX_FMT_RGB24    : c->lumToYV12 = rgb24ToY_c;   break;
    case PIX_FMT_RGB565LE : c->lumToYV12 = rgb16leToY_c; break;
    case PIX_FMT_RGB565BE : c->lumToYV12 = rgb16beToY_c; break;
    case PIX_FMT_RGB555LE : c->lumToYV12 = rgb15leToY_c; break;
    case PIX_FMT_RGB555BE : c->lumToYV12 = rgb15beToY_c; break;
    case PIX_FMT_RGB444LE : c->lumToYV12 = rgb12leToY_c; break;
    case PIX_FMT_RGB444BE : c->lumToYV12 = rgb12beToY_c; break;
    case PIX_FMT_RGB8     :
    case PIX_FMT_BGR8     :
    case PIX_FMT_PAL8     :
    case PIX_FMT_BGR4_BYTE:
    case PIX_FMT_RGB4_BYTE: c->lumToYV12 = palToY_c; break;
    case PIX_FMT_MONOBLACK: c->lumToYV12 = monoblack2Y_c; break;
    case PIX_FMT_MONOWHITE: c->lumToYV12 = monowhite2Y_c; break;
    case PIX_FMT_RGB32  : c->lumToYV12 = bgr32ToY_c;  break;
    case PIX_FMT_RGB32_1: c->lumToYV12 = bgr321ToY_c; break;
    case PIX_FMT_BGR32  : c->lumToYV12 = rgb32ToY_c;  break;
    case PIX_FMT_BGR32_1: c->lumToYV12 = rgb321ToY_c; break;
    case PIX_FMT_RGB48BE: c->lumToYV12 = rgb48BEToY_c; break;
    case PIX_FMT_RGB48LE: c->lumToYV12 = rgb48LEToY_c; break;
    case PIX_FMT_BGR48BE: c->lumToYV12 = bgr48BEToY_c; break;
    case PIX_FMT_BGR48LE: c->lumToYV12 = bgr48LEToY_c; break;
    }
    if (c->alpPixBuf) {
        switch (srcFormat) {
        case PIX_FMT_BGRA:
        case PIX_FMT_RGBA:  c->alpToYV12 = rgbaToA_c; break;
        case PIX_FMT_ABGR:
        case PIX_FMT_ARGB:  c->alpToYV12 = abgrToA_c; break;
        case PIX_FMT_Y400A: c->alpToYV12 = uyvyToY_c; break;
        case PIX_FMT_PAL8 : c->alpToYV12 = palToA_c; break;
        }
    }


    if (c->srcBpc == 8) {
        if (c->dstBpc <= 10) {
            c->hyScale = c->hcScale = hScale8To15_c;
            if (c->flags & SWS_FAST_BILINEAR) {
                c->hyscale_fast = hyscale_fast_c;
                c->hcscale_fast = hcscale_fast_c;
            }
        } else {
            c->hyScale = c->hcScale = hScale8To19_c;
        }
    } else {
        c->hyScale = c->hcScale = c->dstBpc > 10 ? hScale16To19_c : hScale16To15_c;
    }

    if (c->srcRange != c->dstRange && !isAnyRGB(c->dstFormat)) {
        if (c->dstBpc <= 10) {
            if (c->srcRange) {
                c->lumConvertRange = lumRangeFromJpeg_c;
                c->chrConvertRange = chrRangeFromJpeg_c;
            } else {
                c->lumConvertRange = lumRangeToJpeg_c;
                c->chrConvertRange = chrRangeToJpeg_c;
            }
        } else {
            if (c->srcRange) {
                c->lumConvertRange = lumRangeFromJpeg16_c;
                c->chrConvertRange = chrRangeFromJpeg16_c;
            } else {
                c->lumConvertRange = lumRangeToJpeg16_c;
                c->chrConvertRange = chrRangeToJpeg16_c;
            }
        }
    }

    if (!(isGray(srcFormat) || isGray(c->dstFormat) ||
          srcFormat == PIX_FMT_MONOBLACK || srcFormat == PIX_FMT_MONOWHITE))
        c->needs_hcscale = 1;
}

SwsFunc ff_getSwsFunc(SwsContext *c)
{
    sws_init_swScale_c(c);

    if (HAVE_MMX)
        ff_sws_init_swScale_mmx(c);
    if (HAVE_ALTIVEC)
        ff_sws_init_swScale_altivec(c);

    return swScale;
}<|MERGE_RESOLUTION|>--- conflicted
+++ resolved
@@ -2900,12 +2900,9 @@
         case PIX_FMT_RGB565BE: c->chrToYV12 = rgb16beToUV_half_c; break;
         case PIX_FMT_RGB555LE: c->chrToYV12 = rgb15leToUV_half_c; break;
         case PIX_FMT_RGB555BE: c->chrToYV12 = rgb15beToUV_half_c; break;
-<<<<<<< HEAD
         case PIX_FMT_GBR24P  : c->chrToYV12 = gbr24pToUV_half_c;  break;
-=======
         case PIX_FMT_RGB444LE: c->chrToYV12 = rgb12leToUV_half_c; break;
         case PIX_FMT_RGB444BE: c->chrToYV12 = rgb12beToUV_half_c; break;
->>>>>>> a67b8c86
         }
     } else {
         switch(srcFormat) {
