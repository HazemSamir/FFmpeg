/*
 * copyright (c) 2001 Fabrice Bellard
 *
 * This file is part of FFmpeg.
 *
 * FFmpeg is free software; you can redistribute it and/or
 * modify it under the terms of the GNU Lesser General Public
 * License as published by the Free Software Foundation; either
 * version 2.1 of the License, or (at your option) any later version.
 *
 * FFmpeg is distributed in the hope that it will be useful,
 * but WITHOUT ANY WARRANTY; without even the implied warranty of
 * MERCHANTABILITY or FITNESS FOR A PARTICULAR PURPOSE.  See the GNU
 * Lesser General Public License for more details.
 *
 * You should have received a copy of the GNU Lesser General Public
 * License along with FFmpeg; if not, write to the Free Software
 * Foundation, Inc., 51 Franklin Street, Fifth Floor, Boston, MA 02110-1301 USA
 */

#ifndef AVCODEC_AVCODEC_H
#define AVCODEC_AVCODEC_H

/**
 * @file
 * external API header
 */

#include <errno.h>
#include "libavutil/samplefmt.h"
#include "libavutil/avutil.h"
#include "libavutil/cpu.h"
#include "libavutil/dict.h"
#include "libavutil/log.h"
#include "libavutil/pixfmt.h"
#include "libavutil/rational.h"
#include "libavutil/audioconvert.h"

#include "libavcodec/version.h"
/**
 * @defgroup libavc Encoding/Decoding Library
 * @{
 *
 * @defgroup lavc_decoding Decoding
 * @{
 * @}
 *
 * @defgroup lavc_encoding Encoding
 * @{
 * @}
 *
 * @defgroup lavc_codec Codecs
 * @{
 * @defgroup lavc_codec_native Native Codecs
 * @{
 * @}
 * @defgroup lavc_codec_wrappers External library wrappers
 * @{
 * @}
 * @defgroup lavc_codec_hwaccel Hardware Accelerators bridge
 * @{
 * @}
 * @}
 * @defgroup lavc_internal Internal
 * @{
 * @}
 * @}
 *
 */


/**
 * Identify the syntax and semantics of the bitstream.
 * The principle is roughly:
 * Two decoders with the same ID can decode the same streams.
 * Two encoders with the same ID can encode compatible streams.
 * There may be slight deviations from the principle due to implementation
 * details.
 *
 * If you add a codec ID to this list, add it so that
 * 1. no value of a existing codec ID changes (that would break ABI),
 * 2. Give it a value which when taken as ASCII is recognized uniquely by a human as this specific codec.
 *    This ensures that 2 forks can independently add CodecIDs without producing conflicts.
 */
enum CodecID {
    CODEC_ID_NONE,

    /* video codecs */
    CODEC_ID_MPEG1VIDEO,
    CODEC_ID_MPEG2VIDEO, ///< preferred ID for MPEG-1/2 video decoding
    CODEC_ID_MPEG2VIDEO_XVMC,
    CODEC_ID_H261,
    CODEC_ID_H263,
    CODEC_ID_RV10,
    CODEC_ID_RV20,
    CODEC_ID_MJPEG,
    CODEC_ID_MJPEGB,
    CODEC_ID_LJPEG,
    CODEC_ID_SP5X,
    CODEC_ID_JPEGLS,
    CODEC_ID_MPEG4,
    CODEC_ID_RAWVIDEO,
    CODEC_ID_MSMPEG4V1,
    CODEC_ID_MSMPEG4V2,
    CODEC_ID_MSMPEG4V3,
    CODEC_ID_WMV1,
    CODEC_ID_WMV2,
    CODEC_ID_H263P,
    CODEC_ID_H263I,
    CODEC_ID_FLV1,
    CODEC_ID_SVQ1,
    CODEC_ID_SVQ3,
    CODEC_ID_DVVIDEO,
    CODEC_ID_HUFFYUV,
    CODEC_ID_CYUV,
    CODEC_ID_H264,
    CODEC_ID_INDEO3,
    CODEC_ID_VP3,
    CODEC_ID_THEORA,
    CODEC_ID_ASV1,
    CODEC_ID_ASV2,
    CODEC_ID_FFV1,
    CODEC_ID_4XM,
    CODEC_ID_VCR1,
    CODEC_ID_CLJR,
    CODEC_ID_MDEC,
    CODEC_ID_ROQ,
    CODEC_ID_INTERPLAY_VIDEO,
    CODEC_ID_XAN_WC3,
    CODEC_ID_XAN_WC4,
    CODEC_ID_RPZA,
    CODEC_ID_CINEPAK,
    CODEC_ID_WS_VQA,
    CODEC_ID_MSRLE,
    CODEC_ID_MSVIDEO1,
    CODEC_ID_IDCIN,
    CODEC_ID_8BPS,
    CODEC_ID_SMC,
    CODEC_ID_FLIC,
    CODEC_ID_TRUEMOTION1,
    CODEC_ID_VMDVIDEO,
    CODEC_ID_MSZH,
    CODEC_ID_ZLIB,
    CODEC_ID_QTRLE,
    CODEC_ID_SNOW,
    CODEC_ID_TSCC,
    CODEC_ID_ULTI,
    CODEC_ID_QDRAW,
    CODEC_ID_VIXL,
    CODEC_ID_QPEG,
    CODEC_ID_PNG,
    CODEC_ID_PPM,
    CODEC_ID_PBM,
    CODEC_ID_PGM,
    CODEC_ID_PGMYUV,
    CODEC_ID_PAM,
    CODEC_ID_FFVHUFF,
    CODEC_ID_RV30,
    CODEC_ID_RV40,
    CODEC_ID_VC1,
    CODEC_ID_WMV3,
    CODEC_ID_LOCO,
    CODEC_ID_WNV1,
    CODEC_ID_AASC,
    CODEC_ID_INDEO2,
    CODEC_ID_FRAPS,
    CODEC_ID_TRUEMOTION2,
    CODEC_ID_BMP,
    CODEC_ID_CSCD,
    CODEC_ID_MMVIDEO,
    CODEC_ID_ZMBV,
    CODEC_ID_AVS,
    CODEC_ID_SMACKVIDEO,
    CODEC_ID_NUV,
    CODEC_ID_KMVC,
    CODEC_ID_FLASHSV,
    CODEC_ID_CAVS,
    CODEC_ID_JPEG2000,
    CODEC_ID_VMNC,
    CODEC_ID_VP5,
    CODEC_ID_VP6,
    CODEC_ID_VP6F,
    CODEC_ID_TARGA,
    CODEC_ID_DSICINVIDEO,
    CODEC_ID_TIERTEXSEQVIDEO,
    CODEC_ID_TIFF,
    CODEC_ID_GIF,
    CODEC_ID_DXA,
    CODEC_ID_DNXHD,
    CODEC_ID_THP,
    CODEC_ID_SGI,
    CODEC_ID_C93,
    CODEC_ID_BETHSOFTVID,
    CODEC_ID_PTX,
    CODEC_ID_TXD,
    CODEC_ID_VP6A,
    CODEC_ID_AMV,
    CODEC_ID_VB,
    CODEC_ID_PCX,
    CODEC_ID_SUNRAST,
    CODEC_ID_INDEO4,
    CODEC_ID_INDEO5,
    CODEC_ID_MIMIC,
    CODEC_ID_RL2,
    CODEC_ID_ESCAPE124,
    CODEC_ID_DIRAC,
    CODEC_ID_BFI,
    CODEC_ID_CMV,
    CODEC_ID_MOTIONPIXELS,
    CODEC_ID_TGV,
    CODEC_ID_TGQ,
    CODEC_ID_TQI,
    CODEC_ID_AURA,
    CODEC_ID_AURA2,
    CODEC_ID_V210X,
    CODEC_ID_TMV,
    CODEC_ID_V210,
    CODEC_ID_DPX,
    CODEC_ID_MAD,
    CODEC_ID_FRWU,
    CODEC_ID_FLASHSV2,
    CODEC_ID_CDGRAPHICS,
    CODEC_ID_R210,
    CODEC_ID_ANM,
    CODEC_ID_BINKVIDEO,
    CODEC_ID_IFF_ILBM,
    CODEC_ID_IFF_BYTERUN1,
    CODEC_ID_KGV1,
    CODEC_ID_YOP,
    CODEC_ID_VP8,
    CODEC_ID_PICTOR,
    CODEC_ID_ANSI,
    CODEC_ID_A64_MULTI,
    CODEC_ID_A64_MULTI5,
    CODEC_ID_R10K,
    CODEC_ID_MXPEG,
    CODEC_ID_LAGARITH,
    CODEC_ID_PRORES,
    CODEC_ID_JV,
    CODEC_ID_DFA,
    CODEC_ID_WMV3IMAGE,
    CODEC_ID_VC1IMAGE,
    CODEC_ID_UTVIDEO,
    CODEC_ID_BMV_VIDEO,
    CODEC_ID_VBLE,
    CODEC_ID_DXTORY,
    CODEC_ID_V410,
    CODEC_ID_XWD,
    CODEC_ID_CDXL,
<<<<<<< HEAD
    CODEC_ID_Y41P       = MKBETAG('Y','4','1','P'),
    CODEC_ID_ESCAPE130  = MKBETAG('E','1','3','0'),
    CODEC_ID_AVRP       = MKBETAG('A','V','R','P'),

    CODEC_ID_G2M        = MKBETAG( 0 ,'G','2','M'),
    CODEC_ID_AYUV       = MKBETAG('A','Y','U','V'),
    CODEC_ID_V308       = MKBETAG('V','3','0','8'),
    CODEC_ID_V408       = MKBETAG('V','4','0','8'),
    CODEC_ID_YUV4       = MKBETAG('Y','U','V','4'),
=======
    CODEC_ID_XBM,
>>>>>>> a56fba50

    /* various PCM "codecs" */
    CODEC_ID_FIRST_AUDIO = 0x10000,     ///< A dummy id pointing at the start of audio codecs
    CODEC_ID_PCM_S16LE = 0x10000,
    CODEC_ID_PCM_S16BE,
    CODEC_ID_PCM_U16LE,
    CODEC_ID_PCM_U16BE,
    CODEC_ID_PCM_S8,
    CODEC_ID_PCM_U8,
    CODEC_ID_PCM_MULAW,
    CODEC_ID_PCM_ALAW,
    CODEC_ID_PCM_S32LE,
    CODEC_ID_PCM_S32BE,
    CODEC_ID_PCM_U32LE,
    CODEC_ID_PCM_U32BE,
    CODEC_ID_PCM_S24LE,
    CODEC_ID_PCM_S24BE,
    CODEC_ID_PCM_U24LE,
    CODEC_ID_PCM_U24BE,
    CODEC_ID_PCM_S24DAUD,
    CODEC_ID_PCM_ZORK,
    CODEC_ID_PCM_S16LE_PLANAR,
    CODEC_ID_PCM_DVD,
    CODEC_ID_PCM_F32BE,
    CODEC_ID_PCM_F32LE,
    CODEC_ID_PCM_F64BE,
    CODEC_ID_PCM_F64LE,
    CODEC_ID_PCM_BLURAY,
    CODEC_ID_PCM_LXF,
    CODEC_ID_S302M,
    CODEC_ID_PCM_S8_PLANAR,

    /* various ADPCM codecs */
    CODEC_ID_ADPCM_IMA_QT = 0x11000,
    CODEC_ID_ADPCM_IMA_WAV,
    CODEC_ID_ADPCM_IMA_DK3,
    CODEC_ID_ADPCM_IMA_DK4,
    CODEC_ID_ADPCM_IMA_WS,
    CODEC_ID_ADPCM_IMA_SMJPEG,
    CODEC_ID_ADPCM_MS,
    CODEC_ID_ADPCM_4XM,
    CODEC_ID_ADPCM_XA,
    CODEC_ID_ADPCM_ADX,
    CODEC_ID_ADPCM_EA,
    CODEC_ID_ADPCM_G726,
    CODEC_ID_ADPCM_CT,
    CODEC_ID_ADPCM_SWF,
    CODEC_ID_ADPCM_YAMAHA,
    CODEC_ID_ADPCM_SBPRO_4,
    CODEC_ID_ADPCM_SBPRO_3,
    CODEC_ID_ADPCM_SBPRO_2,
    CODEC_ID_ADPCM_THP,
    CODEC_ID_ADPCM_IMA_AMV,
    CODEC_ID_ADPCM_EA_R1,
    CODEC_ID_ADPCM_EA_R3,
    CODEC_ID_ADPCM_EA_R2,
    CODEC_ID_ADPCM_IMA_EA_SEAD,
    CODEC_ID_ADPCM_IMA_EA_EACS,
    CODEC_ID_ADPCM_EA_XAS,
    CODEC_ID_ADPCM_EA_MAXIS_XA,
    CODEC_ID_ADPCM_IMA_ISS,
    CODEC_ID_ADPCM_G722,
    CODEC_ID_ADPCM_IMA_APC,

    /* AMR */
    CODEC_ID_AMR_NB = 0x12000,
    CODEC_ID_AMR_WB,

    /* RealAudio codecs*/
    CODEC_ID_RA_144 = 0x13000,
    CODEC_ID_RA_288,

    /* various DPCM codecs */
    CODEC_ID_ROQ_DPCM = 0x14000,
    CODEC_ID_INTERPLAY_DPCM,
    CODEC_ID_XAN_DPCM,
    CODEC_ID_SOL_DPCM,

    /* audio codecs */
    CODEC_ID_MP2 = 0x15000,
    CODEC_ID_MP3, ///< preferred ID for decoding MPEG audio layer 1, 2 or 3
    CODEC_ID_AAC,
    CODEC_ID_AC3,
    CODEC_ID_DTS,
    CODEC_ID_VORBIS,
    CODEC_ID_DVAUDIO,
    CODEC_ID_WMAV1,
    CODEC_ID_WMAV2,
    CODEC_ID_MACE3,
    CODEC_ID_MACE6,
    CODEC_ID_VMDAUDIO,
    CODEC_ID_FLAC,
    CODEC_ID_MP3ADU,
    CODEC_ID_MP3ON4,
    CODEC_ID_SHORTEN,
    CODEC_ID_ALAC,
    CODEC_ID_WESTWOOD_SND1,
    CODEC_ID_GSM, ///< as in Berlin toast format
    CODEC_ID_QDM2,
    CODEC_ID_COOK,
    CODEC_ID_TRUESPEECH,
    CODEC_ID_TTA,
    CODEC_ID_SMACKAUDIO,
    CODEC_ID_QCELP,
    CODEC_ID_WAVPACK,
    CODEC_ID_DSICINAUDIO,
    CODEC_ID_IMC,
    CODEC_ID_MUSEPACK7,
    CODEC_ID_MLP,
    CODEC_ID_GSM_MS, /* as found in WAV */
    CODEC_ID_ATRAC3,
    CODEC_ID_VOXWARE,
    CODEC_ID_APE,
    CODEC_ID_NELLYMOSER,
    CODEC_ID_MUSEPACK8,
    CODEC_ID_SPEEX,
    CODEC_ID_WMAVOICE,
    CODEC_ID_WMAPRO,
    CODEC_ID_WMALOSSLESS,
    CODEC_ID_ATRAC3P,
    CODEC_ID_EAC3,
    CODEC_ID_SIPR,
    CODEC_ID_MP1,
    CODEC_ID_TWINVQ,
    CODEC_ID_TRUEHD,
    CODEC_ID_MP4ALS,
    CODEC_ID_ATRAC1,
    CODEC_ID_BINKAUDIO_RDFT,
    CODEC_ID_BINKAUDIO_DCT,
    CODEC_ID_AAC_LATM,
    CODEC_ID_QDMC,
    CODEC_ID_CELT,
    CODEC_ID_G723_1,
    CODEC_ID_G729,
    CODEC_ID_8SVX_EXP,
    CODEC_ID_8SVX_FIB,
    CODEC_ID_BMV_AUDIO,
    CODEC_ID_FFWAVESYNTH = MKBETAG('F','F','W','S'),
    CODEC_ID_8SVX_RAW   = MKBETAG('8','S','V','X'),
    CODEC_ID_SONIC       = MKBETAG('S','O','N','C'),
    CODEC_ID_SONIC_LS    = MKBETAG('S','O','N','L'),

    /* subtitle codecs */
    CODEC_ID_FIRST_SUBTITLE = 0x17000,          ///< A dummy ID pointing at the start of subtitle codecs.
    CODEC_ID_DVD_SUBTITLE = 0x17000,
    CODEC_ID_DVB_SUBTITLE,
    CODEC_ID_TEXT,  ///< raw UTF-8 text
    CODEC_ID_XSUB,
    CODEC_ID_SSA,
    CODEC_ID_MOV_TEXT,
    CODEC_ID_HDMV_PGS_SUBTITLE,
    CODEC_ID_DVB_TELETEXT,
    CODEC_ID_SRT,
    CODEC_ID_MICRODVD   = MKBETAG('m','D','V','D'),

    /* other specific kind of codecs (generally used for attachments) */
    CODEC_ID_FIRST_UNKNOWN = 0x18000,           ///< A dummy ID pointing at the start of various fake codecs.
    CODEC_ID_TTF = 0x18000,
    CODEC_ID_BINTEXT    = MKBETAG('B','T','X','T'),
    CODEC_ID_XBIN       = MKBETAG('X','B','I','N'),
    CODEC_ID_IDF        = MKBETAG( 0 ,'I','D','F'),

    CODEC_ID_PROBE = 0x19000, ///< codec_id is not known (like CODEC_ID_NONE) but lavf should attempt to identify it

    CODEC_ID_MPEG2TS = 0x20000, /**< _FAKE_ codec to indicate a raw MPEG-2 TS
                                * stream (only used by libavformat) */
    CODEC_ID_MPEG4SYSTEMS = 0x20001, /**< _FAKE_ codec to indicate a MPEG-4 Systems
                                * stream (only used by libavformat) */
    CODEC_ID_FFMETADATA = 0x21000,   ///< Dummy codec for streams containing only metadata information.
};

#if FF_API_OLD_DECODE_AUDIO
/* in bytes */
#define AVCODEC_MAX_AUDIO_FRAME_SIZE 192000 // 1 second of 48khz 32bit audio
#endif

/**
 * Required number of additionally allocated bytes at the end of the input bitstream for decoding.
 * This is mainly needed because some optimized bitstream readers read
 * 32 or 64 bit at once and could read over the end.<br>
 * Note: If the first 23 bits of the additional bytes are not 0, then damaged
 * MPEG bitstreams could cause overread and segfault.
 */
#define FF_INPUT_BUFFER_PADDING_SIZE 16

/**
 * minimum encoding buffer size
 * Used to avoid some checks during header writing.
 */
#define FF_MIN_BUFFER_SIZE 16384


/**
 * motion estimation type.
 */
enum Motion_Est_ID {
    ME_ZERO = 1,    ///< no search, that is use 0,0 vector whenever one is needed
    ME_FULL,
    ME_LOG,
    ME_PHODS,
    ME_EPZS,        ///< enhanced predictive zonal search
    ME_X1,          ///< reserved for experiments
    ME_HEX,         ///< hexagon based search
    ME_UMH,         ///< uneven multi-hexagon search
    ME_ITER,        ///< iterative search
    ME_TESA,        ///< transformed exhaustive search algorithm
};

enum AVDiscard{
    /* We leave some space between them for extensions (drop some
     * keyframes for intra-only or drop just some bidir frames). */
    AVDISCARD_NONE   =-16, ///< discard nothing
    AVDISCARD_DEFAULT=  0, ///< discard useless packets like 0 size packets in avi
    AVDISCARD_NONREF =  8, ///< discard all non reference
    AVDISCARD_BIDIR  = 16, ///< discard all bidirectional frames
    AVDISCARD_NONKEY = 32, ///< discard all frames except keyframes
    AVDISCARD_ALL    = 48, ///< discard all
};

enum AVColorPrimaries{
    AVCOL_PRI_BT709      =1, ///< also ITU-R BT1361 / IEC 61966-2-4 / SMPTE RP177 Annex B
    AVCOL_PRI_UNSPECIFIED=2,
    AVCOL_PRI_BT470M     =4,
    AVCOL_PRI_BT470BG    =5, ///< also ITU-R BT601-6 625 / ITU-R BT1358 625 / ITU-R BT1700 625 PAL & SECAM
    AVCOL_PRI_SMPTE170M  =6, ///< also ITU-R BT601-6 525 / ITU-R BT1358 525 / ITU-R BT1700 NTSC
    AVCOL_PRI_SMPTE240M  =7, ///< functionally identical to above
    AVCOL_PRI_FILM       =8,
    AVCOL_PRI_NB           , ///< Not part of ABI
};

enum AVColorTransferCharacteristic{
    AVCOL_TRC_BT709      =1, ///< also ITU-R BT1361
    AVCOL_TRC_UNSPECIFIED=2,
    AVCOL_TRC_GAMMA22    =4, ///< also ITU-R BT470M / ITU-R BT1700 625 PAL & SECAM
    AVCOL_TRC_GAMMA28    =5, ///< also ITU-R BT470BG
    AVCOL_TRC_SMPTE240M  =7,
    AVCOL_TRC_NB           , ///< Not part of ABI
};

enum AVColorSpace{
    AVCOL_SPC_RGB        =0,
    AVCOL_SPC_BT709      =1, ///< also ITU-R BT1361 / IEC 61966-2-4 xvYCC709 / SMPTE RP177 Annex B
    AVCOL_SPC_UNSPECIFIED=2,
    AVCOL_SPC_FCC        =4,
    AVCOL_SPC_BT470BG    =5, ///< also ITU-R BT601-6 625 / ITU-R BT1358 625 / ITU-R BT1700 625 PAL & SECAM / IEC 61966-2-4 xvYCC601
    AVCOL_SPC_SMPTE170M  =6, ///< also ITU-R BT601-6 525 / ITU-R BT1358 525 / ITU-R BT1700 NTSC / functionally identical to above
    AVCOL_SPC_SMPTE240M  =7,
    AVCOL_SPC_YCGCO      =8,
    AVCOL_SPC_NB           , ///< Not part of ABI
};

enum AVColorRange{
    AVCOL_RANGE_UNSPECIFIED=0,
    AVCOL_RANGE_MPEG       =1, ///< the normal 219*2^(n-8) "MPEG" YUV ranges
    AVCOL_RANGE_JPEG       =2, ///< the normal     2^n-1   "JPEG" YUV ranges
    AVCOL_RANGE_NB           , ///< Not part of ABI
};

/**
 *  X   X      3 4 X      X are luma samples,
 *             1 2        1-6 are possible chroma positions
 *  X   X      5 6 X      0 is undefined/unknown position
 */
enum AVChromaLocation{
    AVCHROMA_LOC_UNSPECIFIED=0,
    AVCHROMA_LOC_LEFT       =1, ///< mpeg2/4, h264 default
    AVCHROMA_LOC_CENTER     =2, ///< mpeg1, jpeg, h263
    AVCHROMA_LOC_TOPLEFT    =3, ///< DV
    AVCHROMA_LOC_TOP        =4,
    AVCHROMA_LOC_BOTTOMLEFT =5,
    AVCHROMA_LOC_BOTTOM     =6,
    AVCHROMA_LOC_NB           , ///< Not part of ABI
};

enum AVAudioServiceType {
    AV_AUDIO_SERVICE_TYPE_MAIN              = 0,
    AV_AUDIO_SERVICE_TYPE_EFFECTS           = 1,
    AV_AUDIO_SERVICE_TYPE_VISUALLY_IMPAIRED = 2,
    AV_AUDIO_SERVICE_TYPE_HEARING_IMPAIRED  = 3,
    AV_AUDIO_SERVICE_TYPE_DIALOGUE          = 4,
    AV_AUDIO_SERVICE_TYPE_COMMENTARY        = 5,
    AV_AUDIO_SERVICE_TYPE_EMERGENCY         = 6,
    AV_AUDIO_SERVICE_TYPE_VOICE_OVER        = 7,
    AV_AUDIO_SERVICE_TYPE_KARAOKE           = 8,
    AV_AUDIO_SERVICE_TYPE_NB                   , ///< Not part of ABI
};

typedef struct RcOverride{
    int start_frame;
    int end_frame;
    int qscale; // If this is 0 then quality_factor will be used instead.
    float quality_factor;
} RcOverride;

#define FF_MAX_B_FRAMES 16

/* encoding support
   These flags can be passed in AVCodecContext.flags before initialization.
   Note: Not everything is supported yet.
*/

#define CODEC_FLAG_QSCALE 0x0002  ///< Use fixed qscale.
#define CODEC_FLAG_4MV    0x0004  ///< 4 MV per MB allowed / advanced prediction for H.263.
#define CODEC_FLAG_QPEL   0x0010  ///< Use qpel MC.
#define CODEC_FLAG_GMC    0x0020  ///< Use GMC.
#define CODEC_FLAG_MV0    0x0040  ///< Always try a MB with MV=<0,0>.
/**
 * The parent program guarantees that the input for B-frames containing
 * streams is not written to for at least s->max_b_frames+1 frames, if
 * this is not set the input will be copied.
 */
#define CODEC_FLAG_INPUT_PRESERVED 0x0100
#define CODEC_FLAG_PASS1           0x0200   ///< Use internal 2pass ratecontrol in first pass mode.
#define CODEC_FLAG_PASS2           0x0400   ///< Use internal 2pass ratecontrol in second pass mode.
#define CODEC_FLAG_GRAY            0x2000   ///< Only decode/encode grayscale.
#define CODEC_FLAG_EMU_EDGE        0x4000   ///< Don't draw edges.
#define CODEC_FLAG_PSNR            0x8000   ///< error[?] variables will be set during encoding.
#define CODEC_FLAG_TRUNCATED       0x00010000 /** Input bitstream might be truncated at a random
                                                  location instead of only at frame boundaries. */
#define CODEC_FLAG_NORMALIZE_AQP  0x00020000 ///< Normalize adaptive quantization.
#define CODEC_FLAG_INTERLACED_DCT 0x00040000 ///< Use interlaced DCT.
#define CODEC_FLAG_LOW_DELAY      0x00080000 ///< Force low delay.
#define CODEC_FLAG_GLOBAL_HEADER  0x00400000 ///< Place global headers in extradata instead of every keyframe.
#define CODEC_FLAG_BITEXACT       0x00800000 ///< Use only bitexact stuff (except (I)DCT).
/* Fx : Flag for h263+ extra options */
#define CODEC_FLAG_AC_PRED        0x01000000 ///< H.263 advanced intra coding / MPEG-4 AC prediction
#define CODEC_FLAG_LOOP_FILTER    0x00000800 ///< loop filter
#define CODEC_FLAG_INTERLACED_ME  0x20000000 ///< interlaced motion estimation
#define CODEC_FLAG_CLOSED_GOP     0x80000000
#define CODEC_FLAG2_FAST          0x00000001 ///< Allow non spec compliant speedup tricks.
#define CODEC_FLAG2_NO_OUTPUT     0x00000004 ///< Skip bitstream encoding.
#define CODEC_FLAG2_LOCAL_HEADER  0x00000008 ///< Place global headers at every keyframe instead of in extradata.
#define CODEC_FLAG2_DROP_FRAME_TIMECODE 0x00002000 ///< timecode is in drop frame format. DEPRECATED!!!!
#if FF_API_MPV_GLOBAL_OPTS
#define CODEC_FLAG_CBP_RD         0x04000000 ///< Use rate distortion optimization for cbp.
#define CODEC_FLAG_QP_RD          0x08000000 ///< Use rate distortion optimization for qp selectioon.
#define CODEC_FLAG2_STRICT_GOP    0x00000002 ///< Strictly enforce GOP size.
#define CODEC_FLAG2_SKIP_RD       0x00004000 ///< RD optimal MB level residual skipping
#endif
#define CODEC_FLAG2_CHUNKS        0x00008000 ///< Input bitstream might be truncated at a packet boundaries instead of only at frame boundaries.
#define CODEC_FLAG2_SHOW_ALL      0x00400000 ///< Show all frames before the first keyframe

/* Unsupported options :
 *              Syntax Arithmetic coding (SAC)
 *              Reference Picture Selection
 *              Independent Segment Decoding */
/* /Fx */
/* codec capabilities */

#define CODEC_CAP_DRAW_HORIZ_BAND 0x0001 ///< Decoder can use draw_horiz_band callback.
/**
 * Codec uses get_buffer() for allocating buffers and supports custom allocators.
 * If not set, it might not use get_buffer() at all or use operations that
 * assume the buffer was allocated by avcodec_default_get_buffer.
 */
#define CODEC_CAP_DR1             0x0002
#define CODEC_CAP_TRUNCATED       0x0008
/* Codec can export data for HW decoding (XvMC). */
#define CODEC_CAP_HWACCEL         0x0010
/**
 * Encoder or decoder requires flushing with NULL input at the end in order to
 * give the complete and correct output.
 *
 * NOTE: If this flag is not set, the codec is guaranteed to never be fed with
 *       with NULL data. The user can still send NULL data to the public encode
 *       or decode function, but libavcodec will not pass it along to the codec
 *       unless this flag is set.
 *
 * Decoders:
 * The decoder has a non-zero delay and needs to be fed with avpkt->data=NULL,
 * avpkt->size=0 at the end to get the delayed data until the decoder no longer
 * returns frames.
 *
 * Encoders:
 * The encoder needs to be fed with NULL data at the end of encoding until the
 * encoder no longer returns data.
 *
 * NOTE: For encoders implementing the AVCodec.encode2() function, setting this
 *       flag also means that the encoder must set the pts and duration for
 *       each output packet. If this flag is not set, the pts and duration will
 *       be determined by libavcodec from the input frame.
 */
#define CODEC_CAP_DELAY           0x0020
/**
 * Codec can be fed a final frame with a smaller size.
 * This can be used to prevent truncation of the last audio samples.
 */
#define CODEC_CAP_SMALL_LAST_FRAME 0x0040
/**
 * Codec can export data for HW decoding (VDPAU).
 */
#define CODEC_CAP_HWACCEL_VDPAU    0x0080
/**
 * Codec can output multiple frames per AVPacket
 * Normally demuxers return one frame at a time, demuxers which do not do
 * are connected to a parser to split what they return into proper frames.
 * This flag is reserved to the very rare category of codecs which have a
 * bitstream that cannot be split into frames without timeconsuming
 * operations like full decoding. Demuxers carring such bitstreams thus
 * may return multiple frames in a packet. This has many disadvantages like
 * prohibiting stream copy in many cases thus it should only be considered
 * as a last resort.
 */
#define CODEC_CAP_SUBFRAMES        0x0100
/**
 * Codec is experimental and is thus avoided in favor of non experimental
 * encoders
 */
#define CODEC_CAP_EXPERIMENTAL     0x0200
/**
 * Codec should fill in channel configuration and samplerate instead of container
 */
#define CODEC_CAP_CHANNEL_CONF     0x0400

/**
 * Codec is able to deal with negative linesizes
 */
#define CODEC_CAP_NEG_LINESIZES    0x0800

/**
 * Codec supports frame-level multithreading.
 */
#define CODEC_CAP_FRAME_THREADS    0x1000
/**
 * Codec supports slice-based (or partition-based) multithreading.
 */
#define CODEC_CAP_SLICE_THREADS    0x2000
/**
 * Codec supports changed parameters at any point.
 */
#define CODEC_CAP_PARAM_CHANGE     0x4000
/**
 * Codec supports avctx->thread_count == 0 (auto).
 */
#define CODEC_CAP_AUTO_THREADS     0x8000
/**
 * Audio encoder supports receiving a different number of samples in each call.
 */
#define CODEC_CAP_VARIABLE_FRAME_SIZE 0x10000
/**
 * Codec is lossless.
 */
#define CODEC_CAP_LOSSLESS         0x80000000

//The following defines may change, don't expect compatibility if you use them.
#define MB_TYPE_INTRA4x4   0x0001
#define MB_TYPE_INTRA16x16 0x0002 //FIXME H.264-specific
#define MB_TYPE_INTRA_PCM  0x0004 //FIXME H.264-specific
#define MB_TYPE_16x16      0x0008
#define MB_TYPE_16x8       0x0010
#define MB_TYPE_8x16       0x0020
#define MB_TYPE_8x8        0x0040
#define MB_TYPE_INTERLACED 0x0080
#define MB_TYPE_DIRECT2    0x0100 //FIXME
#define MB_TYPE_ACPRED     0x0200
#define MB_TYPE_GMC        0x0400
#define MB_TYPE_SKIP       0x0800
#define MB_TYPE_P0L0       0x1000
#define MB_TYPE_P1L0       0x2000
#define MB_TYPE_P0L1       0x4000
#define MB_TYPE_P1L1       0x8000
#define MB_TYPE_L0         (MB_TYPE_P0L0 | MB_TYPE_P1L0)
#define MB_TYPE_L1         (MB_TYPE_P0L1 | MB_TYPE_P1L1)
#define MB_TYPE_L0L1       (MB_TYPE_L0   | MB_TYPE_L1)
#define MB_TYPE_QUANT      0x00010000
#define MB_TYPE_CBP        0x00020000
//Note bits 24-31 are reserved for codec specific use (h264 ref0, mpeg1 0mv, ...)

/**
 * Pan Scan area.
 * This specifies the area which should be displayed.
 * Note there may be multiple such areas for one frame.
 */
typedef struct AVPanScan{
    /**
     * id
     * - encoding: Set by user.
     * - decoding: Set by libavcodec.
     */
    int id;

    /**
     * width and height in 1/16 pel
     * - encoding: Set by user.
     * - decoding: Set by libavcodec.
     */
    int width;
    int height;

    /**
     * position of the top left corner in 1/16 pel for up to 3 fields/frames
     * - encoding: Set by user.
     * - decoding: Set by libavcodec.
     */
    int16_t position[3][2];
}AVPanScan;

#define FF_QSCALE_TYPE_MPEG1 0
#define FF_QSCALE_TYPE_MPEG2 1
#define FF_QSCALE_TYPE_H264  2
#define FF_QSCALE_TYPE_VP56  3

#define FF_BUFFER_TYPE_INTERNAL 1
#define FF_BUFFER_TYPE_USER     2 ///< direct rendering buffers (image is (de)allocated by user)
#define FF_BUFFER_TYPE_SHARED   4 ///< Buffer from somewhere else; don't deallocate image (data/base), all other tables are not shared.
#define FF_BUFFER_TYPE_COPY     8 ///< Just a (modified) copy of some other buffer, don't deallocate anything.

#define FF_BUFFER_HINTS_VALID    0x01 // Buffer hints value is meaningful (if 0 ignore).
#define FF_BUFFER_HINTS_READABLE 0x02 // Codec will read from buffer.
#define FF_BUFFER_HINTS_PRESERVE 0x04 // User must not alter buffer content.
#define FF_BUFFER_HINTS_REUSABLE 0x08 // Codec will reuse the buffer (update).

enum AVPacketSideDataType {
    AV_PKT_DATA_PALETTE,
    AV_PKT_DATA_NEW_EXTRADATA,
    AV_PKT_DATA_PARAM_CHANGE,
    AV_PKT_DATA_H263_MB_INFO,
};

typedef struct AVPacket {
    /**
     * Presentation timestamp in AVStream->time_base units; the time at which
     * the decompressed packet will be presented to the user.
     * Can be AV_NOPTS_VALUE if it is not stored in the file.
     * pts MUST be larger or equal to dts as presentation cannot happen before
     * decompression, unless one wants to view hex dumps. Some formats misuse
     * the terms dts and pts/cts to mean something different. Such timestamps
     * must be converted to true pts/dts before they are stored in AVPacket.
     */
    int64_t pts;
    /**
     * Decompression timestamp in AVStream->time_base units; the time at which
     * the packet is decompressed.
     * Can be AV_NOPTS_VALUE if it is not stored in the file.
     */
    int64_t dts;
    uint8_t *data;
    int   size;
    int   stream_index;
    /**
     * A combination of AV_PKT_FLAG values
     */
    int   flags;
    /**
     * Additional packet data that can be provided by the container.
     * Packet can contain several types of side information.
     */
    struct {
        uint8_t *data;
        int      size;
        enum AVPacketSideDataType type;
    } *side_data;
    int side_data_elems;

    /**
     * Duration of this packet in AVStream->time_base units, 0 if unknown.
     * Equals next_pts - this_pts in presentation order.
     */
    int   duration;
    void  (*destruct)(struct AVPacket *);
    void  *priv;
    int64_t pos;                            ///< byte position in stream, -1 if unknown

    /**
     * Time difference in AVStream->time_base units from the pts of this
     * packet to the point at which the output from the decoder has converged
     * independent from the availability of previous frames. That is, the
     * frames are virtually identical no matter if decoding started from
     * the very first frame or from this keyframe.
     * Is AV_NOPTS_VALUE if unknown.
     * This field is not the display duration of the current packet.
     * This field has no meaning if the packet does not have AV_PKT_FLAG_KEY
     * set.
     *
     * The purpose of this field is to allow seeking in streams that have no
     * keyframes in the conventional sense. It corresponds to the
     * recovery point SEI in H.264 and match_time_delta in NUT. It is also
     * essential for some types of subtitle streams to ensure that all
     * subtitles are correctly displayed after seeking.
     */
    int64_t convergence_duration;
} AVPacket;
#define AV_PKT_FLAG_KEY     0x0001 ///< The packet contains a keyframe
#define AV_PKT_FLAG_CORRUPT 0x0002 ///< The packet content is corrupted

/**
 * An AV_PKT_DATA_PARAM_CHANGE side data packet is laid out as follows:
 * u32le param_flags
 * if (param_flags & AV_SIDE_DATA_PARAM_CHANGE_CHANNEL_COUNT)
 *     s32le channel_count
 * if (param_flags & AV_SIDE_DATA_PARAM_CHANGE_CHANNEL_LAYOUT)
 *     u64le channel_layout
 * if (param_flags & AV_SIDE_DATA_PARAM_CHANGE_SAMPLE_RATE)
 *     s32le sample_rate
 * if (param_flags & AV_SIDE_DATA_PARAM_CHANGE_DIMENSIONS)
 *     s32le width
 *     s32le height
 */

/**
 * An AV_PKT_DATA_H263_MB_INFO side data packet contains a number of
 * structures with info about macroblocks relevant to splitting the
 * packet into smaller packets on macroblock edges (e.g. as for RFC 2190).
 * That is, it does not necessarily contain info about all macroblocks,
 * as long as the distance between macroblocks in the info is smaller
 * than the target payload size.
 * Each MB info structure is 12 bytes, and is laid out as follows:
 * u32le bit offset from the start of the packet
 * u8    current quantizer at the start of the macroblock
 * u8    GOB number
 * u16le macroblock address within the GOB
 * u8    horizontal MV predictor
 * u8    vertical MV predictor
 * u8    horizontal MV predictor for block number 3
 * u8    vertical MV predictor for block number 3
 */

enum AVSideDataParamChangeFlags {
    AV_SIDE_DATA_PARAM_CHANGE_CHANNEL_COUNT  = 0x0001,
    AV_SIDE_DATA_PARAM_CHANGE_CHANNEL_LAYOUT = 0x0002,
    AV_SIDE_DATA_PARAM_CHANGE_SAMPLE_RATE    = 0x0004,
    AV_SIDE_DATA_PARAM_CHANGE_DIMENSIONS     = 0x0008,
};

/**
 * Audio Video Frame.
 * New fields can be added to the end of AVFRAME with minor version
 * bumps. Similarly fields that are marked as to be only accessed by
 * av_opt_ptr() can be reordered. This allows 2 forks to add fields
 * without breaking compatibility with each other.
 * Removal, reordering and changes in the remaining cases require
 * a major version bump.
 * sizeof(AVFrame) must not be used outside libavcodec.
 */
typedef struct AVFrame {
#define AV_NUM_DATA_POINTERS 8
    /**
     * pointer to the picture/channel planes.
     * This might be different from the first allocated byte
     * - encoding: Set by user
     * - decoding: set by AVCodecContext.get_buffer()
     */
    uint8_t *data[AV_NUM_DATA_POINTERS];

    /**
     * Size, in bytes, of the data for each picture/channel plane.
     *
     * For audio, only linesize[0] may be set. For planar audio, each channel
     * plane must be the same size.
     *
     * - encoding: Set by user
     * - decoding: set by AVCodecContext.get_buffer()
     */
    int linesize[AV_NUM_DATA_POINTERS];

    /**
     * pointers to the data planes/channels.
     *
     * For video, this should simply point to data[].
     *
     * For planar audio, each channel has a separate data pointer, and
     * linesize[0] contains the size of each channel buffer.
     * For packed audio, there is just one data pointer, and linesize[0]
     * contains the total size of the buffer for all channels.
     *
     * Note: Both data and extended_data will always be set by get_buffer(),
     * but for planar audio with more channels that can fit in data,
     * extended_data must be used by the decoder in order to access all
     * channels.
     *
     * encoding: unused
     * decoding: set by AVCodecContext.get_buffer()
     */
    uint8_t **extended_data;

    /**
     * width and height of the video frame
     * - encoding: unused
     * - decoding: Read by user.
     */
    int width, height;

    /**
     * number of audio samples (per channel) described by this frame
     * - encoding: Set by user
     * - decoding: Set by libavcodec
     */
    int nb_samples;

    /**
     * format of the frame, -1 if unknown or unset
     * Values correspond to enum PixelFormat for video frames,
     * enum AVSampleFormat for audio)
     * - encoding: unused
     * - decoding: Read by user.
     */
    int format;

    /**
     * 1 -> keyframe, 0-> not
     * - encoding: Set by libavcodec.
     * - decoding: Set by libavcodec.
     */
    int key_frame;

    /**
     * Picture type of the frame, see ?_TYPE below.
     * - encoding: Set by libavcodec. for coded_picture (and set by user for input).
     * - decoding: Set by libavcodec.
     */
    enum AVPictureType pict_type;

    /**
     * pointer to the first allocated byte of the picture. Can be used in get_buffer/release_buffer.
     * This isn't used by libavcodec unless the default get/release_buffer() is used.
     * - encoding:
     * - decoding:
     */
    uint8_t *base[AV_NUM_DATA_POINTERS];

    /**
     * sample aspect ratio for the video frame, 0/1 if unknown\unspecified
     * - encoding: unused
     * - decoding: Read by user.
     */
    AVRational sample_aspect_ratio;

    /**
     * presentation timestamp in time_base units (time when frame should be shown to user)
     * If AV_NOPTS_VALUE then frame_rate = 1/time_base will be assumed.
     * - encoding: MUST be set by user.
     * - decoding: Set by libavcodec.
     */
    int64_t pts;

    /**
     * reordered pts from the last AVPacket that has been input into the decoder
     * - encoding: unused
     * - decoding: Read by user.
     */
    int64_t pkt_pts;

    /**
     * dts from the last AVPacket that has been input into the decoder
     * - encoding: unused
     * - decoding: Read by user.
     */
    int64_t pkt_dts;

    /**
     * picture number in bitstream order
     * - encoding: set by
     * - decoding: Set by libavcodec.
     */
    int coded_picture_number;
    /**
     * picture number in display order
     * - encoding: set by
     * - decoding: Set by libavcodec.
     */
    int display_picture_number;

    /**
     * quality (between 1 (good) and FF_LAMBDA_MAX (bad))
     * - encoding: Set by libavcodec. for coded_picture (and set by user for input).
     * - decoding: Set by libavcodec.
     */
    int quality;

    /**
     * is this picture used as reference
     * The values for this are the same as the MpegEncContext.picture_structure
     * variable, that is 1->top field, 2->bottom field, 3->frame/both fields.
     * Set to 4 for delayed, non-reference frames.
     * - encoding: unused
     * - decoding: Set by libavcodec. (before get_buffer() call)).
     */
    int reference;

    /**
     * QP table
     * - encoding: unused
     * - decoding: Set by libavcodec.
     */
    int8_t *qscale_table;
    /**
     * QP store stride
     * - encoding: unused
     * - decoding: Set by libavcodec.
     */
    int qstride;

    /**
     *
     */
    int qscale_type;

    /**
     * mbskip_table[mb]>=1 if MB didn't change
     * stride= mb_width = (width+15)>>4
     * - encoding: unused
     * - decoding: Set by libavcodec.
     */
    uint8_t *mbskip_table;

    /**
     * motion vector table
     * @code
     * example:
     * int mv_sample_log2= 4 - motion_subsample_log2;
     * int mb_width= (width+15)>>4;
     * int mv_stride= (mb_width << mv_sample_log2) + 1;
     * motion_val[direction][x + y*mv_stride][0->mv_x, 1->mv_y];
     * @endcode
     * - encoding: Set by user.
     * - decoding: Set by libavcodec.
     */
    int16_t (*motion_val[2])[2];

    /**
     * macroblock type table
     * mb_type_base + mb_width + 2
     * - encoding: Set by user.
     * - decoding: Set by libavcodec.
     */
    uint32_t *mb_type;

    /**
     * DCT coefficients
     * - encoding: unused
     * - decoding: Set by libavcodec.
     */
    short *dct_coeff;

    /**
     * motion reference frame index
     * the order in which these are stored can depend on the codec.
     * - encoding: Set by user.
     * - decoding: Set by libavcodec.
     */
    int8_t *ref_index[2];

    /**
     * for some private data of the user
     * - encoding: unused
     * - decoding: Set by user.
     */
    void *opaque;

    /**
     * error
     * - encoding: Set by libavcodec. if flags&CODEC_FLAG_PSNR.
     * - decoding: unused
     */
    uint64_t error[AV_NUM_DATA_POINTERS];

    /**
     * type of the buffer (to keep track of who has to deallocate data[*])
     * - encoding: Set by the one who allocates it.
     * - decoding: Set by the one who allocates it.
     * Note: User allocated (direct rendering) & internal buffers cannot coexist currently.
     */
    int type;

    /**
     * When decoding, this signals how much the picture must be delayed.
     * extra_delay = repeat_pict / (2*fps)
     * - encoding: unused
     * - decoding: Set by libavcodec.
     */
    int repeat_pict;

    /**
     * The content of the picture is interlaced.
     * - encoding: Set by user.
     * - decoding: Set by libavcodec. (default 0)
     */
    int interlaced_frame;

    /**
     * If the content is interlaced, is top field displayed first.
     * - encoding: Set by user.
     * - decoding: Set by libavcodec.
     */
    int top_field_first;

    /**
     * Tell user application that palette has changed from previous frame.
     * - encoding: ??? (no palette-enabled encoder yet)
     * - decoding: Set by libavcodec. (default 0).
     */
    int palette_has_changed;

    /**
     * codec suggestion on buffer type if != 0
     * - encoding: unused
     * - decoding: Set by libavcodec. (before get_buffer() call)).
     */
    int buffer_hints;

    /**
     * Pan scan.
     * - encoding: Set by user.
     * - decoding: Set by libavcodec.
     */
    AVPanScan *pan_scan;

    /**
     * reordered opaque 64bit (generally an integer or a double precision float
     * PTS but can be anything).
     * The user sets AVCodecContext.reordered_opaque to represent the input at
     * that time,
     * the decoder reorders values as needed and sets AVFrame.reordered_opaque
     * to exactly one of the values provided by the user through AVCodecContext.reordered_opaque
     * @deprecated in favor of pkt_pts
     * - encoding: unused
     * - decoding: Read by user.
     */
    int64_t reordered_opaque;

    /**
     * hardware accelerator private data (FFmpeg-allocated)
     * - encoding: unused
     * - decoding: Set by libavcodec
     */
    void *hwaccel_picture_private;

    /**
     * the AVCodecContext which ff_thread_get_buffer() was last called on
     * - encoding: Set by libavcodec.
     * - decoding: Set by libavcodec.
     */
    struct AVCodecContext *owner;

    /**
     * used by multithreading to store frame-specific info
     * - encoding: Set by libavcodec.
     * - decoding: Set by libavcodec.
     */
    void *thread_opaque;

    /**
     * log2 of the size of the block which a single vector in motion_val represents:
     * (4->16x16, 3->8x8, 2-> 4x4, 1-> 2x2)
     * - encoding: unused
     * - decoding: Set by libavcodec.
     */
    uint8_t motion_subsample_log2;

    /**
     * frame timestamp estimated using various heuristics, in stream time base
     * Code outside libavcodec should access this field using:
     *  av_opt_ptr(avcodec_get_frame_class(), frame, "best_effort_timestamp");
     * - encoding: unused
     * - decoding: set by libavcodec, read by user.
     */
    int64_t best_effort_timestamp;

    /**
     * reordered pos from the last AVPacket that has been input into the decoder
     * Code outside libavcodec should access this field using:
     *  av_opt_ptr(avcodec_get_frame_class(), frame, "pkt_pos");
     * - encoding: unused
     * - decoding: Read by user.
     */
    int64_t pkt_pos;
} AVFrame;

struct AVCodecInternal;

enum AVFieldOrder {
    AV_FIELD_UNKNOWN,
    AV_FIELD_PROGRESSIVE,
    AV_FIELD_TT,          //< Top coded_first, top displayed first
    AV_FIELD_BB,          //< Bottom coded first, bottom displayed first
    AV_FIELD_TB,          //< Top coded first, bottom displayed first
    AV_FIELD_BT,          //< Bottom coded first, top displayed first
};

/**
 * main external API structure.
 * New fields can be added to the end with minor version bumps.
 * Removal, reordering and changes to existing fields require a major
 * version bump.
 * Please use AVOptions (av_opt* / av_set/get*()) to access these fields from user
 * applications.
 * sizeof(AVCodecContext) must not be used outside libav*.
 */
typedef struct AVCodecContext {
    /**
     * information on struct for av_log
     * - set by avcodec_alloc_context3
     */
    const AVClass *av_class;
    int log_level_offset;

    enum AVMediaType codec_type; /* see AVMEDIA_TYPE_xxx */
    struct AVCodec  *codec;
    char             codec_name[32];
    enum CodecID     codec_id; /* see CODEC_ID_xxx */

    /**
     * fourcc (LSB first, so "ABCD" -> ('D'<<24) + ('C'<<16) + ('B'<<8) + 'A').
     * This is used to work around some encoder bugs.
     * A demuxer should set this to what is stored in the field used to identify the codec.
     * If there are multiple such fields in a container then the demuxer should choose the one
     * which maximizes the information about the used codec.
     * If the codec tag field in a container is larger than 32 bits then the demuxer should
     * remap the longer ID to 32 bits with a table or other structure. Alternatively a new
     * extra_codec_tag + size could be added but for this a clear advantage must be demonstrated
     * first.
     * - encoding: Set by user, if not then the default based on codec_id will be used.
     * - decoding: Set by user, will be converted to uppercase by libavcodec during init.
     */
    unsigned int codec_tag;

    /**
     * fourcc from the AVI stream header (LSB first, so "ABCD" -> ('D'<<24) + ('C'<<16) + ('B'<<8) + 'A').
     * This is used to work around some encoder bugs.
     * - encoding: unused
     * - decoding: Set by user, will be converted to uppercase by libavcodec during init.
     */
    unsigned int stream_codec_tag;

#if FF_API_SUB_ID
    /**
     * @deprecated this field is unused
     */
    attribute_deprecated int sub_id;
#endif

    void *priv_data;

    /**
     * Private context used for internal data.
     *
     * Unlike priv_data, this is not codec-specific. It is used in general
     * libavcodec functions.
     */
    struct AVCodecInternal *internal;

    /**
     * Private data of the user, can be used to carry app specific stuff.
     * - encoding: Set by user.
     * - decoding: Set by user.
     */
    void *opaque;

    /**
     * the average bitrate
     * - encoding: Set by user; unused for constant quantizer encoding.
     * - decoding: Set by libavcodec. 0 or some bitrate if this info is available in the stream.
     */
    int bit_rate;

    /**
     * number of bits the bitstream is allowed to diverge from the reference.
     *           the reference can be CBR (for CBR pass1) or VBR (for pass2)
     * - encoding: Set by user; unused for constant quantizer encoding.
     * - decoding: unused
     */
    int bit_rate_tolerance;

    /**
     * Global quality for codecs which cannot change it per frame.
     * This should be proportional to MPEG-1/2/4 qscale.
     * - encoding: Set by user.
     * - decoding: unused
     */
    int global_quality;

    /**
     * - encoding: Set by user.
     * - decoding: unused
     */
    int compression_level;
#define FF_COMPRESSION_DEFAULT -1

    /**
     * CODEC_FLAG_*.
     * - encoding: Set by user.
     * - decoding: Set by user.
     */
    int flags;

    /**
     * CODEC_FLAG2_*
     * - encoding: Set by user.
     * - decoding: Set by user.
     */
    int flags2;

    /**
     * some codecs need / can use extradata like Huffman tables.
     * mjpeg: Huffman tables
     * rv10: additional flags
     * mpeg4: global headers (they can be in the bitstream or here)
     * The allocated memory should be FF_INPUT_BUFFER_PADDING_SIZE bytes larger
     * than extradata_size to avoid prolems if it is read with the bitstream reader.
     * The bytewise contents of extradata must not depend on the architecture or CPU endianness.
     * - encoding: Set/allocated/freed by libavcodec.
     * - decoding: Set/allocated/freed by user.
     */
    uint8_t *extradata;
    int extradata_size;

    /**
     * This is the fundamental unit of time (in seconds) in terms
     * of which frame timestamps are represented. For fixed-fps content,
     * timebase should be 1/framerate and timestamp increments should be
     * identically 1.
     * - encoding: MUST be set by user.
     * - decoding: Set by libavcodec.
     */
    AVRational time_base;

    /**
     * For some codecs, the time base is closer to the field rate than the frame rate.
     * Most notably, H.264 and MPEG-2 specify time_base as half of frame duration
     * if no telecine is used ...
     *
     * Set to time_base ticks per frame. Default 1, e.g., H.264/MPEG-2 set it to 2.
     */
    int ticks_per_frame;

    /**
     * Encoding: Number of frames delay there will be from the encoder input to
     *           the decoder output. (we assume the decoder matches the spec)
     * Decoding: Number of frames delay in addition to what a standard decoder
     *           as specified in the spec would produce.
     *
     * Video:
     *   Number of frames the decoded output will be delayed relative to the
     *   encoded input.
     *
     * Audio:
     *   Number of "priming" samples added to the beginning of the stream
     *   during encoding. The decoded output will be delayed by this many
     *   samples relative to the input to the encoder. Note that this field is
     *   purely informational and does not directly affect the pts output by
     *   the encoder, which should always be based on the actual presentation
     *   time, including any delay.
     *
     * - encoding: Set by libavcodec.
     * - decoding: Set by libavcodec.
     */
    int delay;


    /* video only */
    /**
     * picture width / height.
     * - encoding: MUST be set by user.
     * - decoding: Set by libavcodec.
     * Note: For compatibility it is possible to set this instead of
     * coded_width/height before decoding.
     */
    int width, height;

    /**
     * Bitstream width / height, may be different from width/height if lowres enabled.
     * - encoding: unused
     * - decoding: Set by user before init if known. Codec should override / dynamically change if needed.
     */
    int coded_width, coded_height;

#define FF_ASPECT_EXTENDED 15

    /**
     * the number of pictures in a group of pictures, or 0 for intra_only
     * - encoding: Set by user.
     * - decoding: unused
     */
    int gop_size;

    /**
     * Pixel format, see PIX_FMT_xxx.
     * May be set by the demuxer if known from headers.
     * May be overriden by the decoder if it knows better.
     * - encoding: Set by user.
     * - decoding: Set by user if known, overridden by libavcodec if known
     */
    enum PixelFormat pix_fmt;

    /**
     * Motion estimation algorithm used for video coding.
     * 1 (zero), 2 (full), 3 (log), 4 (phods), 5 (epzs), 6 (x1), 7 (hex),
     * 8 (umh), 9 (iter), 10 (tesa) [7, 8, 10 are x264 specific, 9 is snow specific]
     * - encoding: MUST be set by user.
     * - decoding: unused
     */
    int me_method;

    /**
     * If non NULL, 'draw_horiz_band' is called by the libavcodec
     * decoder to draw a horizontal band. It improves cache usage. Not
     * all codecs can do that. You must check the codec capabilities
     * beforehand.
     * When multithreading is used, it may be called from multiple threads
     * at the same time; threads might draw different parts of the same AVFrame,
     * or multiple AVFrames, and there is no guarantee that slices will be drawn
     * in order.
     * The function is also used by hardware acceleration APIs.
     * It is called at least once during frame decoding to pass
     * the data needed for hardware render.
     * In that mode instead of pixel data, AVFrame points to
     * a structure specific to the acceleration API. The application
     * reads the structure and can change some fields to indicate progress
     * or mark state.
     * - encoding: unused
     * - decoding: Set by user.
     * @param height the height of the slice
     * @param y the y position of the slice
     * @param type 1->top field, 2->bottom field, 3->frame
     * @param offset offset into the AVFrame.data from which the slice should be read
     */
    void (*draw_horiz_band)(struct AVCodecContext *s,
                            const AVFrame *src, int offset[AV_NUM_DATA_POINTERS],
                            int y, int type, int height);

    /**
     * callback to negotiate the pixelFormat
     * @param fmt is the list of formats which are supported by the codec,
     * it is terminated by -1 as 0 is a valid format, the formats are ordered by quality.
     * The first is always the native one.
     * @return the chosen format
     * - encoding: unused
     * - decoding: Set by user, if not set the native format will be chosen.
     */
    enum PixelFormat (*get_format)(struct AVCodecContext *s, const enum PixelFormat * fmt);

    /**
     * maximum number of B-frames between non-B-frames
     * Note: The output will be delayed by max_b_frames+1 relative to the input.
     * - encoding: Set by user.
     * - decoding: unused
     */
    int max_b_frames;

    /**
     * qscale factor between IP and B-frames
     * If > 0 then the last P-frame quantizer will be used (q= lastp_q*factor+offset).
     * If < 0 then normal ratecontrol will be done (q= -normal_q*factor+offset).
     * - encoding: Set by user.
     * - decoding: unused
     */
    float b_quant_factor;

    /** obsolete FIXME remove */
    int rc_strategy;
#define FF_RC_STRATEGY_XVID 1

    int b_frame_strategy;

#if FF_API_MPV_GLOBAL_OPTS
    /**
     * luma single coefficient elimination threshold
     * - encoding: Set by user.
     * - decoding: unused
     */
    attribute_deprecated int luma_elim_threshold;

    /**
     * chroma single coeff elimination threshold
     * - encoding: Set by user.
     * - decoding: unused
     */
    attribute_deprecated int chroma_elim_threshold;
#endif

    /**
     * qscale offset between IP and B-frames
     * - encoding: Set by user.
     * - decoding: unused
     */
    float b_quant_offset;

    /**
     * Size of the frame reordering buffer in the decoder.
     * For MPEG-2 it is 1 IPB or 0 low delay IP.
     * - encoding: Set by libavcodec.
     * - decoding: Set by libavcodec.
     */
    int has_b_frames;

    /**
     * 0-> h263 quant 1-> mpeg quant
     * - encoding: Set by user.
     * - decoding: unused
     */
    int mpeg_quant;

    /**
     * qscale factor between P and I-frames
     * If > 0 then the last p frame quantizer will be used (q= lastp_q*factor+offset).
     * If < 0 then normal ratecontrol will be done (q= -normal_q*factor+offset).
     * - encoding: Set by user.
     * - decoding: unused
     */
    float i_quant_factor;

    /**
     * qscale offset between P and I-frames
     * - encoding: Set by user.
     * - decoding: unused
     */
    float i_quant_offset;

    /**
     * luminance masking (0-> disabled)
     * - encoding: Set by user.
     * - decoding: unused
     */
    float lumi_masking;

    /**
     * temporary complexity masking (0-> disabled)
     * - encoding: Set by user.
     * - decoding: unused
     */
    float temporal_cplx_masking;

    /**
     * spatial complexity masking (0-> disabled)
     * - encoding: Set by user.
     * - decoding: unused
     */
    float spatial_cplx_masking;

    /**
     * p block masking (0-> disabled)
     * - encoding: Set by user.
     * - decoding: unused
     */
    float p_masking;

    /**
     * darkness masking (0-> disabled)
     * - encoding: Set by user.
     * - decoding: unused
     */
    float dark_masking;

    /**
     * slice count
     * - encoding: Set by libavcodec.
     * - decoding: Set by user (or 0).
     */
    int slice_count;
    /**
     * prediction method (needed for huffyuv)
     * - encoding: Set by user.
     * - decoding: unused
     */
     int prediction_method;
#define FF_PRED_LEFT   0
#define FF_PRED_PLANE  1
#define FF_PRED_MEDIAN 2

    /**
     * slice offsets in the frame in bytes
     * - encoding: Set/allocated by libavcodec.
     * - decoding: Set/allocated by user (or NULL).
     */
    int *slice_offset;

    /**
     * sample aspect ratio (0 if unknown)
     * That is the width of a pixel divided by the height of the pixel.
     * Numerator and denominator must be relatively prime and smaller than 256 for some video standards.
     * - encoding: Set by user.
     * - decoding: Set by libavcodec.
     */
    AVRational sample_aspect_ratio;

    /**
     * motion estimation comparison function
     * - encoding: Set by user.
     * - decoding: unused
     */
    int me_cmp;
    /**
     * subpixel motion estimation comparison function
     * - encoding: Set by user.
     * - decoding: unused
     */
    int me_sub_cmp;
    /**
     * macroblock comparison function (not supported yet)
     * - encoding: Set by user.
     * - decoding: unused
     */
    int mb_cmp;
    /**
     * interlaced DCT comparison function
     * - encoding: Set by user.
     * - decoding: unused
     */
    int ildct_cmp;
#define FF_CMP_SAD    0
#define FF_CMP_SSE    1
#define FF_CMP_SATD   2
#define FF_CMP_DCT    3
#define FF_CMP_PSNR   4
#define FF_CMP_BIT    5
#define FF_CMP_RD     6
#define FF_CMP_ZERO   7
#define FF_CMP_VSAD   8
#define FF_CMP_VSSE   9
#define FF_CMP_NSSE   10
#define FF_CMP_W53    11
#define FF_CMP_W97    12
#define FF_CMP_DCTMAX 13
#define FF_CMP_DCT264 14
#define FF_CMP_CHROMA 256

    /**
     * ME diamond size & shape
     * - encoding: Set by user.
     * - decoding: unused
     */
    int dia_size;

    /**
     * amount of previous MV predictors (2a+1 x 2a+1 square)
     * - encoding: Set by user.
     * - decoding: unused
     */
    int last_predictor_count;

    /**
     * prepass for motion estimation
     * - encoding: Set by user.
     * - decoding: unused
     */
    int pre_me;

    /**
     * motion estimation prepass comparison function
     * - encoding: Set by user.
     * - decoding: unused
     */
    int me_pre_cmp;

    /**
     * ME prepass diamond size & shape
     * - encoding: Set by user.
     * - decoding: unused
     */
    int pre_dia_size;

    /**
     * subpel ME quality
     * - encoding: Set by user.
     * - decoding: unused
     */
    int me_subpel_quality;

    /**
     * DTG active format information (additional aspect ratio
     * information only used in DVB MPEG-2 transport streams)
     * 0 if not set.
     *
     * - encoding: unused
     * - decoding: Set by decoder.
     */
    int dtg_active_format;
#define FF_DTG_AFD_SAME         8
#define FF_DTG_AFD_4_3          9
#define FF_DTG_AFD_16_9         10
#define FF_DTG_AFD_14_9         11
#define FF_DTG_AFD_4_3_SP_14_9  13
#define FF_DTG_AFD_16_9_SP_14_9 14
#define FF_DTG_AFD_SP_4_3       15

    /**
     * maximum motion estimation search range in subpel units
     * If 0 then no limit.
     *
     * - encoding: Set by user.
     * - decoding: unused
     */
    int me_range;

    /**
     * intra quantizer bias
     * - encoding: Set by user.
     * - decoding: unused
     */
    int intra_quant_bias;
#define FF_DEFAULT_QUANT_BIAS 999999

    /**
     * inter quantizer bias
     * - encoding: Set by user.
     * - decoding: unused
     */
    int inter_quant_bias;

#if FF_API_COLOR_TABLE_ID
    /**
     * color table ID
     * - encoding: unused
     * - decoding: Which clrtable should be used for 8bit RGB images.
     *             Tables have to be stored somewhere. FIXME
     */
    attribute_deprecated int color_table_id;
#endif

    /**
     * slice flags
     * - encoding: unused
     * - decoding: Set by user.
     */
    int slice_flags;
#define SLICE_FLAG_CODED_ORDER    0x0001 ///< draw_horiz_band() is called in coded order instead of display
#define SLICE_FLAG_ALLOW_FIELD    0x0002 ///< allow draw_horiz_band() with field slices (MPEG2 field pics)
#define SLICE_FLAG_ALLOW_PLANE    0x0004 ///< allow draw_horiz_band() with 1 component at a time (SVQ1)

    /**
     * XVideo Motion Acceleration
     * - encoding: forbidden
     * - decoding: set by decoder
     */
    int xvmc_acceleration;

    /**
     * macroblock decision mode
     * - encoding: Set by user.
     * - decoding: unused
     */
    int mb_decision;
#define FF_MB_DECISION_SIMPLE 0        ///< uses mb_cmp
#define FF_MB_DECISION_BITS   1        ///< chooses the one which needs the fewest bits
#define FF_MB_DECISION_RD     2        ///< rate distortion

    /**
     * custom intra quantization matrix
     * - encoding: Set by user, can be NULL.
     * - decoding: Set by libavcodec.
     */
    uint16_t *intra_matrix;

    /**
     * custom inter quantization matrix
     * - encoding: Set by user, can be NULL.
     * - decoding: Set by libavcodec.
     */
    uint16_t *inter_matrix;

    /**
     * scene change detection threshold
     * 0 is default, larger means fewer detected scene changes.
     * - encoding: Set by user.
     * - decoding: unused
     */
    int scenechange_threshold;

    /**
     * noise reduction strength
     * - encoding: Set by user.
     * - decoding: unused
     */
    int noise_reduction;

#if FF_API_INTER_THRESHOLD
    /**
     * @deprecated this field is unused
     */
    attribute_deprecated int inter_threshold;
#endif

#if FF_API_MPV_GLOBAL_OPTS
    /**
     * @deprecated use mpegvideo private options instead
     */
    attribute_deprecated int quantizer_noise_shaping;
#endif

    /**
     * Motion estimation threshold below which no motion estimation is
     * performed, but instead the user specified motion vectors are used.
     *
     * - encoding: Set by user.
     * - decoding: unused
     */
    int me_threshold;

    /**
     * Macroblock threshold below which the user specified macroblock types will be used.
     * - encoding: Set by user.
     * - decoding: unused
     */
    int mb_threshold;

    /**
     * precision of the intra DC coefficient - 8
     * - encoding: Set by user.
     * - decoding: unused
     */
    int intra_dc_precision;

    /**
     * Number of macroblock rows at the top which are skipped.
     * - encoding: unused
     * - decoding: Set by user.
     */
    int skip_top;

    /**
     * Number of macroblock rows at the bottom which are skipped.
     * - encoding: unused
     * - decoding: Set by user.
     */
    int skip_bottom;

    /**
     * Border processing masking, raises the quantizer for mbs on the borders
     * of the picture.
     * - encoding: Set by user.
     * - decoding: unused
     */
    float border_masking;

    /**
     * minimum MB lagrange multipler
     * - encoding: Set by user.
     * - decoding: unused
     */
    int mb_lmin;

    /**
     * maximum MB lagrange multipler
     * - encoding: Set by user.
     * - decoding: unused
     */
    int mb_lmax;

    /**
     *
     * - encoding: Set by user.
     * - decoding: unused
     */
    int me_penalty_compensation;

    /**
     *
     * - encoding: Set by user.
     * - decoding: unused
     */
    int bidir_refine;

    /**
     *
     * - encoding: Set by user.
     * - decoding: unused
     */
    int brd_scale;

    /**
     * minimum GOP size
     * - encoding: Set by user.
     * - decoding: unused
     */
    int keyint_min;

    /**
     * number of reference frames
     * - encoding: Set by user.
     * - decoding: Set by lavc.
     */
    int refs;

    /**
     * chroma qp offset from luma
     * - encoding: Set by user.
     * - decoding: unused
     */
    int chromaoffset;

    /**
     * Multiplied by qscale for each frame and added to scene_change_score.
     * - encoding: Set by user.
     * - decoding: unused
     */
    int scenechange_factor;

    /**
     *
     * Note: Value depends upon the compare function used for fullpel ME.
     * - encoding: Set by user.
     * - decoding: unused
     */
    int mv0_threshold;

    /**
     * Adjust sensitivity of b_frame_strategy 1.
     * - encoding: Set by user.
     * - decoding: unused
     */
    int b_sensitivity;

    /**
     * Chromaticity coordinates of the source primaries.
     * - encoding: Set by user
     * - decoding: Set by libavcodec
     */
    enum AVColorPrimaries color_primaries;

    /**
     * Color Transfer Characteristic.
     * - encoding: Set by user
     * - decoding: Set by libavcodec
     */
    enum AVColorTransferCharacteristic color_trc;

    /**
     * YUV colorspace type.
     * - encoding: Set by user
     * - decoding: Set by libavcodec
     */
    enum AVColorSpace colorspace;

    /**
     * MPEG vs JPEG YUV range.
     * - encoding: Set by user
     * - decoding: Set by libavcodec
     */
    enum AVColorRange color_range;

    /**
     * This defines the location of chroma samples.
     * - encoding: Set by user
     * - decoding: Set by libavcodec
     */
    enum AVChromaLocation chroma_sample_location;

    /**
     * Number of slices.
     * Indicates number of picture subdivisions. Used for parallelized
     * decoding.
     * - encoding: Set by user
     * - decoding: unused
     */
    int slices;

    /** Field order
     * - encoding: set by libavcodec
     * - decoding: Set by libavcodec
     */
    enum AVFieldOrder field_order;

    /* audio only */
    int sample_rate; ///< samples per second
    int channels;    ///< number of audio channels

    /**
     * audio sample format
     * - encoding: Set by user.
     * - decoding: Set by libavcodec.
     */
    enum AVSampleFormat sample_fmt;  ///< sample format

    /* The following data should not be initialized. */
    /**
     * Samples per packet, initialized when calling 'init'.
     */
    int frame_size;

    /**
     * Frame counter, set by libavcodec.
     *
     * - decoding: total number of frames returned from the decoder so far.
     * - encoding: total number of frames passed to the encoder so far.
     *
     *   @note the counter is not incremented if encoding/decoding resulted in
     *   an error.
     */
    int frame_number;

    /**
     * number of bytes per packet if constant and known or 0
     * Used by some WAV based audio codecs.
     */
    int block_align;

    /**
     * Audio cutoff bandwidth (0 means "automatic")
     * - encoding: Set by user.
     * - decoding: unused
     */
    int cutoff;

#if FF_API_REQUEST_CHANNELS
    /**
     * Decoder should decode to this many channels if it can (0 for default)
     * - encoding: unused
     * - decoding: Set by user.
     * @deprecated Deprecated in favor of request_channel_layout.
     */
    int request_channels;
#endif

    /**
     * Audio channel layout.
     * - encoding: set by user.
     * - decoding: set by user, may be overwritten by libavcodec.
     */
    uint64_t channel_layout;

    /**
     * Request decoder to use this channel layout if it can (0 for default)
     * - encoding: unused
     * - decoding: Set by user.
     */
    uint64_t request_channel_layout;

    /**
     * Type of service that the audio stream conveys.
     * - encoding: Set by user.
     * - decoding: Set by libavcodec.
     */
    enum AVAudioServiceType audio_service_type;

    /**
     * desired sample format
     * - encoding: Not used.
     * - decoding: Set by user.
     * Decoder will decode to this format if it can.
     */
    enum AVSampleFormat request_sample_fmt;

    /**
     * Called at the beginning of each frame to get a buffer for it.
     *
     * The function will set AVFrame.data[], AVFrame.linesize[].
     * AVFrame.extended_data[] must also be set, but it should be the same as
     * AVFrame.data[] except for planar audio with more channels than can fit
     * in AVFrame.data[]. In that case, AVFrame.data[] shall still contain as
     * many data pointers as it can hold.
     *
     * if CODEC_CAP_DR1 is not set then get_buffer() must call
     * avcodec_default_get_buffer() instead of providing buffers allocated by
     * some other means.
     *
     * AVFrame.data[] should be 32- or 16-byte-aligned unless the CPU doesn't
     * need it. avcodec_default_get_buffer() aligns the output buffer properly,
     * but if get_buffer() is overridden then alignment considerations should
     * be taken into account.
     *
     * @see avcodec_default_get_buffer()
     *
     * Video:
     *
     * If pic.reference is set then the frame will be read later by libavcodec.
     * avcodec_align_dimensions2() should be used to find the required width and
     * height, as they normally need to be rounded up to the next multiple of 16.
     *
     * If frame multithreading is used and thread_safe_callbacks is set,
     * it may be called from a different thread, but not from more than one at
     * once. Does not need to be reentrant.
     *
     * @see release_buffer(), reget_buffer()
     * @see avcodec_align_dimensions2()
     *
     * Audio:
     *
     * Decoders request a buffer of a particular size by setting
     * AVFrame.nb_samples prior to calling get_buffer(). The decoder may,
     * however, utilize only part of the buffer by setting AVFrame.nb_samples
     * to a smaller value in the output frame.
     *
     * Decoders cannot use the buffer after returning from
     * avcodec_decode_audio4(), so they will not call release_buffer(), as it
     * is assumed to be released immediately upon return.
     *
     * As a convenience, av_samples_get_buffer_size() and
     * av_samples_fill_arrays() in libavutil may be used by custom get_buffer()
     * functions to find the required data size and to fill data pointers and
     * linesize. In AVFrame.linesize, only linesize[0] may be set for audio
     * since all planes must be the same size.
     *
     * @see av_samples_get_buffer_size(), av_samples_fill_arrays()
     *
     * - encoding: unused
     * - decoding: Set by libavcodec, user can override.
     */
    int (*get_buffer)(struct AVCodecContext *c, AVFrame *pic);

    /**
     * Called to release buffers which were allocated with get_buffer.
     * A released buffer can be reused in get_buffer().
     * pic.data[*] must be set to NULL.
     * May be called from a different thread if frame multithreading is used,
     * but not by more than one thread at once, so does not need to be reentrant.
     * - encoding: unused
     * - decoding: Set by libavcodec, user can override.
     */
    void (*release_buffer)(struct AVCodecContext *c, AVFrame *pic);

    /**
     * Called at the beginning of a frame to get cr buffer for it.
     * Buffer type (size, hints) must be the same. libavcodec won't check it.
     * libavcodec will pass previous buffer in pic, function should return
     * same buffer or new buffer with old frame "painted" into it.
     * If pic.data[0] == NULL must behave like get_buffer().
     * if CODEC_CAP_DR1 is not set then reget_buffer() must call
     * avcodec_default_reget_buffer() instead of providing buffers allocated by
     * some other means.
     * - encoding: unused
     * - decoding: Set by libavcodec, user can override.
     */
    int (*reget_buffer)(struct AVCodecContext *c, AVFrame *pic);


    /* - encoding parameters */
    float qcompress;  ///< amount of qscale change between easy & hard scenes (0.0-1.0)
    float qblur;      ///< amount of qscale smoothing over time (0.0-1.0)

    /**
     * minimum quantizer
     * - encoding: Set by user.
     * - decoding: unused
     */
    int qmin;

    /**
     * maximum quantizer
     * - encoding: Set by user.
     * - decoding: unused
     */
    int qmax;

    /**
     * maximum quantizer difference between frames
     * - encoding: Set by user.
     * - decoding: unused
     */
    int max_qdiff;

    /**
     * ratecontrol qmin qmax limiting method
     * 0-> clipping, 1-> use a nice continous function to limit qscale wthin qmin/qmax.
     * - encoding: Set by user.
     * - decoding: unused
     */
    float rc_qsquish;

    float rc_qmod_amp;
    int rc_qmod_freq;

    /**
     * decoder bitstream buffer size
     * - encoding: Set by user.
     * - decoding: unused
     */
    int rc_buffer_size;

    /**
     * ratecontrol override, see RcOverride
     * - encoding: Allocated/set/freed by user.
     * - decoding: unused
     */
    int rc_override_count;
    RcOverride *rc_override;

    /**
     * rate control equation
     * - encoding: Set by user
     * - decoding: unused
     */
    const char *rc_eq;

    /**
     * maximum bitrate
     * - encoding: Set by user.
     * - decoding: unused
     */
    int rc_max_rate;

    /**
     * minimum bitrate
     * - encoding: Set by user.
     * - decoding: unused
     */
    int rc_min_rate;

    float rc_buffer_aggressivity;

    /**
     * initial complexity for pass1 ratecontrol
     * - encoding: Set by user.
     * - decoding: unused
     */
    float rc_initial_cplx;

    /**
     * Ratecontrol attempt to use, at maximum, <value> of what can be used without an underflow.
     * - encoding: Set by user.
     * - decoding: unused.
     */
    float rc_max_available_vbv_use;

    /**
     * Ratecontrol attempt to use, at least, <value> times the amount needed to prevent a vbv overflow.
     * - encoding: Set by user.
     * - decoding: unused.
     */
    float rc_min_vbv_overflow_use;

    /**
     * Number of bits which should be loaded into the rc buffer before decoding starts.
     * - encoding: Set by user.
     * - decoding: unused
     */
    int rc_initial_buffer_occupancy;

#define FF_CODER_TYPE_VLC       0
#define FF_CODER_TYPE_AC        1
#define FF_CODER_TYPE_RAW       2
#define FF_CODER_TYPE_RLE       3
#define FF_CODER_TYPE_DEFLATE   4
    /**
     * coder type
     * - encoding: Set by user.
     * - decoding: unused
     */
    int coder_type;

    /**
     * context model
     * - encoding: Set by user.
     * - decoding: unused
     */
    int context_model;

    /**
     * minimum Lagrange multipler
     * - encoding: Set by user.
     * - decoding: unused
     */
    int lmin;

    /**
     * maximum Lagrange multipler
     * - encoding: Set by user.
     * - decoding: unused
     */
    int lmax;

    /**
     * frame skip threshold
     * - encoding: Set by user.
     * - decoding: unused
     */
    int frame_skip_threshold;

    /**
     * frame skip factor
     * - encoding: Set by user.
     * - decoding: unused
     */
    int frame_skip_factor;

    /**
     * frame skip exponent
     * - encoding: Set by user.
     * - decoding: unused
     */
    int frame_skip_exp;

    /**
     * frame skip comparison function
     * - encoding: Set by user.
     * - decoding: unused
     */
    int frame_skip_cmp;

    /**
     * trellis RD quantization
     * - encoding: Set by user.
     * - decoding: unused
     */
    int trellis;

    /**
     * - encoding: Set by user.
     * - decoding: unused
     */
    int min_prediction_order;

    /**
     * - encoding: Set by user.
     * - decoding: unused
     */
    int max_prediction_order;

    /**
     * GOP timecode frame start number
     * - encoding: Set by user, in non drop frame format
     * - decoding: Set by libavcodec (timecode in the 25 bits format, -1 if unset)
     */
    int64_t timecode_frame_start;

    /* The RTP callback: This function is called    */
    /* every time the encoder has a packet to send. */
    /* It depends on the encoder if the data starts */
    /* with a Start Code (it should). H.263 does.   */
    /* mb_nb contains the number of macroblocks     */
    /* encoded in the RTP payload.                  */
    void (*rtp_callback)(struct AVCodecContext *avctx, void *data, int size, int mb_nb);

    int rtp_payload_size;   /* The size of the RTP payload: the coder will  */
                            /* do its best to deliver a chunk with size     */
                            /* below rtp_payload_size, the chunk will start */
                            /* with a start code on some codecs like H.263. */
                            /* This doesn't take account of any particular  */
                            /* headers inside the transmitted RTP payload.  */

    /* statistics, used for 2-pass encoding */
    int mv_bits;
    int header_bits;
    int i_tex_bits;
    int p_tex_bits;
    int i_count;
    int p_count;
    int skip_count;
    int misc_bits;

    /**
     * number of bits used for the previously encoded frame
     * - encoding: Set by libavcodec.
     * - decoding: unused
     */
    int frame_bits;

    /**
     * pass1 encoding statistics output buffer
     * - encoding: Set by libavcodec.
     * - decoding: unused
     */
    char *stats_out;

    /**
     * pass2 encoding statistics input buffer
     * Concatenated stuff from stats_out of pass1 should be placed here.
     * - encoding: Allocated/set/freed by user.
     * - decoding: unused
     */
    char *stats_in;

    /**
     * Work around bugs in encoders which sometimes cannot be detected automatically.
     * - encoding: Set by user
     * - decoding: Set by user
     */
    int workaround_bugs;
#define FF_BUG_AUTODETECT       1  ///< autodetection
#define FF_BUG_OLD_MSMPEG4      2
#define FF_BUG_XVID_ILACE       4
#define FF_BUG_UMP4             8
#define FF_BUG_NO_PADDING       16
#define FF_BUG_AMV              32
#define FF_BUG_AC_VLC           0  ///< Will be removed, libavcodec can now handle these non-compliant files by default.
#define FF_BUG_QPEL_CHROMA      64
#define FF_BUG_STD_QPEL         128
#define FF_BUG_QPEL_CHROMA2     256
#define FF_BUG_DIRECT_BLOCKSIZE 512
#define FF_BUG_EDGE             1024
#define FF_BUG_HPEL_CHROMA      2048
#define FF_BUG_DC_CLIP          4096
#define FF_BUG_MS               8192 ///< Work around various bugs in Microsoft's broken decoders.
#define FF_BUG_TRUNCATED       16384

    /**
     * strictly follow the standard (MPEG4, ...).
     * - encoding: Set by user.
     * - decoding: Set by user.
     * Setting this to STRICT or higher means the encoder and decoder will
     * generally do stupid things, whereas setting it to unofficial or lower
     * will mean the encoder might produce output that is not supported by all
     * spec-compliant decoders. Decoders don't differentiate between normal,
     * unofficial and experimental (that is, they always try to decode things
     * when they can) unless they are explicitly asked to behave stupidly
     * (=strictly conform to the specs)
     */
    int strict_std_compliance;
#define FF_COMPLIANCE_VERY_STRICT   2 ///< Strictly conform to an older more strict version of the spec or reference software.
#define FF_COMPLIANCE_STRICT        1 ///< Strictly conform to all the things in the spec no matter what consequences.
#define FF_COMPLIANCE_NORMAL        0
#define FF_COMPLIANCE_UNOFFICIAL   -1 ///< Allow unofficial extensions
#define FF_COMPLIANCE_EXPERIMENTAL -2 ///< Allow nonstandardized experimental things.

    /**
     * error concealment flags
     * - encoding: unused
     * - decoding: Set by user.
     */
    int error_concealment;
#define FF_EC_GUESS_MVS   1
#define FF_EC_DEBLOCK     2

    /**
     * debug
     * - encoding: Set by user.
     * - decoding: Set by user.
     */
    int debug;
#define FF_DEBUG_PICT_INFO   1
#define FF_DEBUG_RC          2
#define FF_DEBUG_BITSTREAM   4
#define FF_DEBUG_MB_TYPE     8
#define FF_DEBUG_QP          16
#define FF_DEBUG_MV          32
#define FF_DEBUG_DCT_COEFF   0x00000040
#define FF_DEBUG_SKIP        0x00000080
#define FF_DEBUG_STARTCODE   0x00000100
#define FF_DEBUG_PTS         0x00000200
#define FF_DEBUG_ER          0x00000400
#define FF_DEBUG_MMCO        0x00000800
#define FF_DEBUG_BUGS        0x00001000
#define FF_DEBUG_VIS_QP      0x00002000
#define FF_DEBUG_VIS_MB_TYPE 0x00004000
#define FF_DEBUG_BUFFERS     0x00008000
#define FF_DEBUG_THREADS     0x00010000

    /**
     * debug
     * - encoding: Set by user.
     * - decoding: Set by user.
     */
    int debug_mv;
#define FF_DEBUG_VIS_MV_P_FOR  0x00000001 //visualize forward predicted MVs of P frames
#define FF_DEBUG_VIS_MV_B_FOR  0x00000002 //visualize forward predicted MVs of B frames
#define FF_DEBUG_VIS_MV_B_BACK 0x00000004 //visualize backward predicted MVs of B frames

    /**
     * Error recognition; may misdetect some more or less valid parts as errors.
     * - encoding: unused
     * - decoding: Set by user.
     */
    int err_recognition;
#define AV_EF_CRCCHECK  (1<<0)
#define AV_EF_BITSTREAM (1<<1)
#define AV_EF_BUFFER    (1<<2)
#define AV_EF_EXPLODE   (1<<3)

#define AV_EF_CAREFUL    (1<<16)
#define AV_EF_COMPLIANT  (1<<17)
#define AV_EF_AGGRESSIVE (1<<18)


    /**
     * opaque 64bit number (generally a PTS) that will be reordered and
     * output in AVFrame.reordered_opaque
     * @deprecated in favor of pkt_pts
     * - encoding: unused
     * - decoding: Set by user.
     */
    int64_t reordered_opaque;

    /**
     * Hardware accelerator in use
     * - encoding: unused.
     * - decoding: Set by libavcodec
     */
    struct AVHWAccel *hwaccel;

    /**
     * Hardware accelerator context.
     * For some hardware accelerators, a global context needs to be
     * provided by the user. In that case, this holds display-dependent
     * data FFmpeg cannot instantiate itself. Please refer to the
     * FFmpeg HW accelerator documentation to know how to fill this
     * is. e.g. for VA API, this is a struct vaapi_context.
     * - encoding: unused
     * - decoding: Set by user
     */
    void *hwaccel_context;

    /**
     * error
     * - encoding: Set by libavcodec if flags&CODEC_FLAG_PSNR.
     * - decoding: unused
     */
    uint64_t error[AV_NUM_DATA_POINTERS];

    /**
     * DCT algorithm, see FF_DCT_* below
     * - encoding: Set by user.
     * - decoding: unused
     */
    int dct_algo;
#define FF_DCT_AUTO    0
#define FF_DCT_FASTINT 1
#define FF_DCT_INT     2
#define FF_DCT_MMX     3
#define FF_DCT_ALTIVEC 5
#define FF_DCT_FAAN    6

    /**
     * IDCT algorithm, see FF_IDCT_* below.
     * - encoding: Set by user.
     * - decoding: Set by user.
     */
    int idct_algo;
#define FF_IDCT_AUTO          0
#define FF_IDCT_INT           1
#define FF_IDCT_SIMPLE        2
#define FF_IDCT_SIMPLEMMX     3
#define FF_IDCT_LIBMPEG2MMX   4
#define FF_IDCT_MMI           5
#define FF_IDCT_ARM           7
#define FF_IDCT_ALTIVEC       8
#define FF_IDCT_SH4           9
#define FF_IDCT_SIMPLEARM     10
#define FF_IDCT_H264          11
#define FF_IDCT_VP3           12
#define FF_IDCT_IPP           13
#define FF_IDCT_XVIDMMX       14
#define FF_IDCT_CAVS          15
#define FF_IDCT_SIMPLEARMV5TE 16
#define FF_IDCT_SIMPLEARMV6   17
#define FF_IDCT_SIMPLEVIS     18
#define FF_IDCT_WMV2          19
#define FF_IDCT_FAAN          20
#define FF_IDCT_EA            21
#define FF_IDCT_SIMPLENEON    22
#define FF_IDCT_SIMPLEALPHA   23
#define FF_IDCT_BINK          24

    /**
     * dsp_mask could be add used to disable unwanted CPU features
     * CPU features (i.e. MMX, SSE. ...)
     *
     * With the FORCE flag you may instead enable given CPU features.
     * (Dangerous: Usable in case of misdetection, improper usage however will
     * result into program crash.)
     */
    unsigned dsp_mask;

    /**
     * bits per sample/pixel from the demuxer (needed for huffyuv).
     * - encoding: Set by libavcodec.
     * - decoding: Set by user.
     */
     int bits_per_coded_sample;

    /**
     * Bits per sample/pixel of internal libavcodec pixel/sample format.
     * - encoding: set by user.
     * - decoding: set by libavcodec.
     */
    int bits_per_raw_sample;

    /**
     * low resolution decoding, 1-> 1/2 size, 2->1/4 size
     * - encoding: unused
     * - decoding: Set by user.
     */
     int lowres;

    /**
     * the picture in the bitstream
     * - encoding: Set by libavcodec.
     * - decoding: Set by libavcodec.
     */
    AVFrame *coded_frame;

    /**
     * thread count
     * is used to decide how many independent tasks should be passed to execute()
     * - encoding: Set by user.
     * - decoding: Set by user.
     */
    int thread_count;

    /**
     * Which multithreading methods to use.
     * Use of FF_THREAD_FRAME will increase decoding delay by one frame per thread,
     * so clients which cannot provide future frames should not use it.
     *
     * - encoding: Set by user, otherwise the default is used.
     * - decoding: Set by user, otherwise the default is used.
     */
    int thread_type;
#define FF_THREAD_FRAME   1 ///< Decode more than one frame at once
#define FF_THREAD_SLICE   2 ///< Decode more than one part of a single frame at once

    /**
     * Which multithreading methods are in use by the codec.
     * - encoding: Set by libavcodec.
     * - decoding: Set by libavcodec.
     */
    int active_thread_type;

    /**
     * Set by the client if its custom get_buffer() callback can be called
     * from another thread, which allows faster multithreaded decoding.
     * draw_horiz_band() will be called from other threads regardless of this setting.
     * Ignored if the default get_buffer() is used.
     * - encoding: Set by user.
     * - decoding: Set by user.
     */
    int thread_safe_callbacks;

    /**
     * The codec may call this to execute several independent things.
     * It will return only after finishing all tasks.
     * The user may replace this with some multithreaded implementation,
     * the default implementation will execute the parts serially.
     * @param count the number of things to execute
     * - encoding: Set by libavcodec, user can override.
     * - decoding: Set by libavcodec, user can override.
     */
    int (*execute)(struct AVCodecContext *c, int (*func)(struct AVCodecContext *c2, void *arg), void *arg2, int *ret, int count, int size);

    /**
     * The codec may call this to execute several independent things.
     * It will return only after finishing all tasks.
     * The user may replace this with some multithreaded implementation,
     * the default implementation will execute the parts serially.
     * Also see avcodec_thread_init and e.g. the --enable-pthread configure option.
     * @param c context passed also to func
     * @param count the number of things to execute
     * @param arg2 argument passed unchanged to func
     * @param ret return values of executed functions, must have space for "count" values. May be NULL.
     * @param func function that will be called count times, with jobnr from 0 to count-1.
     *             threadnr will be in the range 0 to c->thread_count-1 < MAX_THREADS and so that no
     *             two instances of func executing at the same time will have the same threadnr.
     * @return always 0 currently, but code should handle a future improvement where when any call to func
     *         returns < 0 no further calls to func may be done and < 0 is returned.
     * - encoding: Set by libavcodec, user can override.
     * - decoding: Set by libavcodec, user can override.
     */
    int (*execute2)(struct AVCodecContext *c, int (*func)(struct AVCodecContext *c2, void *arg, int jobnr, int threadnr), void *arg2, int *ret, int count);

    /**
     * thread opaque
     * Can be used by execute() to store some per AVCodecContext stuff.
     * - encoding: set by execute()
     * - decoding: set by execute()
     */
    void *thread_opaque;

    /**
     * noise vs. sse weight for the nsse comparsion function
     * - encoding: Set by user.
     * - decoding: unused
     */
     int nsse_weight;

    /**
     * profile
     * - encoding: Set by user.
     * - decoding: Set by libavcodec.
     */
     int profile;
#define FF_PROFILE_UNKNOWN -99
#define FF_PROFILE_RESERVED -100

#define FF_PROFILE_AAC_MAIN 0
#define FF_PROFILE_AAC_LOW  1
#define FF_PROFILE_AAC_SSR  2
#define FF_PROFILE_AAC_LTP  3

#define FF_PROFILE_DTS         20
#define FF_PROFILE_DTS_ES      30
#define FF_PROFILE_DTS_96_24   40
#define FF_PROFILE_DTS_HD_HRA  50
#define FF_PROFILE_DTS_HD_MA   60

#define FF_PROFILE_MPEG2_422    0
#define FF_PROFILE_MPEG2_HIGH   1
#define FF_PROFILE_MPEG2_SS     2
#define FF_PROFILE_MPEG2_SNR_SCALABLE  3
#define FF_PROFILE_MPEG2_MAIN   4
#define FF_PROFILE_MPEG2_SIMPLE 5

#define FF_PROFILE_H264_CONSTRAINED  (1<<9)  // 8+1; constraint_set1_flag
#define FF_PROFILE_H264_INTRA        (1<<11) // 8+3; constraint_set3_flag

#define FF_PROFILE_H264_BASELINE             66
#define FF_PROFILE_H264_CONSTRAINED_BASELINE (66|FF_PROFILE_H264_CONSTRAINED)
#define FF_PROFILE_H264_MAIN                 77
#define FF_PROFILE_H264_EXTENDED             88
#define FF_PROFILE_H264_HIGH                 100
#define FF_PROFILE_H264_HIGH_10              110
#define FF_PROFILE_H264_HIGH_10_INTRA        (110|FF_PROFILE_H264_INTRA)
#define FF_PROFILE_H264_HIGH_422             122
#define FF_PROFILE_H264_HIGH_422_INTRA       (122|FF_PROFILE_H264_INTRA)
#define FF_PROFILE_H264_HIGH_444             144
#define FF_PROFILE_H264_HIGH_444_PREDICTIVE  244
#define FF_PROFILE_H264_HIGH_444_INTRA       (244|FF_PROFILE_H264_INTRA)
#define FF_PROFILE_H264_CAVLC_444            44

#define FF_PROFILE_VC1_SIMPLE   0
#define FF_PROFILE_VC1_MAIN     1
#define FF_PROFILE_VC1_COMPLEX  2
#define FF_PROFILE_VC1_ADVANCED 3

#define FF_PROFILE_MPEG4_SIMPLE                     0
#define FF_PROFILE_MPEG4_SIMPLE_SCALABLE            1
#define FF_PROFILE_MPEG4_CORE                       2
#define FF_PROFILE_MPEG4_MAIN                       3
#define FF_PROFILE_MPEG4_N_BIT                      4
#define FF_PROFILE_MPEG4_SCALABLE_TEXTURE           5
#define FF_PROFILE_MPEG4_SIMPLE_FACE_ANIMATION      6
#define FF_PROFILE_MPEG4_BASIC_ANIMATED_TEXTURE     7
#define FF_PROFILE_MPEG4_HYBRID                     8
#define FF_PROFILE_MPEG4_ADVANCED_REAL_TIME         9
#define FF_PROFILE_MPEG4_CORE_SCALABLE             10
#define FF_PROFILE_MPEG4_ADVANCED_CODING           11
#define FF_PROFILE_MPEG4_ADVANCED_CORE             12
#define FF_PROFILE_MPEG4_ADVANCED_SCALABLE_TEXTURE 13
#define FF_PROFILE_MPEG4_SIMPLE_STUDIO             14
#define FF_PROFILE_MPEG4_ADVANCED_SIMPLE           15

    /**
     * level
     * - encoding: Set by user.
     * - decoding: Set by libavcodec.
     */
     int level;
#define FF_LEVEL_UNKNOWN -99

    /**
     *
     * - encoding: unused
     * - decoding: Set by user.
     */
    enum AVDiscard skip_loop_filter;

    /**
     *
     * - encoding: unused
     * - decoding: Set by user.
     */
    enum AVDiscard skip_idct;

    /**
     *
     * - encoding: unused
     * - decoding: Set by user.
     */
    enum AVDiscard skip_frame;

    /**
     * Header containing style information for text subtitles.
     * For SUBTITLE_ASS subtitle type, it should contain the whole ASS
     * [Script Info] and [V4+ Styles] section, plus the [Events] line and
     * the Format line following. It shouldn't include any Dialogue line.
     * - encoding: Set/allocated/freed by user (before avcodec_open2())
     * - decoding: Set/allocated/freed by libavcodec (by avcodec_open2())
     */
    uint8_t *subtitle_header;
    int subtitle_header_size;

    /**
     * Simulates errors in the bitstream to test error concealment.
     * - encoding: Set by user.
     * - decoding: unused
     */
    int error_rate;

    /**
     * Current packet as passed into the decoder, to avoid having
     * to pass the packet into every function. Currently only valid
     * inside lavc and get/release_buffer callbacks.
     * - decoding: set by avcodec_decode_*, read by get_buffer() for setting pkt_pts
     * - encoding: unused
     */
    AVPacket *pkt;

    /**
     * VBV delay coded in the last frame (in periods of a 27 MHz clock).
     * Used for compliant TS muxing.
     * - encoding: Set by libavcodec.
     * - decoding: unused.
     */
    uint64_t vbv_delay;

    /**
     * Current statistics for PTS correction.
     * - decoding: maintained and used by libavcodec, not intended to be used by user apps
     * - encoding: unused
     */
    int64_t pts_correction_num_faulty_pts; /// Number of incorrect PTS values so far
    int64_t pts_correction_num_faulty_dts; /// Number of incorrect DTS values so far
    int64_t pts_correction_last_pts;       /// PTS of the last frame
    int64_t pts_correction_last_dts;       /// DTS of the last frame
} AVCodecContext;

/**
 * AVProfile.
 */
typedef struct AVProfile {
    int profile;
    const char *name; ///< short name for the profile
} AVProfile;

typedef struct AVCodecDefault AVCodecDefault;

/**
 * AVCodec.
 */
typedef struct AVCodec {
    /**
     * Name of the codec implementation.
     * The name is globally unique among encoders and among decoders (but an
     * encoder and a decoder can share the same name).
     * This is the primary way to find a codec from the user perspective.
     */
    const char *name;
    /**
     * Descriptive name for the codec, meant to be more human readable than name.
     * You should use the NULL_IF_CONFIG_SMALL() macro to define it.
     */
    const char *long_name;
    enum AVMediaType type;
    enum CodecID id;
    /**
     * Codec capabilities.
     * see CODEC_CAP_*
     */
    int capabilities;
    const AVRational *supported_framerates; ///< array of supported framerates, or NULL if any, array is terminated by {0,0}
    const enum PixelFormat *pix_fmts;       ///< array of supported pixel formats, or NULL if unknown, array is terminated by -1
    const int *supported_samplerates;       ///< array of supported audio samplerates, or NULL if unknown, array is terminated by 0
    const enum AVSampleFormat *sample_fmts; ///< array of supported sample formats, or NULL if unknown, array is terminated by -1
    const uint64_t *channel_layouts;         ///< array of support channel layouts, or NULL if unknown. array is terminated by 0
    uint8_t max_lowres;                     ///< maximum value for lowres supported by the decoder
    const AVClass *priv_class;              ///< AVClass for the private context
    const AVProfile *profiles;              ///< array of recognized profiles, or NULL if unknown, array is terminated by {FF_PROFILE_UNKNOWN}

    /*****************************************************************
     * No fields below this line are part of the public API. They
     * may not be used outside of libavcodec and can be changed and
     * removed at will.
     * New public fields should be added right above.
     *****************************************************************
     */
    int priv_data_size;
    struct AVCodec *next;
    /**
     * @name Frame-level threading support functions
     * @{
     */
    /**
     * If defined, called on thread contexts when they are created.
     * If the codec allocates writable tables in init(), re-allocate them here.
     * priv_data will be set to a copy of the original.
     */
    int (*init_thread_copy)(AVCodecContext *);
    /**
     * Copy necessary context variables from a previous thread context to the current one.
     * If not defined, the next thread will start automatically; otherwise, the codec
     * must call ff_thread_finish_setup().
     *
     * dst and src will (rarely) point to the same context, in which case memcpy should be skipped.
     */
    int (*update_thread_context)(AVCodecContext *dst, const AVCodecContext *src);
    /** @} */

    /**
     * Private codec-specific defaults.
     */
    const AVCodecDefault *defaults;

    /**
     * Initialize codec static data, called from avcodec_register().
     */
    void (*init_static_data)(struct AVCodec *codec);

    int (*init)(AVCodecContext *);
    int (*encode)(AVCodecContext *, uint8_t *buf, int buf_size, void *data);
    /**
     * Encode data to an AVPacket.
     *
     * @param      avctx          codec context
     * @param      avpkt          output AVPacket (may contain a user-provided buffer)
     * @param[in]  frame          AVFrame containing the raw data to be encoded
     * @param[out] got_packet_ptr encoder sets to 0 or 1 to indicate that a
     *                            non-empty packet was returned in avpkt.
     * @return 0 on success, negative error code on failure
     */
    int (*encode2)(AVCodecContext *avctx, AVPacket *avpkt, const AVFrame *frame,
                   int *got_packet_ptr);
    int (*decode)(AVCodecContext *, void *outdata, int *outdata_size, AVPacket *avpkt);
    int (*close)(AVCodecContext *);
    /**
     * Flush buffers.
     * Will be called when seeking
     */
    void (*flush)(AVCodecContext *);
} AVCodec;

/**
 * AVHWAccel.
 */
typedef struct AVHWAccel {
    /**
     * Name of the hardware accelerated codec.
     * The name is globally unique among encoders and among decoders (but an
     * encoder and a decoder can share the same name).
     */
    const char *name;

    /**
     * Type of codec implemented by the hardware accelerator.
     *
     * See AVMEDIA_TYPE_xxx
     */
    enum AVMediaType type;

    /**
     * Codec implemented by the hardware accelerator.
     *
     * See CODEC_ID_xxx
     */
    enum CodecID id;

    /**
     * Supported pixel format.
     *
     * Only hardware accelerated formats are supported here.
     */
    enum PixelFormat pix_fmt;

    /**
     * Hardware accelerated codec capabilities.
     * see FF_HWACCEL_CODEC_CAP_*
     */
    int capabilities;

    struct AVHWAccel *next;

    /**
     * Called at the beginning of each frame or field picture.
     *
     * Meaningful frame information (codec specific) is guaranteed to
     * be parsed at this point. This function is mandatory.
     *
     * Note that buf can be NULL along with buf_size set to 0.
     * Otherwise, this means the whole frame is available at this point.
     *
     * @param avctx the codec context
     * @param buf the frame data buffer base
     * @param buf_size the size of the frame in bytes
     * @return zero if successful, a negative value otherwise
     */
    int (*start_frame)(AVCodecContext *avctx, const uint8_t *buf, uint32_t buf_size);

    /**
     * Callback for each slice.
     *
     * Meaningful slice information (codec specific) is guaranteed to
     * be parsed at this point. This function is mandatory.
     *
     * @param avctx the codec context
     * @param buf the slice data buffer base
     * @param buf_size the size of the slice in bytes
     * @return zero if successful, a negative value otherwise
     */
    int (*decode_slice)(AVCodecContext *avctx, const uint8_t *buf, uint32_t buf_size);

    /**
     * Called at the end of each frame or field picture.
     *
     * The whole picture is parsed at this point and can now be sent
     * to the hardware accelerator. This function is mandatory.
     *
     * @param avctx the codec context
     * @return zero if successful, a negative value otherwise
     */
    int (*end_frame)(AVCodecContext *avctx);

    /**
     * Size of HW accelerator private data.
     *
     * Private data is allocated with av_mallocz() before
     * AVCodecContext.get_buffer() and deallocated after
     * AVCodecContext.release_buffer().
     */
    int priv_data_size;
} AVHWAccel;

/**
 * four components are given, that's all.
 * the last component is alpha
 */
typedef struct AVPicture {
    uint8_t *data[AV_NUM_DATA_POINTERS];
    int linesize[AV_NUM_DATA_POINTERS];     ///< number of bytes per line
} AVPicture;

#define AVPALETTE_SIZE 1024
#define AVPALETTE_COUNT 256

enum AVSubtitleType {
    SUBTITLE_NONE,

    SUBTITLE_BITMAP,                ///< A bitmap, pict will be set

    /**
     * Plain text, the text field must be set by the decoder and is
     * authoritative. ass and pict fields may contain approximations.
     */
    SUBTITLE_TEXT,

    /**
     * Formatted text, the ass field must be set by the decoder and is
     * authoritative. pict and text fields may contain approximations.
     */
    SUBTITLE_ASS,
};

typedef struct AVSubtitleRect {
    int x;         ///< top left corner  of pict, undefined when pict is not set
    int y;         ///< top left corner  of pict, undefined when pict is not set
    int w;         ///< width            of pict, undefined when pict is not set
    int h;         ///< height           of pict, undefined when pict is not set
    int nb_colors; ///< number of colors in pict, undefined when pict is not set

    /**
     * data+linesize for the bitmap of this subtitle.
     * can be set for text/ass as well once they where rendered
     */
    AVPicture pict;
    enum AVSubtitleType type;

    char *text;                     ///< 0 terminated plain UTF-8 text

    /**
     * 0 terminated ASS/SSA compatible event line.
     * The pressentation of this is unaffected by the other values in this
     * struct.
     */
    char *ass;
} AVSubtitleRect;

typedef struct AVSubtitle {
    uint16_t format; /* 0 = graphics */
    uint32_t start_display_time; /* relative to packet pts, in ms */
    uint32_t end_display_time; /* relative to packet pts, in ms */
    unsigned num_rects;
    AVSubtitleRect **rects;
    int64_t pts;    ///< Same as packet pts, in AV_TIME_BASE
} AVSubtitle;

/* packet functions */

/**
 * @deprecated use NULL instead
 */
attribute_deprecated void av_destruct_packet_nofree(AVPacket *pkt);

/**
 * Default packet destructor.
 */
void av_destruct_packet(AVPacket *pkt);

/**
 * Initialize optional fields of a packet with default values.
 *
 * @param pkt packet
 */
void av_init_packet(AVPacket *pkt);

/**
 * Allocate the payload of a packet and initialize its fields with
 * default values.
 *
 * @param pkt packet
 * @param size wanted payload size
 * @return 0 if OK, AVERROR_xxx otherwise
 */
int av_new_packet(AVPacket *pkt, int size);

/**
 * Reduce packet size, correctly zeroing padding
 *
 * @param pkt packet
 * @param size new size
 */
void av_shrink_packet(AVPacket *pkt, int size);

/**
 * Increase packet size, correctly zeroing padding
 *
 * @param pkt packet
 * @param grow_by number of bytes by which to increase the size of the packet
 */
int av_grow_packet(AVPacket *pkt, int grow_by);

/**
 * @warning This is a hack - the packet memory allocation stuff is broken. The
 * packet is allocated if it was not really allocated.
 */
int av_dup_packet(AVPacket *pkt);

/**
 * Free a packet.
 *
 * @param pkt packet to free
 */
void av_free_packet(AVPacket *pkt);

/**
 * Allocate new information of a packet.
 *
 * @param pkt packet
 * @param type side information type
 * @param size side information size
 * @return pointer to fresh allocated data or NULL otherwise
 */
uint8_t* av_packet_new_side_data(AVPacket *pkt, enum AVPacketSideDataType type,
                                 int size);

/**
 * Shrink the already allocated side data buffer
 *
 * @param pkt packet
 * @param type side information type
 * @param size new side information size
 * @return 0 on success, < 0 on failure
 */
int av_packet_shrink_side_data(AVPacket *pkt, enum AVPacketSideDataType type,
                               int size);

/**
 * Get side information from packet.
 *
 * @param pkt packet
 * @param type desired side information type
 * @param size pointer for side information size to store (optional)
 * @return pointer to data if present or NULL otherwise
 */
uint8_t* av_packet_get_side_data(AVPacket *pkt, enum AVPacketSideDataType type,
                                 int *size);

int av_packet_merge_side_data(AVPacket *pkt);

int av_packet_split_side_data(AVPacket *pkt);


/* resample.c */

struct ReSampleContext;
struct AVResampleContext;

typedef struct ReSampleContext ReSampleContext;

/**
 *  Initialize audio resampling context.
 *
 * @param output_channels  number of output channels
 * @param input_channels   number of input channels
 * @param output_rate      output sample rate
 * @param input_rate       input sample rate
 * @param sample_fmt_out   requested output sample format
 * @param sample_fmt_in    input sample format
 * @param filter_length    length of each FIR filter in the filterbank relative to the cutoff frequency
 * @param log2_phase_count log2 of the number of entries in the polyphase filterbank
 * @param linear           if 1 then the used FIR filter will be linearly interpolated
                           between the 2 closest, if 0 the closest will be used
 * @param cutoff           cutoff frequency, 1.0 corresponds to half the output sampling rate
 * @return allocated ReSampleContext, NULL if error occurred
 */
ReSampleContext *av_audio_resample_init(int output_channels, int input_channels,
                                        int output_rate, int input_rate,
                                        enum AVSampleFormat sample_fmt_out,
                                        enum AVSampleFormat sample_fmt_in,
                                        int filter_length, int log2_phase_count,
                                        int linear, double cutoff);

int audio_resample(ReSampleContext *s, short *output, short *input, int nb_samples);

/**
 * Free resample context.
 *
 * @param s a non-NULL pointer to a resample context previously
 *          created with av_audio_resample_init()
 */
void audio_resample_close(ReSampleContext *s);


/**
 * Initialize an audio resampler.
 * Note, if either rate is not an integer then simply scale both rates up so they are.
 * @param filter_length length of each FIR filter in the filterbank relative to the cutoff freq
 * @param log2_phase_count log2 of the number of entries in the polyphase filterbank
 * @param linear If 1 then the used FIR filter will be linearly interpolated
                 between the 2 closest, if 0 the closest will be used
 * @param cutoff cutoff frequency, 1.0 corresponds to half the output sampling rate
 */
struct AVResampleContext *av_resample_init(int out_rate, int in_rate, int filter_length, int log2_phase_count, int linear, double cutoff);

/**
 * Resample an array of samples using a previously configured context.
 * @param src an array of unconsumed samples
 * @param consumed the number of samples of src which have been consumed are returned here
 * @param src_size the number of unconsumed samples available
 * @param dst_size the amount of space in samples available in dst
 * @param update_ctx If this is 0 then the context will not be modified, that way several channels can be resampled with the same context.
 * @return the number of samples written in dst or -1 if an error occurred
 */
int av_resample(struct AVResampleContext *c, short *dst, short *src, int *consumed, int src_size, int dst_size, int update_ctx);


/**
 * Compensate samplerate/timestamp drift. The compensation is done by changing
 * the resampler parameters, so no audible clicks or similar distortions occur
 * @param compensation_distance distance in output samples over which the compensation should be performed
 * @param sample_delta number of output samples which should be output less
 *
 * example: av_resample_compensate(c, 10, 500)
 * here instead of 510 samples only 500 samples would be output
 *
 * note, due to rounding the actual compensation might be slightly different,
 * especially if the compensation_distance is large and the in_rate used during init is small
 */
void av_resample_compensate(struct AVResampleContext *c, int sample_delta, int compensation_distance);
void av_resample_close(struct AVResampleContext *c);

/**
 * Allocate memory for a picture.  Call avpicture_free() to free it.
 *
 * @see avpicture_fill()
 *
 * @param picture the picture to be filled in
 * @param pix_fmt the format of the picture
 * @param width the width of the picture
 * @param height the height of the picture
 * @return zero if successful, a negative value if not
 */
int avpicture_alloc(AVPicture *picture, enum PixelFormat pix_fmt, int width, int height);

/**
 * Free a picture previously allocated by avpicture_alloc().
 * The data buffer used by the AVPicture is freed, but the AVPicture structure
 * itself is not.
 *
 * @param picture the AVPicture to be freed
 */
void avpicture_free(AVPicture *picture);

/**
 * Fill in the AVPicture fields.
 * The fields of the given AVPicture are filled in by using the 'ptr' address
 * which points to the image data buffer. Depending on the specified picture
 * format, one or multiple image data pointers and line sizes will be set.
 * If a planar format is specified, several pointers will be set pointing to
 * the different picture planes and the line sizes of the different planes
 * will be stored in the lines_sizes array.
 * Call with ptr == NULL to get the required size for the ptr buffer.
 *
 * To allocate the buffer and fill in the AVPicture fields in one call,
 * use avpicture_alloc().
 *
 * @param picture AVPicture whose fields are to be filled in
 * @param ptr Buffer which will contain or contains the actual image data
 * @param pix_fmt The format in which the picture data is stored.
 * @param width the width of the image in pixels
 * @param height the height of the image in pixels
 * @return size of the image data in bytes
 */
int avpicture_fill(AVPicture *picture, uint8_t *ptr,
                   enum PixelFormat pix_fmt, int width, int height);

/**
 * Copy pixel data from an AVPicture into a buffer.
 * The data is stored compactly, without any gaps for alignment or padding
 * which may be applied by avpicture_fill().
 *
 * @see avpicture_get_size()
 *
 * @param[in] src AVPicture containing image data
 * @param[in] pix_fmt The format in which the picture data is stored.
 * @param[in] width the width of the image in pixels.
 * @param[in] height the height of the image in pixels.
 * @param[out] dest A buffer into which picture data will be copied.
 * @param[in] dest_size The size of 'dest'.
 * @return The number of bytes written to dest, or a negative value (error code) on error.
 */
int avpicture_layout(const AVPicture* src, enum PixelFormat pix_fmt, int width, int height,
                     unsigned char *dest, int dest_size);

/**
 * Calculate the size in bytes that a picture of the given width and height
 * would occupy if stored in the given picture format.
 * Note that this returns the size of a compact representation as generated
 * by avpicture_layout(), which can be smaller than the size required for e.g.
 * avpicture_fill().
 *
 * @param pix_fmt the given picture format
 * @param width the width of the image
 * @param height the height of the image
 * @return Image data size in bytes or -1 on error (e.g. too large dimensions).
 */
int avpicture_get_size(enum PixelFormat pix_fmt, int width, int height);
void avcodec_get_chroma_sub_sample(enum PixelFormat pix_fmt, int *h_shift, int *v_shift);

/**
 * Get the name of a codec.
 * @return  a static string identifying the codec; never NULL
 */
const char *avcodec_get_name(enum CodecID id);

void avcodec_set_dimensions(AVCodecContext *s, int width, int height);

/**
 * Return a value representing the fourCC code associated to the
 * pixel format pix_fmt, or 0 if no associated fourCC code can be
 * found.
 */
unsigned int avcodec_pix_fmt_to_codec_tag(enum PixelFormat pix_fmt);

/**
 * Put a string representing the codec tag codec_tag in buf.
 *
 * @param buf_size size in bytes of buf
 * @return the length of the string that would have been generated if
 * enough space had been available, excluding the trailing null
 */
size_t av_get_codec_tag_string(char *buf, size_t buf_size, unsigned int codec_tag);

#define FF_LOSS_RESOLUTION  0x0001 /**< loss due to resolution change */
#define FF_LOSS_DEPTH       0x0002 /**< loss due to color depth change */
#define FF_LOSS_COLORSPACE  0x0004 /**< loss due to color space conversion */
#define FF_LOSS_ALPHA       0x0008 /**< loss of alpha bits */
#define FF_LOSS_COLORQUANT  0x0010 /**< loss due to color quantization */
#define FF_LOSS_CHROMA      0x0020 /**< loss of chroma (e.g. RGB to gray conversion) */

/**
 * Compute what kind of losses will occur when converting from one specific
 * pixel format to another.
 * When converting from one pixel format to another, information loss may occur.
 * For example, when converting from RGB24 to GRAY, the color information will
 * be lost. Similarly, other losses occur when converting from some formats to
 * other formats. These losses can involve loss of chroma, but also loss of
 * resolution, loss of color depth, loss due to the color space conversion, loss
 * of the alpha bits or loss due to color quantization.
 * avcodec_get_fix_fmt_loss() informs you about the various types of losses
 * which will occur when converting from one pixel format to another.
 *
 * @param[in] dst_pix_fmt destination pixel format
 * @param[in] src_pix_fmt source pixel format
 * @param[in] has_alpha Whether the source pixel format alpha channel is used.
 * @return Combination of flags informing you what kind of losses will occur
 * (maximum loss for an invalid dst_pix_fmt).
 */
int avcodec_get_pix_fmt_loss(enum PixelFormat dst_pix_fmt, enum PixelFormat src_pix_fmt,
                             int has_alpha);

/**
 * Find the best pixel format to convert to given a certain source pixel
 * format.  When converting from one pixel format to another, information loss
 * may occur.  For example, when converting from RGB24 to GRAY, the color
 * information will be lost. Similarly, other losses occur when converting from
 * some formats to other formats. avcodec_find_best_pix_fmt() searches which of
 * the given pixel formats should be used to suffer the least amount of loss.
 * The pixel formats from which it chooses one, are determined by the
 * pix_fmt_mask parameter.
 *
 * Note, only the first 64 pixel formats will fit in pix_fmt_mask.
 *
 * @code
 * src_pix_fmt = PIX_FMT_YUV420P;
 * pix_fmt_mask = (1 << PIX_FMT_YUV422P) | (1 << PIX_FMT_RGB24);
 * dst_pix_fmt = avcodec_find_best_pix_fmt(pix_fmt_mask, src_pix_fmt, alpha, &loss);
 * @endcode
 *
 * @param[in] pix_fmt_mask bitmask determining which pixel format to choose from
 * @param[in] src_pix_fmt source pixel format
 * @param[in] has_alpha Whether the source pixel format alpha channel is used.
 * @param[out] loss_ptr Combination of flags informing you what kind of losses will occur.
 * @return The best pixel format to convert to or -1 if none was found.
 */
enum PixelFormat avcodec_find_best_pix_fmt(int64_t pix_fmt_mask, enum PixelFormat src_pix_fmt,
                              int has_alpha, int *loss_ptr);

/**
 * Find the best pixel format to convert to given a certain source pixel
 * format and a selection of two destination pixel formats. When converting from
 * one pixel format to another, information loss may occur.  For example, when converting
 * from RGB24 to GRAY, the color information will be lost. Similarly, other losses occur when
 * converting from some formats to other formats. avcodec_find_best_pix_fmt2() selects which of
 * the given pixel formats should be used to suffer the least amount of loss.
 *
 * If one of the destination formats is PIX_FMT_NONE the other pixel format (if valid) will be
 * returned.
 *
 * @code
 * src_pix_fmt = PIX_FMT_YUV420P;
 * dst_pix_fmt1= PIX_FMT_RGB24;
 * dst_pix_fmt2= PIX_FMT_GRAY8;
 * dst_pix_fmt3= PIX_FMT_RGB8;
 * loss= FF_LOSS_CHROMA; // don't care about chroma loss, so chroma loss will be ignored.
 * dst_pix_fmt = avcodec_find_best_pix_fmt2(dst_pix_fmt1, dst_pix_fmt2, src_pix_fmt, alpha, &loss);
 * dst_pix_fmt = avcodec_find_best_pix_fmt2(dst_pix_fmt, dst_pix_fmt3, src_pix_fmt, alpha, &loss);
 * @endcode
 *
 * @param[in] dst_pix_fmt1 One of the two destination pixel formats to choose from
 * @param[in] dst_pix_fmt2 The other of the two destination pixel formats to choose from
 * @param[in] src_pix_fmt Source pixel format
 * @param[in] has_alpha Whether the source pixel format alpha channel is used.
 * @param[in, out] loss_ptr Combination of loss flags. In: selects which of the losses to ignore, i.e.
 *                               NULL or value of zero means we care about all losses. Out: the loss
 *                               that occurs when converting from src to selected dst pixel format.
 * @return The best pixel format to convert to or -1 if none was found.
 */
enum PixelFormat avcodec_find_best_pix_fmt2(enum PixelFormat dst_pix_fmt1, enum PixelFormat dst_pix_fmt2,
                                            enum PixelFormat src_pix_fmt, int has_alpha, int *loss_ptr);


/* deinterlace a picture */
/* deinterlace - if not supported return -1 */
int avpicture_deinterlace(AVPicture *dst, const AVPicture *src,
                          enum PixelFormat pix_fmt, int width, int height);

/* external high level API */

/**
 * If c is NULL, returns the first registered codec,
 * if c is non-NULL, returns the next registered codec after c,
 * or NULL if c is the last one.
 */
AVCodec *av_codec_next(AVCodec *c);

/**
 * Return the LIBAVCODEC_VERSION_INT constant.
 */
unsigned avcodec_version(void);

/**
 * Return the libavcodec build-time configuration.
 */
const char *avcodec_configuration(void);

/**
 * Return the libavcodec license.
 */
const char *avcodec_license(void);

/**
 * Register the codec codec and initialize libavcodec.
 *
 * @warning either this function or avcodec_register_all() must be called
 * before any other libavcodec functions.
 *
 * @see avcodec_register_all()
 */
void avcodec_register(AVCodec *codec);

/**
 * Find a registered encoder with a matching codec ID.
 *
 * @param id CodecID of the requested encoder
 * @return An encoder if one was found, NULL otherwise.
 */
AVCodec *avcodec_find_encoder(enum CodecID id);

/**
 * Find a registered encoder with the specified name.
 *
 * @param name name of the requested encoder
 * @return An encoder if one was found, NULL otherwise.
 */
AVCodec *avcodec_find_encoder_by_name(const char *name);

/**
 * Find a registered decoder with a matching codec ID.
 *
 * @param id CodecID of the requested decoder
 * @return A decoder if one was found, NULL otherwise.
 */
AVCodec *avcodec_find_decoder(enum CodecID id);

/**
 * Find a registered decoder with the specified name.
 *
 * @param name name of the requested decoder
 * @return A decoder if one was found, NULL otherwise.
 */
AVCodec *avcodec_find_decoder_by_name(const char *name);
void avcodec_string(char *buf, int buf_size, AVCodecContext *enc, int encode);

/**
 * Return a name for the specified profile, if available.
 *
 * @param codec the codec that is searched for the given profile
 * @param profile the profile value for which a name is requested
 * @return A name for the profile if found, NULL otherwise.
 */
const char *av_get_profile_name(const AVCodec *codec, int profile);

#if FF_API_ALLOC_CONTEXT
/**
 * Set the fields of the given AVCodecContext to default values.
 *
 * @param s The AVCodecContext of which the fields should be set to default values.
 * @deprecated use avcodec_get_context_defaults3
 */
attribute_deprecated
void avcodec_get_context_defaults(AVCodecContext *s);

/** THIS FUNCTION IS NOT YET PART OF THE PUBLIC API!
 *  we WILL change its arguments and name a few times! */
attribute_deprecated
void avcodec_get_context_defaults2(AVCodecContext *s, enum AVMediaType);
#endif

/**
 * Set the fields of the given AVCodecContext to default values corresponding
 * to the given codec (defaults may be codec-dependent).
 *
 * Do not call this function if a non-NULL codec has been passed
 * to avcodec_alloc_context3() that allocated this AVCodecContext.
 * If codec is non-NULL, it is illegal to call avcodec_open2() with a
 * different codec on this AVCodecContext.
 */
int avcodec_get_context_defaults3(AVCodecContext *s, AVCodec *codec);

#if FF_API_ALLOC_CONTEXT
/**
 * Allocate an AVCodecContext and set its fields to default values.  The
 * resulting struct can be deallocated by simply calling av_free().
 *
 * @return An AVCodecContext filled with default values or NULL on failure.
 * @see avcodec_get_context_defaults
 *
 * @deprecated use avcodec_alloc_context3()
 */
attribute_deprecated
AVCodecContext *avcodec_alloc_context(void);

/** THIS FUNCTION IS NOT YET PART OF THE PUBLIC API!
 *  we WILL change its arguments and name a few times! */
attribute_deprecated
AVCodecContext *avcodec_alloc_context2(enum AVMediaType);
#endif

/**
 * Allocate an AVCodecContext and set its fields to default values.  The
 * resulting struct can be deallocated by calling avcodec_close() on it followed
 * by av_free().
 *
 * @param codec if non-NULL, allocate private data and initialize defaults
 *              for the given codec. It is illegal to then call avcodec_open2()
 *              with a different codec.
 *              If NULL, then the codec-specific defaults won't be initialized,
 *              which may result in suboptimal default settings (this is
 *              important mainly for encoders, e.g. libx264).
 *
 * @return An AVCodecContext filled with default values or NULL on failure.
 * @see avcodec_get_context_defaults
 */
AVCodecContext *avcodec_alloc_context3(AVCodec *codec);

/**
 * Copy the settings of the source AVCodecContext into the destination
 * AVCodecContext. The resulting destination codec context will be
 * unopened, i.e. you are required to call avcodec_open2() before you
 * can use this AVCodecContext to decode/encode video/audio data.
 *
 * @param dest target codec context, should be initialized with
 *             avcodec_alloc_context3(), but otherwise uninitialized
 * @param src source codec context
 * @return AVERROR() on error (e.g. memory allocation error), 0 on success
 */
int avcodec_copy_context(AVCodecContext *dest, const AVCodecContext *src);

/**
 * Set the fields of the given AVFrame to default values.
 *
 * @param pic The AVFrame of which the fields should be set to default values.
 */
void avcodec_get_frame_defaults(AVFrame *pic);

/**
 * Allocate an AVFrame and set its fields to default values.  The resulting
 * struct can be deallocated by simply calling av_free().
 *
 * @return An AVFrame filled with default values or NULL on failure.
 * @see avcodec_get_frame_defaults
 */
AVFrame *avcodec_alloc_frame(void);

int avcodec_default_get_buffer(AVCodecContext *s, AVFrame *pic);
void avcodec_default_release_buffer(AVCodecContext *s, AVFrame *pic);
int avcodec_default_reget_buffer(AVCodecContext *s, AVFrame *pic);

/**
 * Return the amount of padding in pixels which the get_buffer callback must
 * provide around the edge of the image for codecs which do not have the
 * CODEC_FLAG_EMU_EDGE flag.
 *
 * @return Required padding in pixels.
 */
unsigned avcodec_get_edge_width(void);
/**
 * Modify width and height values so that they will result in a memory
 * buffer that is acceptable for the codec if you do not use any horizontal
 * padding.
 *
 * May only be used if a codec with CODEC_CAP_DR1 has been opened.
 * If CODEC_FLAG_EMU_EDGE is not set, the dimensions must have been increased
 * according to avcodec_get_edge_width() before.
 */
void avcodec_align_dimensions(AVCodecContext *s, int *width, int *height);
/**
 * Modify width and height values so that they will result in a memory
 * buffer that is acceptable for the codec if you also ensure that all
 * line sizes are a multiple of the respective linesize_align[i].
 *
 * May only be used if a codec with CODEC_CAP_DR1 has been opened.
 * If CODEC_FLAG_EMU_EDGE is not set, the dimensions must have been increased
 * according to avcodec_get_edge_width() before.
 */
void avcodec_align_dimensions2(AVCodecContext *s, int *width, int *height,
                               int linesize_align[AV_NUM_DATA_POINTERS]);

enum PixelFormat avcodec_default_get_format(struct AVCodecContext *s, const enum PixelFormat * fmt);

int avcodec_default_execute(AVCodecContext *c, int (*func)(AVCodecContext *c2, void *arg2),void *arg, int *ret, int count, int size);
int avcodec_default_execute2(AVCodecContext *c, int (*func)(AVCodecContext *c2, void *arg2, int, int),void *arg, int *ret, int count);
//FIXME func typedef

#if FF_API_AVCODEC_OPEN
/**
 * Initialize the AVCodecContext to use the given AVCodec. Prior to using this
 * function the context has to be allocated.
 *
 * The functions avcodec_find_decoder_by_name(), avcodec_find_encoder_by_name(),
 * avcodec_find_decoder() and avcodec_find_encoder() provide an easy way for
 * retrieving a codec.
 *
 * @warning This function is not thread safe!
 *
 * @code
 * avcodec_register_all();
 * codec = avcodec_find_decoder(CODEC_ID_H264);
 * if (!codec)
 *     exit(1);
 *
 * context = avcodec_alloc_context3(codec);
 *
 * if (avcodec_open(context, codec) < 0)
 *     exit(1);
 * @endcode
 *
 * @param avctx The context which will be set up to use the given codec.
 * @param codec The codec to use within the context.
 * @return zero on success, a negative value on error
 * @see avcodec_alloc_context3, avcodec_find_decoder, avcodec_find_encoder, avcodec_close
 *
 * @deprecated use avcodec_open2
 */
attribute_deprecated
int avcodec_open(AVCodecContext *avctx, AVCodec *codec);
#endif

/**
 * Initialize the AVCodecContext to use the given AVCodec. Prior to using this
 * function the context has to be allocated with avcodec_alloc_context3().
 *
 * The functions avcodec_find_decoder_by_name(), avcodec_find_encoder_by_name(),
 * avcodec_find_decoder() and avcodec_find_encoder() provide an easy way for
 * retrieving a codec.
 *
 * @warning This function is not thread safe!
 *
 * @code
 * avcodec_register_all();
 * av_dict_set(&opts, "b", "2.5M", 0);
 * codec = avcodec_find_decoder(CODEC_ID_H264);
 * if (!codec)
 *     exit(1);
 *
 * context = avcodec_alloc_context3(codec);
 *
 * if (avcodec_open2(context, codec, opts) < 0)
 *     exit(1);
 * @endcode
 *
 * @param avctx The context to initialize.
 * @param codec The codec to open this context for. If a non-NULL codec has been
 *              previously passed to avcodec_alloc_context3() or
 *              avcodec_get_context_defaults3() for this context, then this
 *              parameter MUST be either NULL or equal to the previously passed
 *              codec.
 * @param options A dictionary filled with AVCodecContext and codec-private options.
 *                On return this object will be filled with options that were not found.
 *
 * @return zero on success, a negative value on error
 * @see avcodec_alloc_context3(), avcodec_find_decoder(), avcodec_find_encoder(),
 *      av_dict_set(), av_opt_find().
 */
int avcodec_open2(AVCodecContext *avctx, AVCodec *codec, AVDictionary **options);

#if FF_API_OLD_DECODE_AUDIO
/**
 * Wrapper function which calls avcodec_decode_audio4.
 *
 * @deprecated Use avcodec_decode_audio4 instead.
 *
 * Decode the audio frame of size avpkt->size from avpkt->data into samples.
 * Some decoders may support multiple frames in a single AVPacket, such
 * decoders would then just decode the first frame. In this case,
 * avcodec_decode_audio3 has to be called again with an AVPacket that contains
 * the remaining data in order to decode the second frame etc.
 * If no frame
 * could be outputted, frame_size_ptr is zero. Otherwise, it is the
 * decompressed frame size in bytes.
 *
 * @warning You must set frame_size_ptr to the allocated size of the
 * output buffer before calling avcodec_decode_audio3().
 *
 * @warning The input buffer must be FF_INPUT_BUFFER_PADDING_SIZE larger than
 * the actual read bytes because some optimized bitstream readers read 32 or 64
 * bits at once and could read over the end.
 *
 * @warning The end of the input buffer avpkt->data should be set to 0 to ensure that
 * no overreading happens for damaged MPEG streams.
 *
 * @warning You must not provide a custom get_buffer() when using
 * avcodec_decode_audio3().  Doing so will override it with
 * avcodec_default_get_buffer.  Use avcodec_decode_audio4() instead,
 * which does allow the application to provide a custom get_buffer().
 *
 * @note You might have to align the input buffer avpkt->data and output buffer
 * samples. The alignment requirements depend on the CPU: On some CPUs it isn't
 * necessary at all, on others it won't work at all if not aligned and on others
 * it will work but it will have an impact on performance.
 *
 * In practice, avpkt->data should have 4 byte alignment at minimum and
 * samples should be 16 byte aligned unless the CPU doesn't need it
 * (AltiVec and SSE do).
 *
 * @note Codecs which have the CODEC_CAP_DELAY capability set have a delay
 * between input and output, these need to be fed with avpkt->data=NULL,
 * avpkt->size=0 at the end to return the remaining frames.
 *
 * @param avctx the codec context
 * @param[out] samples the output buffer, sample type in avctx->sample_fmt
 *                     If the sample format is planar, each channel plane will
 *                     be the same size, with no padding between channels.
 * @param[in,out] frame_size_ptr the output buffer size in bytes
 * @param[in] avpkt The input AVPacket containing the input buffer.
 *            You can create such packet with av_init_packet() and by then setting
 *            data and size, some decoders might in addition need other fields.
 *            All decoders are designed to use the least fields possible though.
 * @return On error a negative value is returned, otherwise the number of bytes
 * used or zero if no frame data was decompressed (used) from the input AVPacket.
 */
attribute_deprecated int avcodec_decode_audio3(AVCodecContext *avctx, int16_t *samples,
                         int *frame_size_ptr,
                         AVPacket *avpkt);
#endif

/**
 * Decode the audio frame of size avpkt->size from avpkt->data into frame.
 *
 * Some decoders may support multiple frames in a single AVPacket. Such
 * decoders would then just decode the first frame. In this case,
 * avcodec_decode_audio4 has to be called again with an AVPacket containing
 * the remaining data in order to decode the second frame, etc...
 * Even if no frames are returned, the packet needs to be fed to the decoder
 * with remaining data until it is completely consumed or an error occurs.
 *
 * @warning The input buffer, avpkt->data must be FF_INPUT_BUFFER_PADDING_SIZE
 *          larger than the actual read bytes because some optimized bitstream
 *          readers read 32 or 64 bits at once and could read over the end.
 *
 * @note You might have to align the input buffer. The alignment requirements
 *       depend on the CPU and the decoder.
 *
 * @param      avctx the codec context
 * @param[out] frame The AVFrame in which to store decoded audio samples.
 *                   Decoders request a buffer of a particular size by setting
 *                   AVFrame.nb_samples prior to calling get_buffer(). The
 *                   decoder may, however, only utilize part of the buffer by
 *                   setting AVFrame.nb_samples to a smaller value in the
 *                   output frame.
 * @param[out] got_frame_ptr Zero if no frame could be decoded, otherwise it is
 *                           non-zero.
 * @param[in]  avpkt The input AVPacket containing the input buffer.
 *                   At least avpkt->data and avpkt->size should be set. Some
 *                   decoders might also require additional fields to be set.
 * @return A negative error code is returned if an error occurred during
 *         decoding, otherwise the number of bytes consumed from the input
 *         AVPacket is returned.
 */
int avcodec_decode_audio4(AVCodecContext *avctx, AVFrame *frame,
                          int *got_frame_ptr, AVPacket *avpkt);

/**
 * Decode the video frame of size avpkt->size from avpkt->data into picture.
 * Some decoders may support multiple frames in a single AVPacket, such
 * decoders would then just decode the first frame.
 *
 * @warning The input buffer must be FF_INPUT_BUFFER_PADDING_SIZE larger than
 * the actual read bytes because some optimized bitstream readers read 32 or 64
 * bits at once and could read over the end.
 *
 * @warning The end of the input buffer buf should be set to 0 to ensure that
 * no overreading happens for damaged MPEG streams.
 *
 * @note You might have to align the input buffer avpkt->data.
 * The alignment requirements depend on the CPU: on some CPUs it isn't
 * necessary at all, on others it won't work at all if not aligned and on others
 * it will work but it will have an impact on performance.
 *
 * In practice, avpkt->data should have 4 byte alignment at minimum.
 *
 * @note Codecs which have the CODEC_CAP_DELAY capability set have a delay
 * between input and output, these need to be fed with avpkt->data=NULL,
 * avpkt->size=0 at the end to return the remaining frames.
 *
 * @param avctx the codec context
 * @param[out] picture The AVFrame in which the decoded video frame will be stored.
 *             Use avcodec_alloc_frame to get an AVFrame, the codec will
 *             allocate memory for the actual bitmap.
 *             with default get/release_buffer(), the decoder frees/reuses the bitmap as it sees fit.
 *             with overridden get/release_buffer() (needs CODEC_CAP_DR1) the user decides into what buffer the decoder
 *                   decodes and the decoder tells the user once it does not need the data anymore,
 *                   the user app can at this point free/reuse/keep the memory as it sees fit.
 *
 * @param[in] avpkt The input AVpacket containing the input buffer.
 *            You can create such packet with av_init_packet() and by then setting
 *            data and size, some decoders might in addition need other fields like
 *            flags&AV_PKT_FLAG_KEY. All decoders are designed to use the least
 *            fields possible.
 * @param[in,out] got_picture_ptr Zero if no frame could be decompressed, otherwise, it is nonzero.
 * @return On error a negative value is returned, otherwise the number of bytes
 * used or zero if no frame could be decompressed.
 */
int avcodec_decode_video2(AVCodecContext *avctx, AVFrame *picture,
                         int *got_picture_ptr,
                         const AVPacket *avpkt);

/**
 * Decode a subtitle message.
 * Return a negative value on error, otherwise return the number of bytes used.
 * If no subtitle could be decompressed, got_sub_ptr is zero.
 * Otherwise, the subtitle is stored in *sub.
 * Note that CODEC_CAP_DR1 is not available for subtitle codecs. This is for
 * simplicity, because the performance difference is expect to be negligible
 * and reusing a get_buffer written for video codecs would probably perform badly
 * due to a potentially very different allocation pattern.
 *
 * @param avctx the codec context
 * @param[out] sub The AVSubtitle in which the decoded subtitle will be stored, must be
                   freed with avsubtitle_free if *got_sub_ptr is set.
 * @param[in,out] got_sub_ptr Zero if no subtitle could be decompressed, otherwise, it is nonzero.
 * @param[in] avpkt The input AVPacket containing the input buffer.
 */
int avcodec_decode_subtitle2(AVCodecContext *avctx, AVSubtitle *sub,
                            int *got_sub_ptr,
                            AVPacket *avpkt);

/**
 * Free all allocated data in the given subtitle struct.
 *
 * @param sub AVSubtitle to free.
 */
void avsubtitle_free(AVSubtitle *sub);

#if FF_API_OLD_ENCODE_AUDIO
/**
 * Encode an audio frame from samples into buf.
 *
 * @deprecated Use avcodec_encode_audio2 instead.
 *
 * @note The output buffer should be at least FF_MIN_BUFFER_SIZE bytes large.
 * However, for codecs with avctx->frame_size equal to 0 (e.g. PCM) the user
 * will know how much space is needed because it depends on the value passed
 * in buf_size as described below. In that case a lower value can be used.
 *
 * @param avctx the codec context
 * @param[out] buf the output buffer
 * @param[in] buf_size the output buffer size
 * @param[in] samples the input buffer containing the samples
 * The number of samples read from this buffer is frame_size*channels,
 * both of which are defined in avctx.
 * For codecs which have avctx->frame_size equal to 0 (e.g. PCM) the number of
 * samples read from samples is equal to:
 * buf_size * 8 / (avctx->channels * av_get_bits_per_sample(avctx->codec_id))
 * This also implies that av_get_bits_per_sample() must not return 0 for these
 * codecs.
 * @return On error a negative value is returned, on success zero or the number
 * of bytes used to encode the data read from the input buffer.
 */
int attribute_deprecated avcodec_encode_audio(AVCodecContext *avctx,
                                              uint8_t *buf, int buf_size,
                                              const short *samples);
#endif

/**
 * Encode a frame of audio.
 *
 * Takes input samples from frame and writes the next output packet, if
 * available, to avpkt. The output packet does not necessarily contain data for
 * the most recent frame, as encoders can delay, split, and combine input frames
 * internally as needed.
 *
 * @param avctx     codec context
 * @param avpkt     output AVPacket.
 *                  The user can supply an output buffer by setting
 *                  avpkt->data and avpkt->size prior to calling the
 *                  function, but if the size of the user-provided data is not
 *                  large enough, encoding will fail. All other AVPacket fields
 *                  will be reset by the encoder using av_init_packet(). If
 *                  avpkt->data is NULL, the encoder will allocate it.
 *                  The encoder will set avpkt->size to the size of the
 *                  output packet.
 *
 *                  If this function fails or produces no output, avpkt will be
 *                  freed using av_free_packet() (i.e. avpkt->destruct will be
 *                  called to free the user supplied buffer).
 * @param[in] frame AVFrame containing the raw audio data to be encoded.
 *                  May be NULL when flushing an encoder that has the
 *                  CODEC_CAP_DELAY capability set.
 *                  There are 2 codec capabilities that affect the allowed
 *                  values of frame->nb_samples.
 *                  If CODEC_CAP_SMALL_LAST_FRAME is set, then only the final
 *                  frame may be smaller than avctx->frame_size, and all other
 *                  frames must be equal to avctx->frame_size.
 *                  If CODEC_CAP_VARIABLE_FRAME_SIZE is set, then each frame
 *                  can have any number of samples.
 *                  If neither is set, frame->nb_samples must be equal to
 *                  avctx->frame_size for all frames.
 * @param[out] got_packet_ptr This field is set to 1 by libavcodec if the
 *                            output packet is non-empty, and to 0 if it is
 *                            empty. If the function returns an error, the
 *                            packet can be assumed to be invalid, and the
 *                            value of got_packet_ptr is undefined and should
 *                            not be used.
 * @return          0 on success, negative error code on failure
 */
int avcodec_encode_audio2(AVCodecContext *avctx, AVPacket *avpkt,
                          const AVFrame *frame, int *got_packet_ptr);

/**
 * Fill audio frame data and linesize.
 * AVFrame extended_data channel pointers are allocated if necessary for
 * planar audio.
 *
 * @param frame       the AVFrame
 *                    frame->nb_samples must be set prior to calling the
 *                    function. This function fills in frame->data,
 *                    frame->extended_data, frame->linesize[0].
 * @param nb_channels channel count
 * @param sample_fmt  sample format
 * @param buf         buffer to use for frame data
 * @param buf_size    size of buffer
 * @param align       plane size sample alignment
 * @return            0 on success, negative error code on failure
 */
int avcodec_fill_audio_frame(AVFrame *frame, int nb_channels,
                             enum AVSampleFormat sample_fmt, const uint8_t *buf,
                             int buf_size, int align);

#if FF_API_OLD_ENCODE_VIDEO
/**
 * @deprecated use avcodec_encode_video2() instead.
 *
 * Encode a video frame from pict into buf.
 * The input picture should be
 * stored using a specific format, namely avctx.pix_fmt.
 *
 * @param avctx the codec context
 * @param[out] buf the output buffer for the bitstream of encoded frame
 * @param[in] buf_size the size of the output buffer in bytes
 * @param[in] pict the input picture to encode
 * @return On error a negative value is returned, on success zero or the number
 * of bytes used from the output buffer.
 */
attribute_deprecated
int avcodec_encode_video(AVCodecContext *avctx, uint8_t *buf, int buf_size,
                         const AVFrame *pict);
#endif

/**
 * Encode a frame of video.
 *
 * Takes input raw video data from frame and writes the next output packet, if
 * available, to avpkt. The output packet does not necessarily contain data for
 * the most recent frame, as encoders can delay and reorder input frames
 * internally as needed.
 *
 * @param avctx     codec context
 * @param avpkt     output AVPacket.
 *                  The user can supply an output buffer by setting
 *                  avpkt->data and avpkt->size prior to calling the
 *                  function, but if the size of the user-provided data is not
 *                  large enough, encoding will fail. All other AVPacket fields
 *                  will be reset by the encoder using av_init_packet(). If
 *                  avpkt->data is NULL, the encoder will allocate it.
 *                  The encoder will set avpkt->size to the size of the
 *                  output packet. The returned data (if any) belongs to the
 *                  caller, he is responsible for freeing it.
 *
 *                  If this function fails or produces no output, avpkt will be
 *                  freed using av_free_packet() (i.e. avpkt->destruct will be
 *                  called to free the user supplied buffer).
 * @param[in] frame AVFrame containing the raw video data to be encoded.
 *                  May be NULL when flushing an encoder that has the
 *                  CODEC_CAP_DELAY capability set.
 * @param[out] got_packet_ptr This field is set to 1 by libavcodec if the
 *                            output packet is non-empty, and to 0 if it is
 *                            empty. If the function returns an error, the
 *                            packet can be assumed to be invalid, and the
 *                            value of got_packet_ptr is undefined and should
 *                            not be used.
 * @return          0 on success, negative error code on failure
 */
int avcodec_encode_video2(AVCodecContext *avctx, AVPacket *avpkt,
                          const AVFrame *frame, int *got_packet_ptr);

int avcodec_encode_subtitle(AVCodecContext *avctx, uint8_t *buf, int buf_size,
                            const AVSubtitle *sub);

/**
 * Close a given AVCodecContext and free all the data associated with it
 * (but not the AVCodecContext itself).
 *
 * Calling this function on an AVCodecContext that hasn't been opened will free
 * the codec-specific data allocated in avcodec_alloc_context3() /
 * avcodec_get_context_defaults3() with a non-NULL codec. Subsequent calls will
 * do nothing.
 */
int avcodec_close(AVCodecContext *avctx);

/**
 * Register all the codecs, parsers and bitstream filters which were enabled at
 * configuration time. If you do not call this function you can select exactly
 * which formats you want to support, by using the individual registration
 * functions.
 *
 * @see avcodec_register
 * @see av_register_codec_parser
 * @see av_register_bitstream_filter
 */
void avcodec_register_all(void);

/**
 * Flush buffers, should be called when seeking or when switching to a different stream.
 */
void avcodec_flush_buffers(AVCodecContext *avctx);

void avcodec_default_free_buffers(AVCodecContext *s);

/* misc useful functions */

/**
 * Return codec bits per sample.
 *
 * @param[in] codec_id the codec
 * @return Number of bits per sample or zero if unknown for the given codec.
 */
int av_get_bits_per_sample(enum CodecID codec_id);

/**
 * Return the PCM codec associated with a sample format.
 * @param be  endianness, 0 for little, 1 for big,
 *            -1 (or anything else) for native
 * @return  CODEC_ID_PCM_* or CODEC_ID_NONE
 */
enum CodecID av_get_pcm_codec(enum AVSampleFormat fmt, int be);

/**
 * Return codec bits per sample.
 * Only return non-zero if the bits per sample is exactly correct, not an
 * approximation.
 *
 * @param[in] codec_id the codec
 * @return Number of bits per sample or zero if unknown for the given codec.
 */
int av_get_exact_bits_per_sample(enum CodecID codec_id);

/**
 * Return audio frame duration.
 *
 * @param avctx        codec context
 * @param frame_bytes  size of the frame, or 0 if unknown
 * @return             frame duration, in samples, if known. 0 if not able to
 *                     determine.
 */
int av_get_audio_frame_duration(AVCodecContext *avctx, int frame_bytes);

/* frame parsing */
typedef struct AVCodecParserContext {
    void *priv_data;
    struct AVCodecParser *parser;
    int64_t frame_offset; /* offset of the current frame */
    int64_t cur_offset; /* current offset
                           (incremented by each av_parser_parse()) */
    int64_t next_frame_offset; /* offset of the next frame */
    /* video info */
    int pict_type; /* XXX: Put it back in AVCodecContext. */
    /**
     * This field is used for proper frame duration computation in lavf.
     * It signals, how much longer the frame duration of the current frame
     * is compared to normal frame duration.
     *
     * frame_duration = (1 + repeat_pict) * time_base
     *
     * It is used by codecs like H.264 to display telecined material.
     */
    int repeat_pict; /* XXX: Put it back in AVCodecContext. */
    int64_t pts;     /* pts of the current frame */
    int64_t dts;     /* dts of the current frame */

    /* private data */
    int64_t last_pts;
    int64_t last_dts;
    int fetch_timestamp;

#define AV_PARSER_PTS_NB 4
    int cur_frame_start_index;
    int64_t cur_frame_offset[AV_PARSER_PTS_NB];
    int64_t cur_frame_pts[AV_PARSER_PTS_NB];
    int64_t cur_frame_dts[AV_PARSER_PTS_NB];

    int flags;
#define PARSER_FLAG_COMPLETE_FRAMES           0x0001
#define PARSER_FLAG_ONCE                      0x0002
/// Set if the parser has a valid file offset
#define PARSER_FLAG_FETCHED_OFFSET            0x0004

    int64_t offset;      ///< byte offset from starting packet start
    int64_t cur_frame_end[AV_PARSER_PTS_NB];

    /**
     * Set by parser to 1 for key frames and 0 for non-key frames.
     * It is initialized to -1, so if the parser doesn't set this flag,
     * old-style fallback using AV_PICTURE_TYPE_I picture type as key frames
     * will be used.
     */
    int key_frame;

    /**
     * Time difference in stream time base units from the pts of this
     * packet to the point at which the output from the decoder has converged
     * independent from the availability of previous frames. That is, the
     * frames are virtually identical no matter if decoding started from
     * the very first frame or from this keyframe.
     * Is AV_NOPTS_VALUE if unknown.
     * This field is not the display duration of the current frame.
     * This field has no meaning if the packet does not have AV_PKT_FLAG_KEY
     * set.
     *
     * The purpose of this field is to allow seeking in streams that have no
     * keyframes in the conventional sense. It corresponds to the
     * recovery point SEI in H.264 and match_time_delta in NUT. It is also
     * essential for some types of subtitle streams to ensure that all
     * subtitles are correctly displayed after seeking.
     */
    int64_t convergence_duration;

    // Timestamp generation support:
    /**
     * Synchronization point for start of timestamp generation.
     *
     * Set to >0 for sync point, 0 for no sync point and <0 for undefined
     * (default).
     *
     * For example, this corresponds to presence of H.264 buffering period
     * SEI message.
     */
    int dts_sync_point;

    /**
     * Offset of the current timestamp against last timestamp sync point in
     * units of AVCodecContext.time_base.
     *
     * Set to INT_MIN when dts_sync_point unused. Otherwise, it must
     * contain a valid timestamp offset.
     *
     * Note that the timestamp of sync point has usually a nonzero
     * dts_ref_dts_delta, which refers to the previous sync point. Offset of
     * the next frame after timestamp sync point will be usually 1.
     *
     * For example, this corresponds to H.264 cpb_removal_delay.
     */
    int dts_ref_dts_delta;

    /**
     * Presentation delay of current frame in units of AVCodecContext.time_base.
     *
     * Set to INT_MIN when dts_sync_point unused. Otherwise, it must
     * contain valid non-negative timestamp delta (presentation time of a frame
     * must not lie in the past).
     *
     * This delay represents the difference between decoding and presentation
     * time of the frame.
     *
     * For example, this corresponds to H.264 dpb_output_delay.
     */
    int pts_dts_delta;

    /**
     * Position of the packet in file.
     *
     * Analogous to cur_frame_pts/dts
     */
    int64_t cur_frame_pos[AV_PARSER_PTS_NB];

    /**
     * Byte position of currently parsed frame in stream.
     */
    int64_t pos;

    /**
     * Previous frame byte position.
     */
    int64_t last_pos;

    /**
     * Duration of the current frame.
     * For audio, this is in units of 1 / AVCodecContext.sample_rate.
     * For all other types, this is in units of AVCodecContext.time_base.
     */
    int duration;
} AVCodecParserContext;

typedef struct AVCodecParser {
    int codec_ids[5]; /* several codec IDs are permitted */
    int priv_data_size;
    int (*parser_init)(AVCodecParserContext *s);
    int (*parser_parse)(AVCodecParserContext *s,
                        AVCodecContext *avctx,
                        const uint8_t **poutbuf, int *poutbuf_size,
                        const uint8_t *buf, int buf_size);
    void (*parser_close)(AVCodecParserContext *s);
    int (*split)(AVCodecContext *avctx, const uint8_t *buf, int buf_size);
    struct AVCodecParser *next;
} AVCodecParser;

AVCodecParser *av_parser_next(AVCodecParser *c);

void av_register_codec_parser(AVCodecParser *parser);
AVCodecParserContext *av_parser_init(int codec_id);

/**
 * Parse a packet.
 *
 * @param s             parser context.
 * @param avctx         codec context.
 * @param poutbuf       set to pointer to parsed buffer or NULL if not yet finished.
 * @param poutbuf_size  set to size of parsed buffer or zero if not yet finished.
 * @param buf           input buffer.
 * @param buf_size      input length, to signal EOF, this should be 0 (so that the last frame can be output).
 * @param pts           input presentation timestamp.
 * @param dts           input decoding timestamp.
 * @param pos           input byte position in stream.
 * @return the number of bytes of the input bitstream used.
 *
 * Example:
 * @code
 *   while(in_len){
 *       len = av_parser_parse2(myparser, AVCodecContext, &data, &size,
 *                                        in_data, in_len,
 *                                        pts, dts, pos);
 *       in_data += len;
 *       in_len  -= len;
 *
 *       if(size)
 *          decode_frame(data, size);
 *   }
 * @endcode
 */
int av_parser_parse2(AVCodecParserContext *s,
                     AVCodecContext *avctx,
                     uint8_t **poutbuf, int *poutbuf_size,
                     const uint8_t *buf, int buf_size,
                     int64_t pts, int64_t dts,
                     int64_t pos);

int av_parser_change(AVCodecParserContext *s,
                     AVCodecContext *avctx,
                     uint8_t **poutbuf, int *poutbuf_size,
                     const uint8_t *buf, int buf_size, int keyframe);
void av_parser_close(AVCodecParserContext *s);


typedef struct AVBitStreamFilterContext {
    void *priv_data;
    struct AVBitStreamFilter *filter;
    AVCodecParserContext *parser;
    struct AVBitStreamFilterContext *next;
} AVBitStreamFilterContext;


typedef struct AVBitStreamFilter {
    const char *name;
    int priv_data_size;
    int (*filter)(AVBitStreamFilterContext *bsfc,
                  AVCodecContext *avctx, const char *args,
                  uint8_t **poutbuf, int *poutbuf_size,
                  const uint8_t *buf, int buf_size, int keyframe);
    void (*close)(AVBitStreamFilterContext *bsfc);
    struct AVBitStreamFilter *next;
} AVBitStreamFilter;

void av_register_bitstream_filter(AVBitStreamFilter *bsf);
AVBitStreamFilterContext *av_bitstream_filter_init(const char *name);
int av_bitstream_filter_filter(AVBitStreamFilterContext *bsfc,
                               AVCodecContext *avctx, const char *args,
                               uint8_t **poutbuf, int *poutbuf_size,
                               const uint8_t *buf, int buf_size, int keyframe);
void av_bitstream_filter_close(AVBitStreamFilterContext *bsf);

AVBitStreamFilter *av_bitstream_filter_next(AVBitStreamFilter *f);

/* memory */

/**
 * Reallocate the given block if it is not large enough, otherwise do nothing.
 *
 * @see av_realloc
 */
void *av_fast_realloc(void *ptr, unsigned int *size, size_t min_size);

/**
 * Allocate a buffer, reusing the given one if large enough.
 *
 * Contrary to av_fast_realloc the current buffer contents might not be
 * preserved and on error the old buffer is freed, thus no special
 * handling to avoid memleaks is necessary.
 *
 * @param ptr pointer to pointer to already allocated buffer, overwritten with pointer to new buffer
 * @param size size of the buffer *ptr points to
 * @param min_size minimum size of *ptr buffer after returning, *ptr will be NULL and
 *                 *size 0 if an error occurred.
 */
void av_fast_malloc(void *ptr, unsigned int *size, size_t min_size);

/**
 * Same behaviour av_fast_malloc but the buffer has additional
 * FF_INPUT_PADDING_SIZE at the end which will will always be 0.
 *
 * In addition the whole buffer will initially and after resizes
 * be 0-initialized so that no uninitialized data will ever appear.
 */
void av_fast_padded_malloc(void *ptr, unsigned int *size, size_t min_size);

/**
 * Copy image src to dst. Wraps av_picture_data_copy() above.
 */
void av_picture_copy(AVPicture *dst, const AVPicture *src,
                     enum PixelFormat pix_fmt, int width, int height);

/**
 * Crop image top and left side.
 */
int av_picture_crop(AVPicture *dst, const AVPicture *src,
                    enum PixelFormat pix_fmt, int top_band, int left_band);

/**
 * Pad image.
 */
int av_picture_pad(AVPicture *dst, const AVPicture *src, int height, int width, enum PixelFormat pix_fmt,
            int padtop, int padbottom, int padleft, int padright, int *color);

/**
 * Encode extradata length to a buffer. Used by xiph codecs.
 *
 * @param s buffer to write to; must be at least (v/255+1) bytes long
 * @param v size of extradata in bytes
 * @return number of bytes written to the buffer.
 */
unsigned int av_xiphlacing(unsigned char *s, unsigned int v);

/**
 * Log a generic warning message about a missing feature. This function is
 * intended to be used internally by FFmpeg (libavcodec, libavformat, etc.)
 * only, and would normally not be used by applications.
 * @param[in] avc a pointer to an arbitrary struct of which the first field is
 * a pointer to an AVClass struct
 * @param[in] feature string containing the name of the missing feature
 * @param[in] want_sample indicates if samples are wanted which exhibit this feature.
 * If want_sample is non-zero, additional verbage will be added to the log
 * message which tells the user how to report samples to the development
 * mailing list.
 */
void av_log_missing_feature(void *avc, const char *feature, int want_sample);

/**
 * Log a generic warning message asking for a sample. This function is
 * intended to be used internally by FFmpeg (libavcodec, libavformat, etc.)
 * only, and would normally not be used by applications.
 * @param[in] avc a pointer to an arbitrary struct of which the first field is
 * a pointer to an AVClass struct
 * @param[in] msg string containing an optional message, or NULL if no message
 */
void av_log_ask_for_sample(void *avc, const char *msg, ...) av_printf_format(2, 3);

/**
 * Register the hardware accelerator hwaccel.
 */
void av_register_hwaccel(AVHWAccel *hwaccel);

/**
 * If hwaccel is NULL, returns the first registered hardware accelerator,
 * if hwaccel is non-NULL, returns the next registered hardware accelerator
 * after hwaccel, or NULL if hwaccel is the last one.
 */
AVHWAccel *av_hwaccel_next(AVHWAccel *hwaccel);


/**
 * Lock operation used by lockmgr
 */
enum AVLockOp {
  AV_LOCK_CREATE,  ///< Create a mutex
  AV_LOCK_OBTAIN,  ///< Lock the mutex
  AV_LOCK_RELEASE, ///< Unlock the mutex
  AV_LOCK_DESTROY, ///< Free mutex resources
};

/**
 * Register a user provided lock manager supporting the operations
 * specified by AVLockOp. mutex points to a (void *) where the
 * lockmgr should store/get a pointer to a user allocated mutex. It's
 * NULL upon AV_LOCK_CREATE and != NULL for all other ops.
 *
 * @param cb User defined callback. Note: FFmpeg may invoke calls to this
 *           callback during the call to av_lockmgr_register().
 *           Thus, the application must be prepared to handle that.
 *           If cb is set to NULL the lockmgr will be unregistered.
 *           Also note that during unregistration the previously registered
 *           lockmgr callback may also be invoked.
 */
int av_lockmgr_register(int (*cb)(void **mutex, enum AVLockOp op));

/**
 * Get the type of the given codec.
 */
enum AVMediaType avcodec_get_type(enum CodecID codec_id);

/**
 * Get the AVClass for AVCodecContext. It can be used in combination with
 * AV_OPT_SEARCH_FAKE_OBJ for examining options.
 *
 * @see av_opt_find().
 */
const AVClass *avcodec_get_class(void);

/**
 * Get the AVClass for AVFrame. It can be used in combination with
 * AV_OPT_SEARCH_FAKE_OBJ for examining options.
 *
 * @see av_opt_find().
 */
const AVClass *avcodec_get_frame_class(void);

/**
 * @return a positive value if s is open (i.e. avcodec_open2() was called on it
 * with no corresponding avcodec_close()), 0 otherwise.
 */
int avcodec_is_open(AVCodecContext *s);

/**
 * @return a non-zero number if codec is an encoder, zero otherwise
 */
int av_codec_is_encoder(AVCodec *codec);

/**
 * @return a non-zero number if codec is a decoder, zero otherwise
 */
int av_codec_is_decoder(AVCodec *codec);

#endif /* AVCODEC_AVCODEC_H */<|MERGE_RESOLUTION|>--- conflicted
+++ resolved
@@ -247,7 +247,7 @@
     CODEC_ID_V410,
     CODEC_ID_XWD,
     CODEC_ID_CDXL,
-<<<<<<< HEAD
+    CODEC_ID_XBM,
     CODEC_ID_Y41P       = MKBETAG('Y','4','1','P'),
     CODEC_ID_ESCAPE130  = MKBETAG('E','1','3','0'),
     CODEC_ID_AVRP       = MKBETAG('A','V','R','P'),
@@ -257,9 +257,6 @@
     CODEC_ID_V308       = MKBETAG('V','3','0','8'),
     CODEC_ID_V408       = MKBETAG('V','4','0','8'),
     CODEC_ID_YUV4       = MKBETAG('Y','U','V','4'),
-=======
-    CODEC_ID_XBM,
->>>>>>> a56fba50
 
     /* various PCM "codecs" */
     CODEC_ID_FIRST_AUDIO = 0x10000,     ///< A dummy id pointing at the start of audio codecs
