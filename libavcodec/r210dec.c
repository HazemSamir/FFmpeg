--- conflicted
+++ resolved
@@ -42,7 +42,7 @@
     AVFrame *pic = avctx->coded_frame;
     const uint32_t *src = (const uint32_t *)avpkt->data;
     int aligned_width = FFALIGN(avctx->width,
-                                avctx->codec_id == CODEC_ID_R10K ? 1 : 64);
+                                avctx->codec_id == AV_CODEC_ID_R10K ? 1 : 64);
     uint8_t *dst_line;
 
     if (pic->data[0])
@@ -66,16 +66,12 @@
         for (w = 0; w < avctx->width; w++) {
             uint32_t pixel;
             uint16_t r, g, b;
-<<<<<<< HEAD
-            if (avctx->codec_id==CODEC_ID_AVRP) {
+            if (avctx->codec_id==AV_CODEC_ID_AVRP) {
                 pixel = av_le2ne32(*src++);
             } else {
                 pixel = av_be2ne32(*src++);
             }
-            if (avctx->codec_id==CODEC_ID_R210) {
-=======
             if (avctx->codec_id==AV_CODEC_ID_R210) {
->>>>>>> 36ef5369
                 b =  pixel <<  6;
                 g = (pixel >>  4) & 0xffc0;
                 r = (pixel >> 14) & 0xffc0;
@@ -136,7 +132,7 @@
 AVCodec ff_avrp_decoder = {
     .name           = "avrp",
     .type           = AVMEDIA_TYPE_VIDEO,
-    .id             = CODEC_ID_AVRP,
+    .id             = AV_CODEC_ID_AVRP,
     .init           = decode_init,
     .close          = decode_close,
     .decode         = decode_frame,
