/*
 * copyright (c) 2001 Fabrice Bellard
 *
 * This file is part of FFmpeg.
 *
 * FFmpeg is free software; you can redistribute it and/or
 * modify it under the terms of the GNU Lesser General Public
 * License as published by the Free Software Foundation; either
 * version 2.1 of the License, or (at your option) any later version.
 *
 * FFmpeg is distributed in the hope that it will be useful,
 * but WITHOUT ANY WARRANTY; without even the implied warranty of
 * MERCHANTABILITY or FITNESS FOR A PARTICULAR PURPOSE.  See the GNU
 * Lesser General Public License for more details.
 *
 * You should have received a copy of the GNU Lesser General Public
 * License along with FFmpeg; if not, write to the Free Software
 * Foundation, Inc., 51 Franklin Street, Fifth Floor, Boston, MA 02110-1301 USA
 */

#ifndef AVFORMAT_AVFORMAT_H
#define AVFORMAT_AVFORMAT_H

/**
 * @file
 * @ingroup libavf
 * Main libavformat public API header
 */

/**
 * @defgroup libavf I/O and Muxing/Demuxing Library
 * @{
 *
 * Libavformat (lavf) is a library for dealing with various media container
 * formats. Its main two purposes are demuxing - i.e. splitting a media file
 * into component streams, and the reverse process of muxing - writing supplied
 * data in a specified container format. It also has an @ref lavf_io
 * "I/O module" which supports a number of protocols for accessing the data (e.g.
 * file, tcp, http and others). Before using lavf, you need to call
 * av_register_all() to register all compiled muxers, demuxers and protocols.
 * Unless you are absolutely sure you won't use libavformat's network
 * capabilities, you should also call avformat_network_init().
 *
 * A supported input format is described by an AVInputFormat struct, conversely
 * an output format is described by AVOutputFormat. You can iterate over all
 * registered input/output formats using the av_iformat_next() /
 * av_oformat_next() functions. The protocols layer is not part of the public
 * API, so you can only get the names of supported protocols with the
 * avio_enum_protocols() function.
 *
 * Main lavf structure used for both muxing and demuxing is AVFormatContext,
 * which exports all information about the file being read or written. As with
 * most Libavformat structures, its size is not part of public ABI, so it cannot be
 * allocated on stack or directly with av_malloc(). To create an
 * AVFormatContext, use avformat_alloc_context() (some functions, like
 * avformat_open_input() might do that for you).
 *
 * Most importantly an AVFormatContext contains:
 * @li the @ref AVFormatContext.iformat "input" or @ref AVFormatContext.oformat
 * "output" format. It is either autodetected or set by user for input;
 * always set by user for output.
 * @li an @ref AVFormatContext.streams "array" of AVStreams, which describe all
 * elementary streams stored in the file. AVStreams are typically referred to
 * using their index in this array.
 * @li an @ref AVFormatContext.pb "I/O context". It is either opened by lavf or
 * set by user for input, always set by user for output (unless you are dealing
 * with an AVFMT_NOFILE format).
 *
 * @section lavf_options Passing options to (de)muxers
 * Lavf allows to configure muxers and demuxers using the @ref avoptions
 * mechanism. Generic (format-independent) libavformat options are provided by
 * AVFormatContext, they can be examined from a user program by calling
 * av_opt_next() / av_opt_find() on an allocated AVFormatContext (or its AVClass
 * from avformat_get_class()). Private (format-specific) options are provided by
 * AVFormatContext.priv_data if and only if AVInputFormat.priv_class /
 * AVOutputFormat.priv_class of the corresponding format struct is non-NULL.
 * Further options may be provided by the @ref AVFormatContext.pb "I/O context",
 * if its AVClass is non-NULL, and the protocols layer. See the discussion on
 * nesting in @ref avoptions documentation to learn how to access those.
 *
 * @defgroup lavf_decoding Demuxing
 * @{
 * Demuxers read a media file and split it into chunks of data (@em packets). A
 * @ref AVPacket "packet" contains one or more encoded frames which belongs to a
 * single elementary stream. In the lavf API this process is represented by the
 * avformat_open_input() function for opening a file, av_read_frame() for
 * reading a single packet and finally avformat_close_input(), which does the
 * cleanup.
 *
 * @section lavf_decoding_open Opening a media file
 * The minimum information required to open a file is its URL or filename, which
 * is passed to avformat_open_input(), as in the following code:
 * @code
 * const char    *url = "in.mp3";
 * AVFormatContext *s = NULL;
 * int ret = avformat_open_input(&s, url, NULL, NULL);
 * if (ret < 0)
 *     abort();
 * @endcode
 * The above code attempts to allocate an AVFormatContext, open the
 * specified file (autodetecting the format) and read the header, exporting the
 * information stored there into s. Some formats do not have a header or do not
 * store enough information there, so it is recommended that you call the
 * avformat_find_stream_info() function which tries to read and decode a few
 * frames to find missing information.
 *
 * In some cases you might want to preallocate an AVFormatContext yourself with
 * avformat_alloc_context() and do some tweaking on it before passing it to
 * avformat_open_input(). One such case is when you want to use custom functions
 * for reading input data instead of lavf internal I/O layer.
 * To do that, create your own AVIOContext with avio_alloc_context(), passing
 * your reading callbacks to it. Then set the @em pb field of your
 * AVFormatContext to newly created AVIOContext.
 *
 * Since the format of the opened file is in general not known until after
 * avformat_open_input() has returned, it is not possible to set demuxer private
 * options on a preallocated context. Instead, the options should be passed to
 * avformat_open_input() wrapped in an AVDictionary:
 * @code
 * AVDictionary *options = NULL;
 * av_dict_set(&options, "video_size", "640x480", 0);
 * av_dict_set(&options, "pixel_format", "rgb24", 0);
 *
 * if (avformat_open_input(&s, url, NULL, &options) < 0)
 *     abort();
 * av_dict_free(&options);
 * @endcode
 * This code passes the private options 'video_size' and 'pixel_format' to the
 * demuxer. They would be necessary for e.g. the rawvideo demuxer, since it
 * cannot know how to interpret raw video data otherwise. If the format turns
 * out to be something different than raw video, those options will not be
 * recognized by the demuxer and therefore will not be applied. Such unrecognized
 * options are then returned in the options dictionary (recognized options are
 * consumed). The calling program can handle such unrecognized options as it
 * wishes, e.g.
 * @code
 * AVDictionaryEntry *e;
 * if (e = av_dict_get(options, "", NULL, AV_DICT_IGNORE_SUFFIX)) {
 *     fprintf(stderr, "Option %s not recognized by the demuxer.\n", e->key);
 *     abort();
 * }
 * @endcode
 *
 * After you have finished reading the file, you must close it with
 * avformat_close_input(). It will free everything associated with the file.
 *
 * @section lavf_decoding_read Reading from an opened file
 * Reading data from an opened AVFormatContext is done by repeatedly calling
 * av_read_frame() on it. Each call, if successful, will return an AVPacket
 * containing encoded data for one AVStream, identified by
 * AVPacket.stream_index. This packet may be passed straight into the libavcodec
 * decoding functions avcodec_decode_video2(), avcodec_decode_audio4() or
 * avcodec_decode_subtitle2() if the caller wishes to decode the data.
 *
 * AVPacket.pts, AVPacket.dts and AVPacket.duration timing information will be
 * set if known. They may also be unset (i.e. AV_NOPTS_VALUE for
 * pts/dts, 0 for duration) if the stream does not provide them. The timing
 * information will be in AVStream.time_base units, i.e. it has to be
 * multiplied by the timebase to convert them to seconds.
 *
 * If AVPacket.buf is set on the returned packet, then the packet is
 * allocated dynamically and the user may keep it indefinitely.
 * Otherwise, if AVPacket.buf is NULL, the packet data is backed by a
 * static storage somewhere inside the demuxer and the packet is only valid
 * until the next av_read_frame() call or closing the file. If the caller
 * requires a longer lifetime, av_dup_packet() will make an av_malloc()ed copy
 * of it.
 * In both cases, the packet must be freed with av_free_packet() when it is no
 * longer needed.
 *
 * @section lavf_decoding_seek Seeking
 * @}
 *
 * @defgroup lavf_encoding Muxing
 * @{
 * Muxers take encoded data in the form of @ref AVPacket "AVPackets" and write
 * it into files or other output bytestreams in the specified container format.
 *
 * The main API functions for muxing are avformat_write_header() for writing the
 * file header, av_write_frame() / av_interleaved_write_frame() for writing the
 * packets and av_write_trailer() for finalizing the file.
 *
 * At the beginning of the muxing process, the caller must first call
 * avformat_alloc_context() to create a muxing context. The caller then sets up
 * the muxer by filling the various fields in this context:
 *
 * - The @ref AVFormatContext.oformat "oformat" field must be set to select the
 *   muxer that will be used.
 * - Unless the format is of the AVFMT_NOFILE type, the @ref AVFormatContext.pb
 *   "pb" field must be set to an opened IO context, either returned from
 *   avio_open2() or a custom one.
 * - Unless the format is of the AVFMT_NOSTREAMS type, at least one stream must
 *   be created with the avformat_new_stream() function. The caller should fill
 *   the @ref AVStream.codec "stream codec context" information, such as the
 *   codec @ref AVCodecContext.codec_type "type", @ref AVCodecContext.codec_id
 *   "id" and other parameters (e.g. width / height, the pixel or sample format,
 *   etc.) as known. The @ref AVCodecContext.time_base "codec timebase" should
 *   be set to the timebase that the caller desires to use for this stream (note
 *   that the timebase actually used by the muxer can be different, as will be
 *   described later).
 * - The caller may fill in additional information, such as @ref
 *   AVFormatContext.metadata "global" or @ref AVStream.metadata "per-stream"
 *   metadata, @ref AVFormatContext.chapters "chapters", @ref
 *   AVFormatContext.programs "programs", etc. as described in the
 *   AVFormatContext documentation. Whether such information will actually be
 *   stored in the output depends on what the container format and the muxer
 *   support.
 *
 * When the muxing context is fully set up, the caller must call
 * avformat_write_header() to initialize the muxer internals and write the file
 * header. Whether anything actually is written to the IO context at this step
 * depends on the muxer, but this function must always be called. Any muxer
 * private options must be passed in the options parameter to this function.
 *
 * The data is then sent to the muxer by repeatedly calling av_write_frame() or
 * av_interleaved_write_frame() (consult those functions' documentation for
 * discussion on the difference between them; only one of them may be used with
 * a single muxing context, they should not be mixed). Do note that the timing
 * information on the packets sent to the muxer must be in the corresponding
 * AVStream's timebase. That timebase is set by the muxer (in the
 * avformat_write_header() step) and may be different from the timebase the
 * caller set on the codec context.
 *
 * Once all the data has been written, the caller must call av_write_trailer()
 * to flush any buffered packets and finalize the output file, then close the IO
 * context (if any) and finally free the muxing context with
 * avformat_free_context().
 * @}
 *
 * @defgroup lavf_io I/O Read/Write
 * @{
 * @}
 *
 * @defgroup lavf_codec Demuxers
 * @{
 * @defgroup lavf_codec_native Native Demuxers
 * @{
 * @}
 * @defgroup lavf_codec_wrappers External library wrappers
 * @{
 * @}
 * @}
 * @defgroup lavf_protos I/O Protocols
 * @{
 * @}
 * @defgroup lavf_internal Internal
 * @{
 * @}
 * @}
 *
 */

#include <time.h>
#include <stdio.h>  /* FILE */
#include "libavcodec/avcodec.h"
#include "libavutil/dict.h"
#include "libavutil/log.h"

#include "avio.h"
#include "libavformat/version.h"

struct AVFormatContext;

struct AVDeviceInfoList;
struct AVDeviceCapabilitiesQuery;

/**
 * @defgroup metadata_api Public Metadata API
 * @{
 * @ingroup libavf
 * The metadata API allows libavformat to export metadata tags to a client
 * application when demuxing. Conversely it allows a client application to
 * set metadata when muxing.
 *
 * Metadata is exported or set as pairs of key/value strings in the 'metadata'
 * fields of the AVFormatContext, AVStream, AVChapter and AVProgram structs
 * using the @ref lavu_dict "AVDictionary" API. Like all strings in FFmpeg,
 * metadata is assumed to be UTF-8 encoded Unicode. Note that metadata
 * exported by demuxers isn't checked to be valid UTF-8 in most cases.
 *
 * Important concepts to keep in mind:
 * -  Keys are unique; there can never be 2 tags with the same key. This is
 *    also meant semantically, i.e., a demuxer should not knowingly produce
 *    several keys that are literally different but semantically identical.
 *    E.g., key=Author5, key=Author6. In this example, all authors must be
 *    placed in the same tag.
 * -  Metadata is flat, not hierarchical; there are no subtags. If you
 *    want to store, e.g., the email address of the child of producer Alice
 *    and actor Bob, that could have key=alice_and_bobs_childs_email_address.
 * -  Several modifiers can be applied to the tag name. This is done by
 *    appending a dash character ('-') and the modifier name in the order
 *    they appear in the list below -- e.g. foo-eng-sort, not foo-sort-eng.
 *    -  language -- a tag whose value is localized for a particular language
 *       is appended with the ISO 639-2/B 3-letter language code.
 *       For example: Author-ger=Michael, Author-eng=Mike
 *       The original/default language is in the unqualified "Author" tag.
 *       A demuxer should set a default if it sets any translated tag.
 *    -  sorting  -- a modified version of a tag that should be used for
 *       sorting will have '-sort' appended. E.g. artist="The Beatles",
 *       artist-sort="Beatles, The".
 *
 * -  Demuxers attempt to export metadata in a generic format, however tags
 *    with no generic equivalents are left as they are stored in the container.
 *    Follows a list of generic tag names:
 *
 @verbatim
 album        -- name of the set this work belongs to
 album_artist -- main creator of the set/album, if different from artist.
                 e.g. "Various Artists" for compilation albums.
 artist       -- main creator of the work
 comment      -- any additional description of the file.
 composer     -- who composed the work, if different from artist.
 copyright    -- name of copyright holder.
 creation_time-- date when the file was created, preferably in ISO 8601.
 date         -- date when the work was created, preferably in ISO 8601.
 disc         -- number of a subset, e.g. disc in a multi-disc collection.
 encoder      -- name/settings of the software/hardware that produced the file.
 encoded_by   -- person/group who created the file.
 filename     -- original name of the file.
 genre        -- <self-evident>.
 language     -- main language in which the work is performed, preferably
                 in ISO 639-2 format. Multiple languages can be specified by
                 separating them with commas.
 performer    -- artist who performed the work, if different from artist.
                 E.g for "Also sprach Zarathustra", artist would be "Richard
                 Strauss" and performer "London Philharmonic Orchestra".
 publisher    -- name of the label/publisher.
 service_name     -- name of the service in broadcasting (channel name).
 service_provider -- name of the service provider in broadcasting.
 title        -- name of the work.
 track        -- number of this work in the set, can be in form current/total.
 variant_bitrate -- the total bitrate of the bitrate variant that the current stream is part of
 @endverbatim
 *
 * Look in the examples section for an application example how to use the Metadata API.
 *
 * @}
 */

/* packet functions */


/**
 * Allocate and read the payload of a packet and initialize its
 * fields with default values.
 *
 * @param s    associated IO context
 * @param pkt packet
 * @param size desired payload size
 * @return >0 (read size) if OK, AVERROR_xxx otherwise
 */
int av_get_packet(AVIOContext *s, AVPacket *pkt, int size);


/**
 * Read data and append it to the current content of the AVPacket.
 * If pkt->size is 0 this is identical to av_get_packet.
 * Note that this uses av_grow_packet and thus involves a realloc
 * which is inefficient. Thus this function should only be used
 * when there is no reasonable way to know (an upper bound of)
 * the final size.
 *
 * @param s    associated IO context
 * @param pkt packet
 * @param size amount of data to read
 * @return >0 (read size) if OK, AVERROR_xxx otherwise, previous data
 *         will not be lost even if an error occurs.
 */
int av_append_packet(AVIOContext *s, AVPacket *pkt, int size);

#if FF_API_LAVF_FRAC
/*************************************************/
/* fractional numbers for exact pts handling */

/**
 * The exact value of the fractional number is: 'val + num / den'.
 * num is assumed to be 0 <= num < den.
 */
typedef struct AVFrac {
    int64_t val, num, den;
} AVFrac;
#endif

/*************************************************/
/* input/output formats */

struct AVCodecTag;

/**
 * This structure contains the data a format has to probe a file.
 */
typedef struct AVProbeData {
    const char *filename;
    unsigned char *buf; /**< Buffer must have AVPROBE_PADDING_SIZE of extra allocated bytes filled with zero. */
    int buf_size;       /**< Size of buf except extra allocated bytes */
} AVProbeData;

#define AVPROBE_SCORE_RETRY (AVPROBE_SCORE_MAX/4)
#define AVPROBE_SCORE_STREAM_RETRY (AVPROBE_SCORE_MAX/4-1)

#define AVPROBE_SCORE_EXTENSION  50 ///< score for file extension
#define AVPROBE_SCORE_MAX       100 ///< maximum score

#define AVPROBE_PADDING_SIZE 32             ///< extra allocated bytes at the end of the probe buffer

/// Demuxer will use avio_open, no opened file should be provided by the caller.
#define AVFMT_NOFILE        0x0001
#define AVFMT_NEEDNUMBER    0x0002 /**< Needs '%d' in filename. */
#define AVFMT_SHOW_IDS      0x0008 /**< Show format stream IDs numbers. */
#define AVFMT_RAWPICTURE    0x0020 /**< Format wants AVPicture structure for
                                      raw picture data. */
#define AVFMT_GLOBALHEADER  0x0040 /**< Format wants global header. */
#define AVFMT_NOTIMESTAMPS  0x0080 /**< Format does not need / have any timestamps. */
#define AVFMT_GENERIC_INDEX 0x0100 /**< Use generic index building code. */
#define AVFMT_TS_DISCONT    0x0200 /**< Format allows timestamp discontinuities. Note, muxers always require valid (monotone) timestamps */
#define AVFMT_VARIABLE_FPS  0x0400 /**< Format allows variable fps. */
#define AVFMT_NODIMENSIONS  0x0800 /**< Format does not need width/height */
#define AVFMT_NOSTREAMS     0x1000 /**< Format does not require any streams */
#define AVFMT_NOBINSEARCH   0x2000 /**< Format does not allow to fall back on binary search via read_timestamp */
#define AVFMT_NOGENSEARCH   0x4000 /**< Format does not allow to fall back on generic search */
#define AVFMT_NO_BYTE_SEEK  0x8000 /**< Format does not allow seeking by bytes */
#define AVFMT_ALLOW_FLUSH  0x10000 /**< Format allows flushing. If not set, the muxer will not receive a NULL packet in the write_packet function. */
#if LIBAVFORMAT_VERSION_MAJOR <= 54
#define AVFMT_TS_NONSTRICT 0x8020000 //we try to be compatible to the ABIs of ffmpeg and major forks
#else
#define AVFMT_TS_NONSTRICT 0x20000
#endif
                                   /**< Format does not require strictly
                                        increasing timestamps, but they must
                                        still be monotonic */
#define AVFMT_TS_NEGATIVE  0x40000 /**< Format allows muxing negative
                                        timestamps. If not set the timestamp
                                        will be shifted in av_write_frame and
                                        av_interleaved_write_frame so they
                                        start from 0.
                                        The user or muxer can override this through
                                        AVFormatContext.avoid_negative_ts
                                        */

#define AVFMT_SEEK_TO_PTS   0x4000000 /**< Seeking is based on PTS */

/**
 * @addtogroup lavf_encoding
 * @{
 */
typedef struct AVOutputFormat {
    const char *name;
    /**
     * Descriptive name for the format, meant to be more human-readable
     * than name. You should use the NULL_IF_CONFIG_SMALL() macro
     * to define it.
     */
    const char *long_name;
    const char *mime_type;
    const char *extensions; /**< comma-separated filename extensions */
    /* output support */
    enum AVCodecID audio_codec;    /**< default audio codec */
    enum AVCodecID video_codec;    /**< default video codec */
    enum AVCodecID subtitle_codec; /**< default subtitle codec */
    /**
     * can use flags: AVFMT_NOFILE, AVFMT_NEEDNUMBER, AVFMT_RAWPICTURE,
     * AVFMT_GLOBALHEADER, AVFMT_NOTIMESTAMPS, AVFMT_VARIABLE_FPS,
     * AVFMT_NODIMENSIONS, AVFMT_NOSTREAMS, AVFMT_ALLOW_FLUSH,
     * AVFMT_TS_NONSTRICT
     */
    int flags;

    /**
     * List of supported codec_id-codec_tag pairs, ordered by "better
     * choice first". The arrays are all terminated by AV_CODEC_ID_NONE.
     */
    const struct AVCodecTag * const *codec_tag;


    const AVClass *priv_class; ///< AVClass for the private context

    /*****************************************************************
     * No fields below this line are part of the public API. They
     * may not be used outside of libavformat and can be changed and
     * removed at will.
     * New public fields should be added right above.
     *****************************************************************
     */
    struct AVOutputFormat *next;
    /**
     * size of private data so that it can be allocated in the wrapper
     */
    int priv_data_size;

    int (*write_header)(struct AVFormatContext *);
    /**
     * Write a packet. If AVFMT_ALLOW_FLUSH is set in flags,
     * pkt can be NULL in order to flush data buffered in the muxer.
     * When flushing, return 0 if there still is more data to flush,
     * or 1 if everything was flushed and there is no more buffered
     * data.
     */
    int (*write_packet)(struct AVFormatContext *, AVPacket *pkt);
    int (*write_trailer)(struct AVFormatContext *);
    /**
     * Currently only used to set pixel format if not YUV420P.
     */
    int (*interleave_packet)(struct AVFormatContext *, AVPacket *out,
                             AVPacket *in, int flush);
    /**
     * Test if the given codec can be stored in this container.
     *
     * @return 1 if the codec is supported, 0 if it is not.
     *         A negative number if unknown.
     *         MKTAG('A', 'P', 'I', 'C') if the codec is only supported as AV_DISPOSITION_ATTACHED_PIC
     */
    int (*query_codec)(enum AVCodecID id, int std_compliance);

    void (*get_output_timestamp)(struct AVFormatContext *s, int stream,
                                 int64_t *dts, int64_t *wall);
    /**
     * Allows sending messages from application to device.
     */
    int (*control_message)(struct AVFormatContext *s, int type,
                           void *data, size_t data_size);

    /**
     * Write an uncoded AVFrame.
     *
     * See av_write_uncoded_frame() for details.
     *
     * The library will free *frame afterwards, but the muxer can prevent it
     * by setting the pointer to NULL.
     */
    int (*write_uncoded_frame)(struct AVFormatContext *, int stream_index,
                               AVFrame **frame, unsigned flags);
    /**
     * Returns device list with it properties.
     * @see avdevice_list_devices() for more details.
     */
    int (*get_device_list)(struct AVFormatContext *s, struct AVDeviceInfoList *device_list);
    /**
     * Initialize device capabilities submodule.
     * @see avdevice_capabilities_create() for more details.
     */
    int (*create_device_capabilities)(struct AVFormatContext *s, struct AVDeviceCapabilitiesQuery *caps);
    /**
     * Free device capabilities submodule.
     * @see avdevice_capabilities_free() for more details.
     */
    int (*free_device_capabilities)(struct AVFormatContext *s, struct AVDeviceCapabilitiesQuery *caps);
} AVOutputFormat;
/**
 * @}
 */

/**
 * @addtogroup lavf_decoding
 * @{
 */
typedef struct AVInputFormat {
    /**
     * A comma separated list of short names for the format. New names
     * may be appended with a minor bump.
     */
    const char *name;

    /**
     * Descriptive name for the format, meant to be more human-readable
     * than name. You should use the NULL_IF_CONFIG_SMALL() macro
     * to define it.
     */
    const char *long_name;

    /**
     * Can use flags: AVFMT_NOFILE, AVFMT_NEEDNUMBER, AVFMT_SHOW_IDS,
     * AVFMT_GENERIC_INDEX, AVFMT_TS_DISCONT, AVFMT_NOBINSEARCH,
     * AVFMT_NOGENSEARCH, AVFMT_NO_BYTE_SEEK, AVFMT_SEEK_TO_PTS.
     */
    int flags;

    /**
     * If extensions are defined, then no probe is done. You should
     * usually not use extension format guessing because it is not
     * reliable enough
     */
    const char *extensions;

    const struct AVCodecTag * const *codec_tag;

    const AVClass *priv_class; ///< AVClass for the private context

    /*****************************************************************
     * No fields below this line are part of the public API. They
     * may not be used outside of libavformat and can be changed and
     * removed at will.
     * New public fields should be added right above.
     *****************************************************************
     */
    struct AVInputFormat *next;

    /**
     * Raw demuxers store their codec ID here.
     */
    int raw_codec_id;

    /**
     * Size of private data so that it can be allocated in the wrapper.
     */
    int priv_data_size;

    /**
     * Tell if a given file has a chance of being parsed as this format.
     * The buffer provided is guaranteed to be AVPROBE_PADDING_SIZE bytes
     * big so you do not have to check for that unless you need more.
     */
    int (*read_probe)(AVProbeData *);

    /**
     * Read the format header and initialize the AVFormatContext
     * structure. Return 0 if OK. Only used in raw format right
     * now. 'avformat_new_stream' should be called to create new streams.
     */
    int (*read_header)(struct AVFormatContext *);

    /**
     * Read one packet and put it in 'pkt'. pts and flags are also
     * set. 'avformat_new_stream' can be called only if the flag
     * AVFMTCTX_NOHEADER is used and only in the calling thread (not in a
     * background thread).
     * @return 0 on success, < 0 on error.
     *         When returning an error, pkt must not have been allocated
     *         or must be freed before returning
     */
    int (*read_packet)(struct AVFormatContext *, AVPacket *pkt);

    /**
     * Close the stream. The AVFormatContext and AVStreams are not
     * freed by this function
     */
    int (*read_close)(struct AVFormatContext *);

    /**
     * Seek to a given timestamp relative to the frames in
     * stream component stream_index.
     * @param stream_index Must not be -1.
     * @param flags Selects which direction should be preferred if no exact
     *              match is available.
     * @return >= 0 on success (but not necessarily the new offset)
     */
    int (*read_seek)(struct AVFormatContext *,
                     int stream_index, int64_t timestamp, int flags);

    /**
     * Get the next timestamp in stream[stream_index].time_base units.
     * @return the timestamp or AV_NOPTS_VALUE if an error occurred
     */
    int64_t (*read_timestamp)(struct AVFormatContext *s, int stream_index,
                              int64_t *pos, int64_t pos_limit);

    /**
     * Start/resume playing - only meaningful if using a network-based format
     * (RTSP).
     */
    int (*read_play)(struct AVFormatContext *);

    /**
     * Pause playing - only meaningful if using a network-based format
     * (RTSP).
     */
    int (*read_pause)(struct AVFormatContext *);

    /**
     * Seek to timestamp ts.
     * Seeking will be done so that the point from which all active streams
     * can be presented successfully will be closest to ts and within min/max_ts.
     * Active streams are all streams that have AVStream.discard < AVDISCARD_ALL.
     */
    int (*read_seek2)(struct AVFormatContext *s, int stream_index, int64_t min_ts, int64_t ts, int64_t max_ts, int flags);

    /**
     * Returns device list with it properties.
     * @see avdevice_list_devices() for more details.
     */
    int (*get_device_list)(struct AVFormatContext *s, struct AVDeviceInfoList *device_list);

    /**
     * Initialize device capabilities submodule.
     * @see avdevice_capabilities_create() for more details.
     */
    int (*create_device_capabilities)(struct AVFormatContext *s, struct AVDeviceCapabilitiesQuery *caps);

    /**
     * Free device capabilities submodule.
     * @see avdevice_capabilities_free() for more details.
     */
    int (*free_device_capabilities)(struct AVFormatContext *s, struct AVDeviceCapabilitiesQuery *caps);
} AVInputFormat;
/**
 * @}
 */

enum AVStreamParseType {
    AVSTREAM_PARSE_NONE,
    AVSTREAM_PARSE_FULL,       /**< full parsing and repack */
    AVSTREAM_PARSE_HEADERS,    /**< Only parse headers, do not repack. */
    AVSTREAM_PARSE_TIMESTAMPS, /**< full parsing and interpolation of timestamps for frames not starting on a packet boundary */
    AVSTREAM_PARSE_FULL_ONCE,  /**< full parsing and repack of the first frame only, only implemented for H.264 currently */
    AVSTREAM_PARSE_FULL_RAW=MKTAG(0,'R','A','W'),       /**< full parsing and repack with timestamp and position generation by parser for raw
                                                             this assumes that each packet in the file contains no demuxer level headers and
                                                             just codec level data, otherwise position generation would fail */
};

typedef struct AVIndexEntry {
    int64_t pos;
    int64_t timestamp;        /**<
                               * Timestamp in AVStream.time_base units, preferably the time from which on correctly decoded frames are available
                               * when seeking to this entry. That means preferable PTS on keyframe based formats.
                               * But demuxers can choose to store a different timestamp, if it is more convenient for the implementation or nothing better
                               * is known
                               */
#define AVINDEX_KEYFRAME 0x0001
    int flags:2;
    int size:30; //Yeah, trying to keep the size of this small to reduce memory requirements (it is 24 vs. 32 bytes due to possible 8-byte alignment).
    int min_distance;         /**< Minimum distance between this and the previous keyframe, used to avoid unneeded searching. */
} AVIndexEntry;

#define AV_DISPOSITION_DEFAULT   0x0001
#define AV_DISPOSITION_DUB       0x0002
#define AV_DISPOSITION_ORIGINAL  0x0004
#define AV_DISPOSITION_COMMENT   0x0008
#define AV_DISPOSITION_LYRICS    0x0010
#define AV_DISPOSITION_KARAOKE   0x0020

/**
 * Track should be used during playback by default.
 * Useful for subtitle track that should be displayed
 * even when user did not explicitly ask for subtitles.
 */
#define AV_DISPOSITION_FORCED    0x0040
#define AV_DISPOSITION_HEARING_IMPAIRED  0x0080  /**< stream for hearing impaired audiences */
#define AV_DISPOSITION_VISUAL_IMPAIRED   0x0100  /**< stream for visual impaired audiences */
#define AV_DISPOSITION_CLEAN_EFFECTS     0x0200  /**< stream without voice */
/**
 * The stream is stored in the file as an attached picture/"cover art" (e.g.
 * APIC frame in ID3v2). The single packet associated with it will be returned
 * among the first few packets read from the file unless seeking takes place.
 * It can also be accessed at any time in AVStream.attached_pic.
 */
#define AV_DISPOSITION_ATTACHED_PIC      0x0400

/**
 * To specify text track kind (different from subtitles default).
 */
#define AV_DISPOSITION_CAPTIONS     0x10000
#define AV_DISPOSITION_DESCRIPTIONS 0x20000
#define AV_DISPOSITION_METADATA     0x40000

/**
 * Options for behavior on timestamp wrap detection.
 */
#define AV_PTS_WRAP_IGNORE      0   ///< ignore the wrap
#define AV_PTS_WRAP_ADD_OFFSET  1   ///< add the format specific offset on wrap detection
#define AV_PTS_WRAP_SUB_OFFSET  -1  ///< subtract the format specific offset on wrap detection

/**
 * Stream structure.
 * New fields can be added to the end with minor version bumps.
 * Removal, reordering and changes to existing fields require a major
 * version bump.
 * sizeof(AVStream) must not be used outside libav*.
 */
typedef struct AVStream {
    int index;    /**< stream index in AVFormatContext */
    /**
     * Format-specific stream ID.
     * decoding: set by libavformat
     * encoding: set by the user, replaced by libavformat if left unset
     */
    int id;
    /**
     * Codec context associated with this stream. Allocated and freed by
     * libavformat.
     *
     * - decoding: The demuxer exports codec information stored in the headers
     *             here.
     * - encoding: The user sets codec information, the muxer writes it to the
     *             output. Mandatory fields as specified in AVCodecContext
     *             documentation must be set even if this AVCodecContext is
     *             not actually used for encoding.
     */
    AVCodecContext *codec;
    void *priv_data;

#if FF_API_LAVF_FRAC
    /**
     * @deprecated this field is unused
     */
    attribute_deprecated
    struct AVFrac pts;
#endif

    /**
     * This is the fundamental unit of time (in seconds) in terms
     * of which frame timestamps are represented.
     *
     * decoding: set by libavformat
     * encoding: May be set by the caller before avformat_write_header() to
     *           provide a hint to the muxer about the desired timebase. In
     *           avformat_write_header(), the muxer will overwrite this field
     *           with the timebase that will actually be used for the timestamps
     *           written into the file (which may or may not be related to the
     *           user-provided one, depending on the format).
     */
    AVRational time_base;

    /**
     * Decoding: pts of the first frame of the stream in presentation order, in stream time base.
     * Only set this if you are absolutely 100% sure that the value you set
     * it to really is the pts of the first frame.
     * This may be undefined (AV_NOPTS_VALUE).
     * @note The ASF header does NOT contain a correct start_time the ASF
     * demuxer must NOT set this.
     */
    int64_t start_time;

    /**
     * Decoding: duration of the stream, in stream time base.
     * If a source file does not specify a duration, but does specify
     * a bitrate, this value will be estimated from bitrate and file size.
     */
    int64_t duration;

    int64_t nb_frames;                 ///< number of frames in this stream if known or 0

    int disposition; /**< AV_DISPOSITION_* bit field */

    enum AVDiscard discard; ///< Selects which packets can be discarded at will and do not need to be demuxed.

    /**
     * sample aspect ratio (0 if unknown)
     * - encoding: Set by user.
     * - decoding: Set by libavformat.
     */
    AVRational sample_aspect_ratio;

    AVDictionary *metadata;

    /**
     * Average framerate
     *
     * - demuxing: May be set by libavformat when creating the stream or in
     *             avformat_find_stream_info().
     * - muxing: May be set by the caller before avformat_write_header().
     */
    AVRational avg_frame_rate;

    /**
     * For streams with AV_DISPOSITION_ATTACHED_PIC disposition, this packet
     * will contain the attached picture.
     *
     * decoding: set by libavformat, must not be modified by the caller.
     * encoding: unused
     */
    AVPacket attached_pic;

    /**
     * An array of side data that applies to the whole stream (i.e. the
     * container does not allow it to change between packets).
     *
     * There may be no overlap between the side data in this array and side data
     * in the packets. I.e. a given side data is either exported by the muxer
     * (demuxing) / set by the caller (muxing) in this array, then it never
     * appears in the packets, or the side data is exported / sent through
     * the packets (always in the first packet where the value becomes known or
     * changes), then it does not appear in this array.
     *
     * - demuxing: Set by libavformat when the stream is created.
     * - muxing: May be set by the caller before avformat_write_header().
     *
     * Freed by libavformat in avformat_free_context().
     *
     * @see av_format_inject_global_side_data()
     */
    AVPacketSideData *side_data;
    /**
     * The number of elements in the AVStream.side_data array.
     */
    int            nb_side_data;

    /*****************************************************************
     * All fields below this line are not part of the public API. They
     * may not be used outside of libavformat and can be changed and
     * removed at will.
     * New public fields should be added right above.
     *****************************************************************
     */

    /**
     * Stream information used internally by av_find_stream_info()
     */
#define MAX_STD_TIMEBASES (60*12+6)
    struct {
        int64_t last_dts;
        int64_t duration_gcd;
        int duration_count;
        int64_t rfps_duration_sum;
        double (*duration_error)[2][MAX_STD_TIMEBASES];
        int64_t codec_info_duration;
        int64_t codec_info_duration_fields;

        /**
         * 0  -> decoder has not been searched for yet.
         * >0 -> decoder found
         * <0 -> decoder with codec_id == -found_decoder has not been found
         */
        int found_decoder;

        int64_t last_duration;

        /**
         * Those are used for average framerate estimation.
         */
        int64_t fps_first_dts;
        int     fps_first_dts_idx;
        int64_t fps_last_dts;
        int     fps_last_dts_idx;

    } *info;

    int pts_wrap_bits; /**< number of bits in pts (used for wrapping control) */

#if FF_API_REFERENCE_DTS
    /* a hack to keep ABI compatibility for ffmpeg and other applications, which accesses parser even
     * though it should not */
    int64_t do_not_use;
#endif
    // Timestamp generation support:
    /**
     * Timestamp corresponding to the last dts sync point.
     *
     * Initialized when AVCodecParserContext.dts_sync_point >= 0 and
     * a DTS is received from the underlying container. Otherwise set to
     * AV_NOPTS_VALUE by default.
     */
    int64_t first_dts;
    int64_t cur_dts;
    int64_t last_IP_pts;
    int last_IP_duration;

    /**
     * Number of packets to buffer for codec probing
     */
#define MAX_PROBE_PACKETS 2500
    int probe_packets;

    /**
     * Number of frames that have been demuxed during av_find_stream_info()
     */
    int codec_info_nb_frames;

    /* av_read_frame() support */
    enum AVStreamParseType need_parsing;
    struct AVCodecParserContext *parser;

    /**
     * last packet in packet_buffer for this stream when muxing.
     */
    struct AVPacketList *last_in_packet_buffer;
    AVProbeData probe_data;
#define MAX_REORDER_DELAY 16
    int64_t pts_buffer[MAX_REORDER_DELAY+1];

    AVIndexEntry *index_entries; /**< Only used if the format does not
                                    support seeking natively. */
    int nb_index_entries;
    unsigned int index_entries_allocated_size;

    /**
     * Real base framerate of the stream.
     * This is the lowest framerate with which all timestamps can be
     * represented accurately (it is the least common multiple of all
     * framerates in the stream). Note, this value is just a guess!
     * For example, if the time base is 1/90000 and all frames have either
     * approximately 3600 or 1800 timer ticks, then r_frame_rate will be 50/1.
     *
     * Code outside avformat should access this field using:
     * av_stream_get/set_r_frame_rate(stream)
     */
    AVRational r_frame_rate;

    /**
     * Stream Identifier
     * This is the MPEG-TS stream identifier +1
     * 0 means unknown
     */
    int stream_identifier;

    int64_t interleaver_chunk_size;
    int64_t interleaver_chunk_duration;

    /**
     * stream probing state
     * -1   -> probing finished
     *  0   -> no probing requested
     * rest -> perform probing with request_probe being the minimum score to accept.
     * NOT PART OF PUBLIC API
     */
    int request_probe;
    /**
     * Indicates that everything up to the next keyframe
     * should be discarded.
     */
    int skip_to_keyframe;

    /**
     * Number of samples to skip at the start of the frame decoded from the next packet.
     */
    int skip_samples;

    /**
     * Number of internally decoded frames, used internally in libavformat, do not access
     * its lifetime differs from info which is why it is not in that structure.
     */
    int nb_decoded_frames;

    /**
     * Timestamp offset added to timestamps before muxing
     * NOT PART OF PUBLIC API
     */
    int64_t mux_ts_offset;

    /**
     * Internal data to check for wrapping of the time stamp
     */
    int64_t pts_wrap_reference;

    /**
     * Options for behavior, when a wrap is detected.
     *
     * Defined by AV_PTS_WRAP_ values.
     *
     * If correction is enabled, there are two possibilities:
     * If the first time stamp is near the wrap point, the wrap offset
     * will be subtracted, which will create negative time stamps.
     * Otherwise the offset will be added.
     */
    int pts_wrap_behavior;

    /**
     * Internal data to prevent doing update_initial_durations() twice
     */
    int update_initial_durations_done;

    /**
     * Internal data to generate dts from pts
     */
    int64_t pts_reorder_error[MAX_REORDER_DELAY+1];
    uint8_t pts_reorder_error_count[MAX_REORDER_DELAY+1];

    /**
     * Internal data to analyze DTS and detect faulty mpeg streams
     */
    int64_t last_dts_for_order_check;
    uint8_t dts_ordered;
    uint8_t dts_misordered;

    /**
     * Internal data to inject global side data
     */
    int inject_global_side_data;

} AVStream;

AVRational av_stream_get_r_frame_rate(const AVStream *s);
void       av_stream_set_r_frame_rate(AVStream *s, AVRational r);

/**
 * Returns the pts of the last muxed packet + its duration
 *
 * the retuned value is undefined when used with a demuxer.
 */
int64_t    av_stream_get_end_pts(const AVStream *st);

#define AV_PROGRAM_RUNNING 1

/**
 * New fields can be added to the end with minor version bumps.
 * Removal, reordering and changes to existing fields require a major
 * version bump.
 * sizeof(AVProgram) must not be used outside libav*.
 */
typedef struct AVProgram {
    int            id;
    int            flags;
    enum AVDiscard discard;        ///< selects which program to discard and which to feed to the caller
    unsigned int   *stream_index;
    unsigned int   nb_stream_indexes;
    AVDictionary *metadata;

    int program_num;
    int pmt_pid;
    int pcr_pid;

    /*****************************************************************
     * All fields below this line are not part of the public API. They
     * may not be used outside of libavformat and can be changed and
     * removed at will.
     * New public fields should be added right above.
     *****************************************************************
     */
    int64_t start_time;
    int64_t end_time;

    int64_t pts_wrap_reference;    ///< reference dts for wrap detection
    int pts_wrap_behavior;         ///< behavior on wrap detection
} AVProgram;

#define AVFMTCTX_NOHEADER      0x0001 /**< signal that no header is present
                                         (streams are added dynamically) */

typedef struct AVChapter {
    int id;                 ///< unique ID to identify the chapter
    AVRational time_base;   ///< time base in which the start/end timestamps are specified
    int64_t start, end;     ///< chapter start/end time in time_base units
    AVDictionary *metadata;
} AVChapter;


/**
 * Callback used by devices to communicate with application.
 */
typedef int (*av_format_control_message)(struct AVFormatContext *s, int type,
                                         void *data, size_t data_size);


/**
 * The duration of a video can be estimated through various ways, and this enum can be used
 * to know how the duration was estimated.
 */
enum AVDurationEstimationMethod {
    AVFMT_DURATION_FROM_PTS,    ///< Duration accurately estimated from PTSes
    AVFMT_DURATION_FROM_STREAM, ///< Duration estimated from a stream with a known duration
    AVFMT_DURATION_FROM_BITRATE ///< Duration estimated from bitrate (less accurate)
};

typedef struct AVFormatInternal AVFormatInternal;

/**
 * Format I/O context.
 * New fields can be added to the end with minor version bumps.
 * Removal, reordering and changes to existing fields require a major
 * version bump.
 * sizeof(AVFormatContext) must not be used outside libav*, use
 * avformat_alloc_context() to create an AVFormatContext.
 */
typedef struct AVFormatContext {
    /**
     * A class for logging and @ref avoptions. Set by avformat_alloc_context().
     * Exports (de)muxer private options if they exist.
     */
    const AVClass *av_class;

    /**
     * The input container format.
     *
     * Demuxing only, set by avformat_open_input().
     */
    struct AVInputFormat *iformat;

    /**
     * The output container format.
     *
     * Muxing only, must be set by the caller before avformat_write_header().
     */
    struct AVOutputFormat *oformat;

    /**
     * Format private data. This is an AVOptions-enabled struct
     * if and only if iformat/oformat.priv_class is not NULL.
     *
     * - muxing: set by avformat_write_header()
     * - demuxing: set by avformat_open_input()
     */
    void *priv_data;

    /**
     * I/O context.
     *
     * - demuxing: either set by the user before avformat_open_input() (then
     *             the user must close it manually) or set by avformat_open_input().
     * - muxing: set by the user before avformat_write_header(). The caller must
     *           take care of closing / freeing the IO context.
     *
     * Do NOT set this field if AVFMT_NOFILE flag is set in
     * iformat/oformat.flags. In such a case, the (de)muxer will handle
     * I/O in some other way and this field will be NULL.
     */
    AVIOContext *pb;

    /* stream info */
    /**
     * Flags signalling stream properties. A combination of AVFMTCTX_*.
     * Set by libavformat.
     */
    int ctx_flags;

    /**
     * Number of elements in AVFormatContext.streams.
     *
     * Set by avformat_new_stream(), must not be modified by any other code.
     */
    unsigned int nb_streams;
    /**
     * A list of all streams in the file. New streams are created with
     * avformat_new_stream().
     *
     * - demuxing: streams are created by libavformat in avformat_open_input().
     *             If AVFMTCTX_NOHEADER is set in ctx_flags, then new streams may also
     *             appear in av_read_frame().
     * - muxing: streams are created by the user before avformat_write_header().
     *
     * Freed by libavformat in avformat_free_context().
     */
    AVStream **streams;

    /**
     * input or output filename
     *
     * - demuxing: set by avformat_open_input()
     * - muxing: may be set by the caller before avformat_write_header()
     */
    char filename[1024];

    /**
     * Position of the first frame of the component, in
     * AV_TIME_BASE fractional seconds. NEVER set this value directly:
     * It is deduced from the AVStream values.
     *
     * Demuxing only, set by libavformat.
     */
    int64_t start_time;

    /**
     * Duration of the stream, in AV_TIME_BASE fractional
     * seconds. Only set this value if you know none of the individual stream
     * durations and also do not set any of them. This is deduced from the
     * AVStream values if not set.
     *
     * Demuxing only, set by libavformat.
     */
    int64_t duration;

    /**
     * Total stream bitrate in bit/s, 0 if not
     * available. Never set it directly if the file_size and the
     * duration are known as FFmpeg can compute it automatically.
     */
    int bit_rate;

    unsigned int packet_size;
    int max_delay;

    /**
     * Flags modifying the (de)muxer behaviour. A combination of AVFMT_FLAG_*.
     * Set by the user before avformat_open_input() / avformat_write_header().
     */
    int flags;
#define AVFMT_FLAG_GENPTS       0x0001 ///< Generate missing pts even if it requires parsing future frames.
#define AVFMT_FLAG_IGNIDX       0x0002 ///< Ignore index.
#define AVFMT_FLAG_NONBLOCK     0x0004 ///< Do not block when reading packets from input.
#define AVFMT_FLAG_IGNDTS       0x0008 ///< Ignore DTS on frames that contain both DTS & PTS
#define AVFMT_FLAG_NOFILLIN     0x0010 ///< Do not infer any values from other values, just return what is stored in the container
#define AVFMT_FLAG_NOPARSE      0x0020 ///< Do not use AVParsers, you also must set AVFMT_FLAG_NOFILLIN as the fillin code works on frames and no parsing -> no frames. Also seeking to frames can not work if parsing to find frame boundaries has been disabled
#define AVFMT_FLAG_NOBUFFER     0x0040 ///< Do not buffer frames when possible
#define AVFMT_FLAG_CUSTOM_IO    0x0080 ///< The caller has supplied a custom AVIOContext, don't avio_close() it.
#define AVFMT_FLAG_DISCARD_CORRUPT  0x0100 ///< Discard frames marked corrupted
#define AVFMT_FLAG_FLUSH_PACKETS    0x0200 ///< Flush the AVIOContext every packet.
/**
 * When muxing, try to avoid writing any random/volatile data to the output.
 * This includes any random IDs, real-time timestamps/dates, muxer version, etc.
 *
 * This flag is mainly intended for testing.
 */
#define AVFMT_FLAG_BITEXACT         0x0400
#define AVFMT_FLAG_MP4A_LATM    0x8000 ///< Enable RTP MP4A-LATM payload
#define AVFMT_FLAG_SORT_DTS    0x10000 ///< try to interleave outputted packets by dts (using this flag can slow demuxing down)
#define AVFMT_FLAG_PRIV_OPT    0x20000 ///< Enable use of private options by delaying codec open (this could be made default once all code is converted)
#define AVFMT_FLAG_KEEP_SIDE_DATA 0x40000 ///< Don't merge side data but keep it separate.

    /**
     * Maximum size of the data read from input for determining
     * the input container format.
     * Demuxing only, set by the caller before avformat_open_input().
     */
    unsigned int probesize;

    /**
     * @deprecated deprecated in favor of max_analyze_duration2
     */
    attribute_deprecated
    int max_analyze_duration;

    const uint8_t *key;
    int keylen;

    unsigned int nb_programs;
    AVProgram **programs;

    /**
     * Forced video codec_id.
     * Demuxing: Set by user.
     */
    enum AVCodecID video_codec_id;

    /**
     * Forced audio codec_id.
     * Demuxing: Set by user.
     */
    enum AVCodecID audio_codec_id;

    /**
     * Forced subtitle codec_id.
     * Demuxing: Set by user.
     */
    enum AVCodecID subtitle_codec_id;

    /**
     * Maximum amount of memory in bytes to use for the index of each stream.
     * If the index exceeds this size, entries will be discarded as
     * needed to maintain a smaller size. This can lead to slower or less
     * accurate seeking (depends on demuxer).
     * Demuxers for which a full in-memory index is mandatory will ignore
     * this.
     * - muxing: unused
     * - demuxing: set by user
     */
    unsigned int max_index_size;

    /**
     * Maximum amount of memory in bytes to use for buffering frames
     * obtained from realtime capture devices.
     */
    unsigned int max_picture_buffer;

    /**
     * Number of chapters in AVChapter array.
     * When muxing, chapters are normally written in the file header,
     * so nb_chapters should normally be initialized before write_header
     * is called. Some muxers (e.g. mov and mkv) can also write chapters
     * in the trailer.  To write chapters in the trailer, nb_chapters
     * must be zero when write_header is called and non-zero when
     * write_trailer is called.
     * - muxing: set by user
     * - demuxing: set by libavformat
     */
    unsigned int nb_chapters;
    AVChapter **chapters;

    /**
     * Metadata that applies to the whole file.
     *
     * - demuxing: set by libavformat in avformat_open_input()
     * - muxing: may be set by the caller before avformat_write_header()
     *
     * Freed by libavformat in avformat_free_context().
     */
    AVDictionary *metadata;

    /**
     * Start time of the stream in real world time, in microseconds
     * since the Unix epoch (00:00 1st January 1970). That is, pts=0 in the
     * stream was captured at this real world time.
     * - muxing: Set by the caller before avformat_write_header(). If set to
     *           either 0 or AV_NOPTS_VALUE, then the current wall-time will
     *           be used.
     * - demuxing: Set by libavformat. AV_NOPTS_VALUE if unknown. Note that
     *             the value may become known after some number of frames
     *             have been received.
     */
    int64_t start_time_realtime;

    /**
     * The number of frames used for determining the framerate in
     * avformat_find_stream_info().
     * Demuxing only, set by the caller before avformat_find_stream_info().
     */
    int fps_probe_size;

    /**
     * Error recognition; higher values will detect more errors but may
     * misdetect some more or less valid parts as errors.
     * Demuxing only, set by the caller before avformat_open_input().
     */
    int error_recognition;

    /**
     * Custom interrupt callbacks for the I/O layer.
     *
     * demuxing: set by the user before avformat_open_input().
     * muxing: set by the user before avformat_write_header()
     * (mainly useful for AVFMT_NOFILE formats). The callback
     * should also be passed to avio_open2() if it's used to
     * open the file.
     */
    AVIOInterruptCB interrupt_callback;

    /**
     * Flags to enable debugging.
     */
    int debug;
#define FF_FDEBUG_TS        0x0001

    /**
     * Maximum buffering duration for interleaving.
     *
     * To ensure all the streams are interleaved correctly,
     * av_interleaved_write_frame() will wait until it has at least one packet
     * for each stream before actually writing any packets to the output file.
     * When some streams are "sparse" (i.e. there are large gaps between
     * successive packets), this can result in excessive buffering.
     *
     * This field specifies the maximum difference between the timestamps of the
     * first and the last packet in the muxing queue, above which libavformat
     * will output a packet regardless of whether it has queued a packet for all
     * the streams.
     *
     * Muxing only, set by the caller before avformat_write_header().
     */
    int64_t max_interleave_delta;

    /**
     * Allow non-standard and experimental extension
     * @see AVCodecContext.strict_std_compliance
     */
    int strict_std_compliance;

    /**
     * Transport stream id.
     * This will be moved into demuxer private options. Thus no API/ABI compatibility
     */
    int ts_id;

    /**
     * Audio preload in microseconds.
     * Note, not all formats support this and unpredictable things may happen if it is used when not supported.
     * - encoding: Set by user via AVOptions (NO direct access)
     * - decoding: unused
     */
    int audio_preload;

    /**
     * Max chunk time in microseconds.
     * Note, not all formats support this and unpredictable things may happen if it is used when not supported.
     * - encoding: Set by user via AVOptions (NO direct access)
     * - decoding: unused
     */
    int max_chunk_duration;

    /**
     * Max chunk size in bytes
     * Note, not all formats support this and unpredictable things may happen if it is used when not supported.
     * - encoding: Set by user via AVOptions (NO direct access)
     * - decoding: unused
     */
    int max_chunk_size;

    /**
     * forces the use of wallclock timestamps as pts/dts of packets
     * This has undefined results in the presence of B frames.
     * - encoding: unused
     * - decoding: Set by user via AVOptions (NO direct access)
     */
    int use_wallclock_as_timestamps;

    /**
     * Avoid negative timestamps during muxing.
     *  0 -> allow negative timestamps
     *  1 -> avoid negative timestamps
     * -1 -> choose automatically (default)
     * Note, this only works when interleave_packet_per_dts is in use.
     * - encoding: Set by user via AVOptions (NO direct access)
     * - decoding: unused
     */
    int avoid_negative_ts;

    /**
     * avio flags, used to force AVIO_FLAG_DIRECT.
     * - encoding: unused
     * - decoding: Set by user via AVOptions (NO direct access)
     */
    int avio_flags;

    /**
     * The duration field can be estimated through various ways, and this field can be used
     * to know how the duration was estimated.
     * - encoding: unused
     * - decoding: Read by user via AVOptions (NO direct access)
     */
    enum AVDurationEstimationMethod duration_estimation_method;

    /**
     * Skip initial bytes when opening stream
     * - encoding: unused
     * - decoding: Set by user via AVOptions (NO direct access)
     */
    int64_t skip_initial_bytes;

    /**
     * Correct single timestamp overflows
     * - encoding: unused
     * - decoding: Set by user via AVOptions (NO direct access)
     */
    unsigned int correct_ts_overflow;

    /**
     * Force seeking to any (also non key) frames.
     * - encoding: unused
     * - decoding: Set by user via AVOptions (NO direct access)
     */
    int seek2any;

    /**
     * Flush the I/O context after each packet.
     * - encoding: Set by user via AVOptions (NO direct access)
     * - decoding: unused
     */
    int flush_packets;

    /**
     * format probing score.
     * The maximal score is AVPROBE_SCORE_MAX, its set when the demuxer probes
     * the format.
     * - encoding: unused
     * - decoding: set by avformat, read by user via av_format_get_probe_score() (NO direct access)
     */
    int probe_score;

    /**
     * number of bytes to read maximally to identify format.
     * - encoding: unused
     * - decoding: set by user through AVOPtions (NO direct access)
     */
    int format_probesize;

    /*****************************************************************
     * All fields below this line are not part of the public API. They
     * may not be used outside of libavformat and can be changed and
     * removed at will.
     * New public fields should be added right above.
     *****************************************************************
     */

    /**
     * This buffer is only needed when packets were already buffered but
     * not decoded, for example to get the codec parameters in MPEG
     * streams.
     */
    struct AVPacketList *packet_buffer;
    struct AVPacketList *packet_buffer_end;

    /* av_seek_frame() support */
    int64_t data_offset; /**< offset of the first packet */

    /**
     * Raw packets from the demuxer, prior to parsing and decoding.
     * This buffer is used for buffering packets until the codec can
     * be identified, as parsing cannot be done without knowing the
     * codec.
     */
    struct AVPacketList *raw_packet_buffer;
    struct AVPacketList *raw_packet_buffer_end;
    /**
     * Packets split by the parser get queued here.
     */
    struct AVPacketList *parse_queue;
    struct AVPacketList *parse_queue_end;
    /**
     * Remaining size available for raw_packet_buffer, in bytes.
     */
#define RAW_PACKET_BUFFER_SIZE 2500000
    int raw_packet_buffer_remaining_size;

    /**
     * Offset to remap timestamps to be non-negative.
     * Expressed in timebase units.
     * @see AVStream.mux_ts_offset
     */
    int64_t offset;

    /**
     * Timebase for the timestamp offset.
     */
    AVRational offset_timebase;

    /**
     * An opaque field for libavformat internal usage.
     * Must not be accessed in any way by callers.
     */
    AVFormatInternal *internal;

    /**
     * IO repositioned flag.
     * This is set by avformat when the underlaying IO context read pointer
     * is repositioned, for example when doing byte based seeking.
     * Demuxers can use the flag to detect such changes.
     */
    int io_repositioned;

    /**
     * Forced video codec.
     * This allows forcing a specific decoder, even when there are multiple with
     * the same codec_id.
     * Demuxing: Set by user via av_format_set_video_codec (NO direct access).
     */
    AVCodec *video_codec;

    /**
     * Forced audio codec.
     * This allows forcing a specific decoder, even when there are multiple with
     * the same codec_id.
     * Demuxing: Set by user via av_format_set_audio_codec (NO direct access).
     */
    AVCodec *audio_codec;

    /**
     * Forced subtitle codec.
     * This allows forcing a specific decoder, even when there are multiple with
     * the same codec_id.
     * Demuxing: Set by user via av_format_set_subtitle_codec (NO direct access).
     */
    AVCodec *subtitle_codec;

    /**
     * Number of bytes to be written as padding in a metadata header.
     * Demuxing: Unused.
     * Muxing: Set by user via av_format_set_metadata_header_padding.
     */
    int metadata_header_padding;

    /**
     * User data.
     * This is a place for some private data of the user.
     * Mostly usable with control_message_cb or any future callbacks in device's context.
     */
    void *opaque;

    /**
     * Callback used by devices to communicate with application.
     */
    av_format_control_message control_message_cb;

    /**
     * Output timestamp offset, in microseconds.
     * Muxing: set by user via AVOptions (NO direct access)
     */
    int64_t output_ts_offset;

    /**
     * Maximum duration (in AV_TIME_BASE units) of the data read
     * from input in avformat_find_stream_info().
     * Demuxing only, set by the caller before avformat_find_stream_info()
     * via AVOptions (NO direct access).
     * Can be set to 0 to let avformat choose using a heuristic.
     */
    int64_t max_analyze_duration2;
} AVFormatContext;

int av_format_get_probe_score(const AVFormatContext *s);
AVCodec * av_format_get_video_codec(const AVFormatContext *s);
void      av_format_set_video_codec(AVFormatContext *s, AVCodec *c);
AVCodec * av_format_get_audio_codec(const AVFormatContext *s);
void      av_format_set_audio_codec(AVFormatContext *s, AVCodec *c);
AVCodec * av_format_get_subtitle_codec(const AVFormatContext *s);
void      av_format_set_subtitle_codec(AVFormatContext *s, AVCodec *c);
int       av_format_get_metadata_header_padding(const AVFormatContext *s);
void      av_format_set_metadata_header_padding(AVFormatContext *s, int c);
void *    av_format_get_opaque(const AVFormatContext *s);
void      av_format_set_opaque(AVFormatContext *s, void *opaque);
av_format_control_message av_format_get_control_message_cb(const AVFormatContext *s);
void      av_format_set_control_message_cb(AVFormatContext *s, av_format_control_message callback);

/**
 * This function will cause global side data to be injected in the next packet
 * of each stream as well as after any subsequent seek.
 */
void av_format_inject_global_side_data(AVFormatContext *s);

/**
 * Returns the method used to set ctx->duration.
 *
 * @return AVFMT_DURATION_FROM_PTS, AVFMT_DURATION_FROM_STREAM, or AVFMT_DURATION_FROM_BITRATE.
 */
enum AVDurationEstimationMethod av_fmt_ctx_get_duration_estimation_method(const AVFormatContext* ctx);

typedef struct AVPacketList {
    AVPacket pkt;
    struct AVPacketList *next;
} AVPacketList;


/**
 * @defgroup lavf_core Core functions
 * @ingroup libavf
 *
 * Functions for querying libavformat capabilities, allocating core structures,
 * etc.
 * @{
 */

/**
 * Return the LIBAVFORMAT_VERSION_INT constant.
 */
unsigned avformat_version(void);

/**
 * Return the libavformat build-time configuration.
 */
const char *avformat_configuration(void);

/**
 * Return the libavformat license.
 */
const char *avformat_license(void);

/**
 * Initialize libavformat and register all the muxers, demuxers and
 * protocols. If you do not call this function, then you can select
 * exactly which formats you want to support.
 *
 * @see av_register_input_format()
 * @see av_register_output_format()
 */
void av_register_all(void);

void av_register_input_format(AVInputFormat *format);
void av_register_output_format(AVOutputFormat *format);

/**
 * Do global initialization of network components. This is optional,
 * but recommended, since it avoids the overhead of implicitly
 * doing the setup for each session.
 *
 * Calling this function will become mandatory if using network
 * protocols at some major version bump.
 */
int avformat_network_init(void);

/**
 * Undo the initialization done by avformat_network_init.
 */
int avformat_network_deinit(void);

/**
 * If f is NULL, returns the first registered input format,
 * if f is non-NULL, returns the next registered input format after f
 * or NULL if f is the last one.
 */
AVInputFormat  *av_iformat_next(AVInputFormat  *f);

/**
 * If f is NULL, returns the first registered output format,
 * if f is non-NULL, returns the next registered output format after f
 * or NULL if f is the last one.
 */
AVOutputFormat *av_oformat_next(AVOutputFormat *f);

/**
 * Allocate an AVFormatContext.
 * avformat_free_context() can be used to free the context and everything
 * allocated by the framework within it.
 */
AVFormatContext *avformat_alloc_context(void);

/**
 * Free an AVFormatContext and all its streams.
 * @param s context to free
 */
void avformat_free_context(AVFormatContext *s);

/**
 * Get the AVClass for AVFormatContext. It can be used in combination with
 * AV_OPT_SEARCH_FAKE_OBJ for examining options.
 *
 * @see av_opt_find().
 */
const AVClass *avformat_get_class(void);

/**
 * Add a new stream to a media file.
 *
 * When demuxing, it is called by the demuxer in read_header(). If the
 * flag AVFMTCTX_NOHEADER is set in s.ctx_flags, then it may also
 * be called in read_packet().
 *
 * When muxing, should be called by the user before avformat_write_header().
 *
 * User is required to call avcodec_close() and avformat_free_context() to
 * clean up the allocation by avformat_new_stream().
 *
 * @param s media file handle
 * @param c If non-NULL, the AVCodecContext corresponding to the new stream
 * will be initialized to use this codec. This is needed for e.g. codec-specific
 * defaults to be set, so codec should be provided if it is known.
 *
 * @return newly created stream or NULL on error.
 */
AVStream *avformat_new_stream(AVFormatContext *s, const AVCodec *c);

/**
 * Get side information from stream.
 *
 * @param stream stream
 * @param type desired side information type
 * @param size pointer for side information size to store (optional)
 * @return pointer to data if present or NULL otherwise
 */
uint8_t *av_stream_get_side_data(AVStream *stream,
                                 enum AVPacketSideDataType type, int *size);

AVProgram *av_new_program(AVFormatContext *s, int id);

/**
 * @}
 */


#if FF_API_ALLOC_OUTPUT_CONTEXT
/**
 * @deprecated deprecated in favor of avformat_alloc_output_context2()
 */
attribute_deprecated
AVFormatContext *avformat_alloc_output_context(const char *format,
                                               AVOutputFormat *oformat,
                                               const char *filename);
#endif

/**
 * Allocate an AVFormatContext for an output format.
 * avformat_free_context() can be used to free the context and
 * everything allocated by the framework within it.
 *
 * @param *ctx is set to the created format context, or to NULL in
 * case of failure
 * @param oformat format to use for allocating the context, if NULL
 * format_name and filename are used instead
 * @param format_name the name of output format to use for allocating the
 * context, if NULL filename is used instead
 * @param filename the name of the filename to use for allocating the
 * context, may be NULL
 * @return >= 0 in case of success, a negative AVERROR code in case of
 * failure
 */
int avformat_alloc_output_context2(AVFormatContext **ctx, AVOutputFormat *oformat,
                                   const char *format_name, const char *filename);

/**
 * @addtogroup lavf_decoding
 * @{
 */

/**
 * Find AVInputFormat based on the short name of the input format.
 */
AVInputFormat *av_find_input_format(const char *short_name);

/**
 * Guess the file format.
 *
 * @param pd        data to be probed
 * @param is_opened Whether the file is already opened; determines whether
 *                  demuxers with or without AVFMT_NOFILE are probed.
 */
AVInputFormat *av_probe_input_format(AVProbeData *pd, int is_opened);

/**
 * Guess the file format.
 *
 * @param pd        data to be probed
 * @param is_opened Whether the file is already opened; determines whether
 *                  demuxers with or without AVFMT_NOFILE are probed.
 * @param score_max A probe score larger that this is required to accept a
 *                  detection, the variable is set to the actual detection
 *                  score afterwards.
 *                  If the score is <= AVPROBE_SCORE_MAX / 4 it is recommended
 *                  to retry with a larger probe buffer.
 */
AVInputFormat *av_probe_input_format2(AVProbeData *pd, int is_opened, int *score_max);

/**
 * Guess the file format.
 *
 * @param is_opened Whether the file is already opened; determines whether
 *                  demuxers with or without AVFMT_NOFILE are probed.
 * @param score_ret The score of the best detection.
 */
AVInputFormat *av_probe_input_format3(AVProbeData *pd, int is_opened, int *score_ret);

/**
 * Probe a bytestream to determine the input format. Each time a probe returns
 * with a score that is too low, the probe buffer size is increased and another
 * attempt is made. When the maximum probe size is reached, the input format
 * with the highest score is returned.
 *
 * @param pb the bytestream to probe
 * @param fmt the input format is put here
 * @param filename the filename of the stream
 * @param logctx the log context
 * @param offset the offset within the bytestream to probe from
 * @param max_probe_size the maximum probe buffer size (zero for default)
 * @return the score in case of success, a negative value corresponding to an
 *         the maximal score is AVPROBE_SCORE_MAX
 * AVERROR code otherwise
 */
int av_probe_input_buffer2(AVIOContext *pb, AVInputFormat **fmt,
                           const char *filename, void *logctx,
                           unsigned int offset, unsigned int max_probe_size);

/**
 * Like av_probe_input_buffer2() but returns 0 on success
 */
int av_probe_input_buffer(AVIOContext *pb, AVInputFormat **fmt,
                          const char *filename, void *logctx,
                          unsigned int offset, unsigned int max_probe_size);

/**
 * Open an input stream and read the header. The codecs are not opened.
 * The stream must be closed with avformat_close_input().
 *
 * @param ps Pointer to user-supplied AVFormatContext (allocated by avformat_alloc_context).
 *           May be a pointer to NULL, in which case an AVFormatContext is allocated by this
 *           function and written into ps.
 *           Note that a user-supplied AVFormatContext will be freed on failure.
 * @param filename Name of the stream to open.
 * @param fmt If non-NULL, this parameter forces a specific input format.
 *            Otherwise the format is autodetected.
 * @param options  A dictionary filled with AVFormatContext and demuxer-private options.
 *                 On return this parameter will be destroyed and replaced with a dict containing
 *                 options that were not found. May be NULL.
 *
 * @return 0 on success, a negative AVERROR on failure.
 *
 * @note If you want to use custom IO, preallocate the format context and set its pb field.
 */
int avformat_open_input(AVFormatContext **ps, const char *filename, AVInputFormat *fmt, AVDictionary **options);

attribute_deprecated
int av_demuxer_open(AVFormatContext *ic);

#if FF_API_FORMAT_PARAMETERS
/**
 * Read packets of a media file to get stream information. This
 * is useful for file formats with no headers such as MPEG. This
 * function also computes the real framerate in case of MPEG-2 repeat
 * frame mode.
 * The logical file position is not changed by this function;
 * examined packets may be buffered for later processing.
 *
 * @param ic media file handle
 * @return >=0 if OK, AVERROR_xxx on error
 * @todo Let the user decide somehow what information is needed so that
 *       we do not waste time getting stuff the user does not need.
 *
 * @deprecated use avformat_find_stream_info.
 */
attribute_deprecated
int av_find_stream_info(AVFormatContext *ic);
#endif

/**
 * Read packets of a media file to get stream information. This
 * is useful for file formats with no headers such as MPEG. This
 * function also computes the real framerate in case of MPEG-2 repeat
 * frame mode.
 * The logical file position is not changed by this function;
 * examined packets may be buffered for later processing.
 *
 * @param ic media file handle
 * @param options  If non-NULL, an ic.nb_streams long array of pointers to
 *                 dictionaries, where i-th member contains options for
 *                 codec corresponding to i-th stream.
 *                 On return each dictionary will be filled with options that were not found.
 * @return >=0 if OK, AVERROR_xxx on error
 *
 * @note this function isn't guaranteed to open all the codecs, so
 *       options being non-empty at return is a perfectly normal behavior.
 *
 * @todo Let the user decide somehow what information is needed so that
 *       we do not waste time getting stuff the user does not need.
 */
int avformat_find_stream_info(AVFormatContext *ic, AVDictionary **options);

/**
 * Find the programs which belong to a given stream.
 *
 * @param ic    media file handle
 * @param last  the last found program, the search will start after this
 *              program, or from the beginning if it is NULL
 * @param s     stream index
 * @return the next program which belongs to s, NULL if no program is found or
 *         the last program is not among the programs of ic.
 */
AVProgram *av_find_program_from_stream(AVFormatContext *ic, AVProgram *last, int s);

/**
 * Find the "best" stream in the file.
 * The best stream is determined according to various heuristics as the most
 * likely to be what the user expects.
 * If the decoder parameter is non-NULL, av_find_best_stream will find the
 * default decoder for the stream's codec; streams for which no decoder can
 * be found are ignored.
 *
 * @param ic                media file handle
 * @param type              stream type: video, audio, subtitles, etc.
 * @param wanted_stream_nb  user-requested stream number,
 *                          or -1 for automatic selection
 * @param related_stream    try to find a stream related (eg. in the same
 *                          program) to this one, or -1 if none
 * @param decoder_ret       if non-NULL, returns the decoder for the
 *                          selected stream
 * @param flags             flags; none are currently defined
 * @return  the non-negative stream number in case of success,
 *          AVERROR_STREAM_NOT_FOUND if no stream with the requested type
 *          could be found,
 *          AVERROR_DECODER_NOT_FOUND if streams were found but no decoder
 * @note  If av_find_best_stream returns successfully and decoder_ret is not
 *        NULL, then *decoder_ret is guaranteed to be set to a valid AVCodec.
 */
int av_find_best_stream(AVFormatContext *ic,
                        enum AVMediaType type,
                        int wanted_stream_nb,
                        int related_stream,
                        AVCodec **decoder_ret,
                        int flags);

#if FF_API_READ_PACKET
/**
 * @deprecated use AVFMT_FLAG_NOFILLIN | AVFMT_FLAG_NOPARSE to read raw
 * unprocessed packets
 *
 * Read a transport packet from a media file.
 *
 * This function is obsolete and should never be used.
 * Use av_read_frame() instead.
 *
 * @param s media file handle
 * @param pkt is filled
 * @return 0 if OK, AVERROR_xxx on error
 */
attribute_deprecated
int av_read_packet(AVFormatContext *s, AVPacket *pkt);
#endif

/**
 * Return the next frame of a stream.
 * This function returns what is stored in the file, and does not validate
 * that what is there are valid frames for the decoder. It will split what is
 * stored in the file into frames and return one for each call. It will not
 * omit invalid data between valid frames so as to give the decoder the maximum
 * information possible for decoding.
 *
 * If pkt->buf is NULL, then the packet is valid until the next
 * av_read_frame() or until avformat_close_input(). Otherwise the packet
 * is valid indefinitely. In both cases the packet must be freed with
 * av_free_packet when it is no longer needed. For video, the packet contains
 * exactly one frame. For audio, it contains an integer number of frames if each
 * frame has a known fixed size (e.g. PCM or ADPCM data). If the audio frames
 * have a variable size (e.g. MPEG audio), then it contains one frame.
 *
 * pkt->pts, pkt->dts and pkt->duration are always set to correct
 * values in AVStream.time_base units (and guessed if the format cannot
 * provide them). pkt->pts can be AV_NOPTS_VALUE if the video format
 * has B-frames, so it is better to rely on pkt->dts if you do not
 * decompress the payload.
 *
 * @return 0 if OK, < 0 on error or end of file
 */
int av_read_frame(AVFormatContext *s, AVPacket *pkt);

/**
 * Seek to the keyframe at timestamp.
 * 'timestamp' in 'stream_index'.
 *
 * @param s media file handle
 * @param stream_index If stream_index is (-1), a default
 * stream is selected, and timestamp is automatically converted
 * from AV_TIME_BASE units to the stream specific time_base.
 * @param timestamp Timestamp in AVStream.time_base units
 *        or, if no stream is specified, in AV_TIME_BASE units.
 * @param flags flags which select direction and seeking mode
 * @return >= 0 on success
 */
int av_seek_frame(AVFormatContext *s, int stream_index, int64_t timestamp,
                  int flags);

/**
 * Seek to timestamp ts.
 * Seeking will be done so that the point from which all active streams
 * can be presented successfully will be closest to ts and within min/max_ts.
 * Active streams are all streams that have AVStream.discard < AVDISCARD_ALL.
 *
 * If flags contain AVSEEK_FLAG_BYTE, then all timestamps are in bytes and
 * are the file position (this may not be supported by all demuxers).
 * If flags contain AVSEEK_FLAG_FRAME, then all timestamps are in frames
 * in the stream with stream_index (this may not be supported by all demuxers).
 * Otherwise all timestamps are in units of the stream selected by stream_index
 * or if stream_index is -1, in AV_TIME_BASE units.
 * If flags contain AVSEEK_FLAG_ANY, then non-keyframes are treated as
 * keyframes (this may not be supported by all demuxers).
 * If flags contain AVSEEK_FLAG_BACKWARD, it is ignored.
 *
 * @param s media file handle
 * @param stream_index index of the stream which is used as time base reference
 * @param min_ts smallest acceptable timestamp
 * @param ts target timestamp
 * @param max_ts largest acceptable timestamp
 * @param flags flags
 * @return >=0 on success, error code otherwise
 *
 * @note This is part of the new seek API which is still under construction.
 *       Thus do not use this yet. It may change at any time, do not expect
 *       ABI compatibility yet!
 */
int avformat_seek_file(AVFormatContext *s, int stream_index, int64_t min_ts, int64_t ts, int64_t max_ts, int flags);

/**
 * Start playing a network-based stream (e.g. RTSP stream) at the
 * current position.
 */
int av_read_play(AVFormatContext *s);

/**
 * Pause a network-based stream (e.g. RTSP stream).
 *
 * Use av_read_play() to resume it.
 */
int av_read_pause(AVFormatContext *s);

#if FF_API_CLOSE_INPUT_FILE
/**
 * @deprecated use avformat_close_input()
 * Close a media file (but not its codecs).
 *
 * @param s media file handle
 */
attribute_deprecated
void av_close_input_file(AVFormatContext *s);
#endif

/**
 * Close an opened input AVFormatContext. Free it and all its contents
 * and set *s to NULL.
 */
void avformat_close_input(AVFormatContext **s);
/**
 * @}
 */

#if FF_API_NEW_STREAM
/**
 * Add a new stream to a media file.
 *
 * Can only be called in the read_header() function. If the flag
 * AVFMTCTX_NOHEADER is in the format context, then new streams
 * can be added in read_packet too.
 *
 * @param s media file handle
 * @param id file-format-dependent stream ID
 */
attribute_deprecated
AVStream *av_new_stream(AVFormatContext *s, int id);
#endif

#if FF_API_SET_PTS_INFO
/**
 * @deprecated this function is not supposed to be called outside of lavf
 */
attribute_deprecated
void av_set_pts_info(AVStream *s, int pts_wrap_bits,
                     unsigned int pts_num, unsigned int pts_den);
#endif

#define AVSEEK_FLAG_BACKWARD 1 ///< seek backward
#define AVSEEK_FLAG_BYTE     2 ///< seeking based on position in bytes
#define AVSEEK_FLAG_ANY      4 ///< seek to any frame, even non-keyframes
#define AVSEEK_FLAG_FRAME    8 ///< seeking based on frame number

/**
 * @addtogroup lavf_encoding
 * @{
 */
/**
 * Allocate the stream private data and write the stream header to
 * an output media file.
 *
 * @param s Media file handle, must be allocated with avformat_alloc_context().
 *          Its oformat field must be set to the desired output format;
 *          Its pb field must be set to an already opened AVIOContext.
 * @param options  An AVDictionary filled with AVFormatContext and muxer-private options.
 *                 On return this parameter will be destroyed and replaced with a dict containing
 *                 options that were not found. May be NULL.
 *
 * @return 0 on success, negative AVERROR on failure.
 *
 * @see av_opt_find, av_dict_set, avio_open, av_oformat_next.
 */
int avformat_write_header(AVFormatContext *s, AVDictionary **options);

/**
 * Write a packet to an output media file.
 *
 * This function passes the packet directly to the muxer, without any buffering
 * or reordering. The caller is responsible for correctly interleaving the
 * packets if the format requires it. Callers that want libavformat to handle
 * the interleaving should call av_interleaved_write_frame() instead of this
 * function.
 *
 * @param s media file handle
 * @param pkt The packet containing the data to be written. Note that unlike
 *            av_interleaved_write_frame(), this function does not take
 *            ownership of the packet passed to it (though some muxers may make
 *            an internal reference to the input packet).
 *            <br>
 *            This parameter can be NULL (at any time, not just at the end), in
 *            order to immediately flush data buffered within the muxer, for
 *            muxers that buffer up data internally before writing it to the
 *            output.
 *            <br>
 *            Packet's @ref AVPacket.stream_index "stream_index" field must be
 *            set to the index of the corresponding stream in @ref
 *            AVFormatContext.streams "s->streams". It is very strongly
 *            recommended that timing information (@ref AVPacket.pts "pts", @ref
 *            AVPacket.dts "dts", @ref AVPacket.duration "duration") is set to
 *            correct values.
 * @return < 0 on error, = 0 if OK, 1 if flushed and there is no more data to flush
 *
 * @see av_interleaved_write_frame()
 */
int av_write_frame(AVFormatContext *s, AVPacket *pkt);

/**
 * Write a packet to an output media file ensuring correct interleaving.
 *
 * This function will buffer the packets internally as needed to make sure the
 * packets in the output file are properly interleaved in the order of
 * increasing dts. Callers doing their own interleaving should call
 * av_write_frame() instead of this function.
 *
 * @param s media file handle
 * @param pkt The packet containing the data to be written.
 *            <br>
 *            If the packet is reference-counted, this function will take
 *            ownership of this reference and unreference it later when it sees
 *            fit.
 *            The caller must not access the data through this reference after
 *            this function returns. If the packet is not reference-counted,
 *            libavformat will make a copy.
 *            <br>
 *            This parameter can be NULL (at any time, not just at the end), to
 *            flush the interleaving queues.
 *            <br>
 *            Packet's @ref AVPacket.stream_index "stream_index" field must be
 *            set to the index of the corresponding stream in @ref
 *            AVFormatContext.streams "s->streams". It is very strongly
 *            recommended that timing information (@ref AVPacket.pts "pts", @ref
 *            AVPacket.dts "dts", @ref AVPacket.duration "duration") is set to
 *            correct values.
 *
 * @return 0 on success, a negative AVERROR on error. Libavformat will always
 *         take care of freeing the packet, even if this function fails.
 *
 * @see av_write_frame(), AVFormatContext.max_interleave_delta
 */
int av_interleaved_write_frame(AVFormatContext *s, AVPacket *pkt);

/**
 * Write a uncoded frame to an output media file.
 *
 * The frame must be correctly interleaved according to the container
 * specification; if not, then av_interleaved_write_frame() must be used.
 *
 * See av_interleaved_write_frame() for details.
 */
int av_write_uncoded_frame(AVFormatContext *s, int stream_index,
                           AVFrame *frame);

/**
 * Write a uncoded frame to an output media file.
 *
 * If the muxer supports it, this function allows to write an AVFrame
 * structure directly, without encoding it into a packet.
 * It is mostly useful for devices and similar special muxers that use raw
 * video or PCM data and will not serialize it into a byte stream.
 *
 * To test whether it is possible to use it with a given muxer and stream,
 * use av_write_uncoded_frame_query().
 *
 * The caller gives up ownership of the frame and must not access it
 * afterwards.
 *
 * @return  >=0 for success, a negative code on error
 */
int av_interleaved_write_uncoded_frame(AVFormatContext *s, int stream_index,
                                       AVFrame *frame);

/**
 * Test whether a muxer supports uncoded frame.
 *
 * @return  >=0 if an uncoded frame can be written to that muxer and stream,
 *          <0 if not
 */
int av_write_uncoded_frame_query(AVFormatContext *s, int stream_index);

/**
 * Write the stream trailer to an output media file and free the
 * file private data.
 *
 * May only be called after a successful call to avformat_write_header.
 *
 * @param s media file handle
 * @return 0 if OK, AVERROR_xxx on error
 */
int av_write_trailer(AVFormatContext *s);

/**
 * Return the output format in the list of registered output formats
 * which best matches the provided parameters, or return NULL if
 * there is no match.
 *
 * @param short_name if non-NULL checks if short_name matches with the
 * names of the registered formats
 * @param filename if non-NULL checks if filename terminates with the
 * extensions of the registered formats
 * @param mime_type if non-NULL checks if mime_type matches with the
 * MIME type of the registered formats
 */
AVOutputFormat *av_guess_format(const char *short_name,
                                const char *filename,
                                const char *mime_type);

/**
 * Guess the codec ID based upon muxer and filename.
 */
enum AVCodecID av_guess_codec(AVOutputFormat *fmt, const char *short_name,
                            const char *filename, const char *mime_type,
                            enum AVMediaType type);

/**
 * Get timing information for the data currently output.
 * The exact meaning of "currently output" depends on the format.
 * It is mostly relevant for devices that have an internal buffer and/or
 * work in real time.
 * @param s          media file handle
 * @param stream     stream in the media file
 * @param[out] dts   DTS of the last packet output for the stream, in stream
 *                   time_base units
 * @param[out] wall  absolute time when that packet whas output,
 *                   in microsecond
 * @return  0 if OK, AVERROR(ENOSYS) if the format does not support it
 * Note: some formats or devices may not allow to measure dts and wall
 * atomically.
 */
int av_get_output_timestamp(struct AVFormatContext *s, int stream,
                            int64_t *dts, int64_t *wall);


/**
 * @}
 */


/**
 * @defgroup lavf_misc Utility functions
 * @ingroup libavf
 * @{
 *
 * Miscellaneous utility functions related to both muxing and demuxing
 * (or neither).
 */

/**
 * Send a nice hexadecimal dump of a buffer to the specified file stream.
 *
 * @param f The file stream pointer where the dump should be sent to.
 * @param buf buffer
 * @param size buffer size
 *
 * @see av_hex_dump_log, av_pkt_dump2, av_pkt_dump_log2
 */
void av_hex_dump(FILE *f, const uint8_t *buf, int size);

/**
 * Send a nice hexadecimal dump of a buffer to the log.
 *
 * @param avcl A pointer to an arbitrary struct of which the first field is a
 * pointer to an AVClass struct.
 * @param level The importance level of the message, lower values signifying
 * higher importance.
 * @param buf buffer
 * @param size buffer size
 *
 * @see av_hex_dump, av_pkt_dump2, av_pkt_dump_log2
 */
void av_hex_dump_log(void *avcl, int level, const uint8_t *buf, int size);

/**
 * Send a nice dump of a packet to the specified file stream.
 *
 * @param f The file stream pointer where the dump should be sent to.
 * @param pkt packet to dump
 * @param dump_payload True if the payload must be displayed, too.
 * @param st AVStream that the packet belongs to
 */
void av_pkt_dump2(FILE *f, const AVPacket *pkt, int dump_payload, const AVStream *st);


/**
 * Send a nice dump of a packet to the log.
 *
 * @param avcl A pointer to an arbitrary struct of which the first field is a
 * pointer to an AVClass struct.
 * @param level The importance level of the message, lower values signifying
 * higher importance.
 * @param pkt packet to dump
 * @param dump_payload True if the payload must be displayed, too.
 * @param st AVStream that the packet belongs to
 */
void av_pkt_dump_log2(void *avcl, int level, const AVPacket *pkt, int dump_payload,
                      const AVStream *st);

/**
 * Get the AVCodecID for the given codec tag tag.
 * If no codec id is found returns AV_CODEC_ID_NONE.
 *
 * @param tags list of supported codec_id-codec_tag pairs, as stored
 * in AVInputFormat.codec_tag and AVOutputFormat.codec_tag
 * @param tag  codec tag to match to a codec ID
 */
enum AVCodecID av_codec_get_id(const struct AVCodecTag * const *tags, unsigned int tag);

/**
 * Get the codec tag for the given codec id id.
 * If no codec tag is found returns 0.
 *
 * @param tags list of supported codec_id-codec_tag pairs, as stored
 * in AVInputFormat.codec_tag and AVOutputFormat.codec_tag
 * @param id   codec ID to match to a codec tag
 */
unsigned int av_codec_get_tag(const struct AVCodecTag * const *tags, enum AVCodecID id);

/**
 * Get the codec tag for the given codec id.
 *
 * @param tags list of supported codec_id - codec_tag pairs, as stored
 * in AVInputFormat.codec_tag and AVOutputFormat.codec_tag
 * @param id codec id that should be searched for in the list
 * @param tag A pointer to the found tag
 * @return 0 if id was not found in tags, > 0 if it was found
 */
int av_codec_get_tag2(const struct AVCodecTag * const *tags, enum AVCodecID id,
                      unsigned int *tag);

int av_find_default_stream_index(AVFormatContext *s);

/**
 * Get the index for a specific timestamp.
 *
 * @param st        stream that the timestamp belongs to
 * @param timestamp timestamp to retrieve the index for
 * @param flags if AVSEEK_FLAG_BACKWARD then the returned index will correspond
 *                 to the timestamp which is <= the requested one, if backward
 *                 is 0, then it will be >=
 *              if AVSEEK_FLAG_ANY seek to any frame, only keyframes otherwise
 * @return < 0 if no such timestamp could be found
 */
int av_index_search_timestamp(AVStream *st, int64_t timestamp, int flags);

/**
 * Add an index entry into a sorted list. Update the entry if the list
 * already contains it.
 *
 * @param timestamp timestamp in the time base of the given stream
 */
int av_add_index_entry(AVStream *st, int64_t pos, int64_t timestamp,
                       int size, int distance, int flags);


/**
 * Split a URL string into components.
 *
 * The pointers to buffers for storing individual components may be null,
 * in order to ignore that component. Buffers for components not found are
 * set to empty strings. If the port is not found, it is set to a negative
 * value.
 *
 * @param proto the buffer for the protocol
 * @param proto_size the size of the proto buffer
 * @param authorization the buffer for the authorization
 * @param authorization_size the size of the authorization buffer
 * @param hostname the buffer for the host name
 * @param hostname_size the size of the hostname buffer
 * @param port_ptr a pointer to store the port number in
 * @param path the buffer for the path
 * @param path_size the size of the path buffer
 * @param url the URL to split
 */
void av_url_split(char *proto,         int proto_size,
                  char *authorization, int authorization_size,
                  char *hostname,      int hostname_size,
                  int *port_ptr,
                  char *path,          int path_size,
                  const char *url);

<<<<<<< HEAD
/**
 * log a nice Dump of input format context or output format context
 * @param ic already initialized Format Context, must not be NULL.
 * @param index index of the stream to dump information about
 * @param url name of file or URL of stream to print information about
 * @param is_output Select whether specified context is of input(0) or output(1)
=======

/**
 * Print detailed information about the input or output format, such as
 * duration, bitrate, streams, container, programs, metadata, side data,
 * codec and time base.
 *
 * @param ic        the context to analyze
 * @param index     the index to print, if you have multiple inputs or outputs
 * @param url       the URL to print, such as source or destination file
 * @param is_output whether the context is input or ouput
>>>>>>> cdab9db2
 */
void av_dump_format(AVFormatContext *ic,
                    int index,
                    const char *url,
                    int is_output);

/**
 * Return in 'buf' the path with '%d' replaced by a number.
 *
 * Also handles the '%0nd' format where 'n' is the total number
 * of digits and '%%'.
 *
 * @param buf destination buffer
 * @param buf_size destination buffer size
 * @param path numbered sequence string
 * @param number frame number
 * @return 0 if OK, -1 on format error
 */
int av_get_frame_filename(char *buf, int buf_size,
                          const char *path, int number);

/**
 * Check whether filename actually is a numbered sequence generator.
 *
 * @param filename possible numbered sequence string
 * @return 1 if a valid numbered sequence string, 0 otherwise
 */
int av_filename_number_test(const char *filename);

/**
 * Generate an SDP for an RTP session.
 *
 * Note, this overwrites the id values of AVStreams in the muxer contexts
 * for getting unique dynamic payload types.
 *
 * @param ac array of AVFormatContexts describing the RTP streams. If the
 *           array is composed by only one context, such context can contain
 *           multiple AVStreams (one AVStream per RTP stream). Otherwise,
 *           all the contexts in the array (an AVCodecContext per RTP stream)
 *           must contain only one AVStream.
 * @param n_files number of AVCodecContexts contained in ac
 * @param buf buffer where the SDP will be stored (must be allocated by
 *            the caller)
 * @param size the size of the buffer
 * @return 0 if OK, AVERROR_xxx on error
 */
int av_sdp_create(AVFormatContext *ac[], int n_files, char *buf, int size);

/**
 * Return a positive value if the given filename has one of the given
 * extensions, 0 otherwise.
 *
 * @param filename   file name to check against the given extensions
 * @param extensions a comma-separated list of filename extensions
 */
int av_match_ext(const char *filename, const char *extensions);

/**
 * Test if the given container can store a codec.
 *
 * @param ofmt           container to check for compatibility
 * @param codec_id       codec to potentially store in container
 * @param std_compliance standards compliance level, one of FF_COMPLIANCE_*
 *
 * @return 1 if codec with ID codec_id can be stored in ofmt, 0 if it cannot.
 *         A negative number if this information is not available.
 */
int avformat_query_codec(AVOutputFormat *ofmt, enum AVCodecID codec_id, int std_compliance);

/**
 * @defgroup riff_fourcc RIFF FourCCs
 * @{
 * Get the tables mapping RIFF FourCCs to libavcodec AVCodecIDs. The tables are
 * meant to be passed to av_codec_get_id()/av_codec_get_tag() as in the
 * following code:
 * @code
 * uint32_t tag = MKTAG('H', '2', '6', '4');
 * const struct AVCodecTag *table[] = { avformat_get_riff_video_tags(), 0 };
 * enum AVCodecID id = av_codec_get_id(table, tag);
 * @endcode
 */
/**
 * @return the table mapping RIFF FourCCs for video to libavcodec AVCodecID.
 */
const struct AVCodecTag *avformat_get_riff_video_tags(void);
/**
 * @return the table mapping RIFF FourCCs for audio to AVCodecID.
 */
const struct AVCodecTag *avformat_get_riff_audio_tags(void);
/**
 * @return the table mapping MOV FourCCs for video to libavcodec AVCodecID.
 */
const struct AVCodecTag *avformat_get_mov_video_tags(void);
/**
 * @return the table mapping MOV FourCCs for audio to AVCodecID.
 */
const struct AVCodecTag *avformat_get_mov_audio_tags(void);

/**
 * @}
 */

/**
 * Guess the sample aspect ratio of a frame, based on both the stream and the
 * frame aspect ratio.
 *
 * Since the frame aspect ratio is set by the codec but the stream aspect ratio
 * is set by the demuxer, these two may not be equal. This function tries to
 * return the value that you should use if you would like to display the frame.
 *
 * Basic logic is to use the stream aspect ratio if it is set to something sane
 * otherwise use the frame aspect ratio. This way a container setting, which is
 * usually easy to modify can override the coded value in the frames.
 *
 * @param format the format context which the stream is part of
 * @param stream the stream which the frame is part of
 * @param frame the frame with the aspect ratio to be determined
 * @return the guessed (valid) sample_aspect_ratio, 0/1 if no idea
 */
AVRational av_guess_sample_aspect_ratio(AVFormatContext *format, AVStream *stream, AVFrame *frame);

/**
 * Guess the frame rate, based on both the container and codec information.
 *
 * @param ctx the format context which the stream is part of
 * @param stream the stream which the frame is part of
 * @param frame the frame for which the frame rate should be determined, may be NULL
 * @return the guessed (valid) frame rate, 0/1 if no idea
 */
AVRational av_guess_frame_rate(AVFormatContext *ctx, AVStream *stream, AVFrame *frame);

/**
 * Check if the stream st contained in s is matched by the stream specifier
 * spec.
 *
 * See the "stream specifiers" chapter in the documentation for the syntax
 * of spec.
 *
 * @return  >0 if st is matched by spec;
 *          0  if st is not matched by spec;
 *          AVERROR code if spec is invalid
 *
 * @note  A stream specifier can match several streams in the format.
 */
int avformat_match_stream_specifier(AVFormatContext *s, AVStream *st,
                                    const char *spec);

int avformat_queue_attached_pictures(AVFormatContext *s);


/**
 * @}
 */

#endif /* AVFORMAT_AVFORMAT_H */<|MERGE_RESOLUTION|>--- conflicted
+++ resolved
@@ -2506,14 +2506,6 @@
                   char *path,          int path_size,
                   const char *url);
 
-<<<<<<< HEAD
-/**
- * log a nice Dump of input format context or output format context
- * @param ic already initialized Format Context, must not be NULL.
- * @param index index of the stream to dump information about
- * @param url name of file or URL of stream to print information about
- * @param is_output Select whether specified context is of input(0) or output(1)
-=======
 
 /**
  * Print detailed information about the input or output format, such as
@@ -2521,10 +2513,9 @@
  * codec and time base.
  *
  * @param ic        the context to analyze
- * @param index     the index to print, if you have multiple inputs or outputs
+ * @param index     index of the stream to dump information about
  * @param url       the URL to print, such as source or destination file
- * @param is_output whether the context is input or ouput
->>>>>>> cdab9db2
+ * @param is_output Select whether specified context is of input(0) or output(1)
  */
 void av_dump_format(AVFormatContext *ic,
                     int index,
