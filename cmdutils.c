--- conflicted
+++ resolved
@@ -444,11 +444,7 @@
              (po->name && !strcmp(optname, po->name)))
             return i;
 
-<<<<<<< HEAD
-        if (po->flags & HAS_ARG)
-=======
         if (!po->name || po->flags & HAS_ARG)
->>>>>>> 4d486916
             i++;
     }
     return 0;
