--- conflicted
+++ resolved
@@ -1010,40 +1010,9 @@
 If both text and textfile are specified, an error is thrown.
 
 @item x, y
-<<<<<<< HEAD
 The expressions which specify the offsets where text will be drawn
 within the video frame. They are relative to the top/left border of the
 output image.
-=======
-The offsets where text will be drawn within the video frame.
-Relative to the top/left border of the output image.
-They accept expressions similar to the @ref{overlay} filter:
-@table @option
-
-@item x, y
-the computed values for @var{x} and @var{y}. They are evaluated for
-each new frame.
-
-@item main_w, main_h
-main input width and height
-
-@item W, H
-same as @var{main_w} and @var{main_h}
-
-@item text_w, text_h
-rendered text width and height
-
-@item w, h
-same as @var{text_w} and @var{text_h}
-
-@item n
-the number of frames processed, starting from 0
-
-@item t
-timestamp expressed in seconds, NAN if the input timestamp is unknown
-
-@end table
->>>>>>> adedd840
 
 The default value of @var{x} and @var{y} is "0".
 
