--- conflicted
+++ resolved
@@ -29,11 +29,7 @@
 #include "formats.h"
 #include "internal.h"
 #include "video.h"
-<<<<<<< HEAD
-#include "vsrc_buffer.h"
 #include "avcodec.h"
-=======
->>>>>>> 1961e46c
 
 #include "libavutil/audioconvert.h"
 #include "libavutil/fifo.h"
@@ -77,7 +73,6 @@
         return AVERROR(EINVAL);\
     }
 
-<<<<<<< HEAD
 static AVFilterBufferRef *copy_buffer_ref(AVFilterContext *ctx,
                                           AVFilterBufferRef *ref)
 {
@@ -118,9 +113,6 @@
 
 int av_buffersrc_add_frame(AVFilterContext *buffer_src,
                            const AVFrame *frame, int flags)
-=======
-int av_buffersrc_write_frame(AVFilterContext *buffer_filter, AVFrame *frame)
->>>>>>> 1961e46c
 {
     AVFilterBufferRef *picref;
     int ret;
