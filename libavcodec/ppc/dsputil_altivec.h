/*
 * Copyright (c) 2002 Brian Foley
 * Copyright (c) 2002 Dieter Shirley
 * Copyright (c) 2003-2004 Romain Dolbeau <romain@dolbeau.org>
 *
 * This file is part of FFmpeg.
 *
 * FFmpeg is free software; you can redistribute it and/or
 * modify it under the terms of the GNU Lesser General Public
 * License as published by the Free Software Foundation; either
 * version 2.1 of the License, or (at your option) any later version.
 *
 * FFmpeg is distributed in the hope that it will be useful,
 * but WITHOUT ANY WARRANTY; without even the implied warranty of
 * MERCHANTABILITY or FITNESS FOR A PARTICULAR PURPOSE.  See the GNU
 * Lesser General Public License for more details.
 *
 * You should have received a copy of the GNU Lesser General Public
 * License along with FFmpeg; if not, write to the Free Software
 * Foundation, Inc., 51 Franklin Street, Fifth Floor, Boston, MA 02110-1301 USA
 */

#ifndef AVCODEC_PPC_DSPUTIL_ALTIVEC_H
#define AVCODEC_PPC_DSPUTIL_ALTIVEC_H

#include <stdint.h>

#include "libavcodec/dsputil.h"

void ff_fdct_altivec(int16_t *block);

<<<<<<< HEAD
void ff_idct_altivec(int16_t *block);
void ff_idct_put_altivec(uint8_t *dest, int line_size, int16_t *block);
void ff_idct_add_altivec(uint8_t *dest, int line_size, int16_t *block);

=======
>>>>>>> e3fcb143
void ff_dsputil_init_altivec(DSPContext *c, AVCodecContext *avctx,
                             unsigned high_bit_depth);

#endif /* AVCODEC_PPC_DSPUTIL_ALTIVEC_H */<|MERGE_RESOLUTION|>--- conflicted
+++ resolved
@@ -29,13 +29,6 @@
 
 void ff_fdct_altivec(int16_t *block);
 
-<<<<<<< HEAD
-void ff_idct_altivec(int16_t *block);
-void ff_idct_put_altivec(uint8_t *dest, int line_size, int16_t *block);
-void ff_idct_add_altivec(uint8_t *dest, int line_size, int16_t *block);
-
-=======
->>>>>>> e3fcb143
 void ff_dsputil_init_altivec(DSPContext *c, AVCodecContext *avctx,
                              unsigned high_bit_depth);
 
